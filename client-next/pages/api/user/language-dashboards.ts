--- conflicted
+++ resolved
@@ -5,56 +5,8 @@
 
 export default async function handler(req: NextApiRequest, res: NextApiResponse) {
   try {
-<<<<<<< HEAD
-    const { method } = req;
-    const backendUrl = 'http://localhost:4000/api/user/language-dashboards';
-
-    switch (method) {
-      case 'GET':
-        const getResponse = await axios.get(backendUrl, {
-          headers: {
-            'Authorization': req.headers.authorization || '',
-            'Content-Type': 'application/json'
-          }
-        });
-        res.status(200).json(getResponse.data);
-        break;
-
-      case 'POST':
-        const postResponse = await axios.post(backendUrl, req.body, {
-          headers: {
-            'Authorization': req.headers.authorization || '',
-            'Content-Type': 'application/json'
-          }
-        });
-        res.status(201).json(postResponse.data);
-        break;
-
-      case 'PUT':
-        const putResponse = await axios.put(backendUrl, req.body, {
-          headers: {
-            'Authorization': req.headers.authorization || '',
-            'Content-Type': 'application/json'
-          }
-        });
-        res.status(200).json(putResponse.data);
-        break;
-
-      case 'DELETE':
-        const deleteResponse = await axios.delete(backendUrl, {
-          headers: {
-            'Authorization': req.headers.authorization || '',
-            'Content-Type': 'application/json'
-          }
-        });
-        res.status(200).json(deleteResponse.data);
-        break;
-
-      default:
-        res.setHeader('Allow', ['GET', 'POST', 'PUT', 'DELETE']);
-        res.status(405).end(`Method ${method} Not Allowed`);
-    }
-=======
+    const authHeader = req.headers.authorization || '';
+    
     // Handle /api/user/language-dashboards/[language] - GET specific dashboard
     const languageMatch = req.url?.match(/^\/api\/user\/language-dashboards\/([^\/]+)$/);
     if (req.method === 'GET' && languageMatch) {
@@ -113,7 +65,6 @@
     }
     
     return res.status(405).end();
->>>>>>> 4c0a7a7d
   } catch (error: any) {
     console.error('Language dashboards API error:', error);
     res.status(error.response?.status || 500).json({
