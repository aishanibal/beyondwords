--- conflicted
+++ resolved
@@ -82,15 +82,11 @@
       ,
       {
         source: '/api/explain_suggestion',
-<<<<<<< HEAD
-        destination: 'http://localhost:4000/api/explain_suggestion', // Express backend
+        destination: `${backendUrl}/api/explain_suggestion`, // Express backend
       },
       {
         source: '/api/tts',
-        destination: 'http://localhost:4000/api/tts', // Express backend
-=======
-        destination: `${backendUrl}/api/explain_suggestion`, // Express backend
->>>>>>> a7c33dc4
+        destination: `${backendUrl}/api/tts`, // Express backend
       }
     ];
   },
