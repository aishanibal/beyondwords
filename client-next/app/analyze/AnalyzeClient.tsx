"use client";
export const dynamic = "force-dynamic";

import React, { useState, useRef, useEffect, useMemo, useCallback, Suspense } from 'react';
import { useUser } from '../ClientLayout';
import { useDarkMode } from '../contexts/DarkModeContext';
import axios from 'axios';
import { useRouter } from 'next/navigation';
import { motion } from 'framer-motion';
import TopicSelectionModal from './TopicSelectionModal';
import PersonaModal from './PersonaModal';
import LoadingScreen from '../components/LoadingScreen';
import { LEARNING_GOALS, LearningGoal, getProgressiveSubgoalDescription, getSubgoalLevel, updateSubgoalProgress, SubgoalProgress, LevelUpEvent } from '../../lib/preferences';
import { getUserLanguageDashboards } from '../../lib/api';
import ChatMessageItem from './ChatMessageItem';
import unidecode from 'unidecode';
import Kuroshiro from 'kuroshiro';
import KuromojiAnalyzer from 'kuroshiro-analyzer-kuromoji';
import pinyin from 'pinyin';
// pinyin-pro types don't include 'mark' in some versions; cast options as any to allow tone marks
import { pinyin as pinyinPro } from 'pinyin-pro';
import { transliterate } from 'transliteration';
import * as wanakana from 'wanakana';
import { convert as romanizeHangul } from 'hangul-romanization';
import Sanscript from '@indic-transliteration/sanscript';

// Kuroshiro singleton with explicit Kuromoji dict path served from /public
let kuroshiroSingleton: Kuroshiro | null = null;
let kuroshiroInitPromise: Promise<Kuroshiro> | null = null;

const getKuroshiroInstance = async (): Promise<Kuroshiro> => {
  if (kuroshiroSingleton) return kuroshiroSingleton;
  if (!kuroshiroInitPromise) {
    kuroshiroInitPromise = (async () => {
      const instance = new Kuroshiro();
      // Ensure the Kuromoji dictionary is fetched from the public path
      await instance.init(new KuromojiAnalyzer({ dictPath: '/kuromoji/dict' } as any));
      kuroshiroSingleton = instance;
      return instance;
    })();
  }
  return kuroshiroInitPromise;
};

// Normalize spacing around punctuation in romanized output
// Example: "kimi no na wa daisuki ." -> "kimi no na wa daisuki."
// Also covers full-width punctuation (，。、「」) and Arabic/Indic punctuation (، ؟ ؛ । ॥)
const fixRomanizationPunctuation = (input: string): string => {
  if (!input) return input;
  let output = input;
  // Remove spaces before common ASCII punctuation
  output = output.replace(/\s+([.,!?;:)\]\}])/g, '$1');
  // Also handle spaces before Japanese full-width punctuation if present
  output = output.replace(/\s+([。、「」『』（）！？：；，])/g, '$1');
  // Handle spaces before Arabic and Indic punctuation
  output = output.replace(/\s+([،؟؛।॥])/g, '$1');
  // Collapse multiple spaces
  output = output.replace(/\s{2,}/g, ' ');
  // Trim leading/trailing spaces
  output = output.trim();
  // Normalize Unicode to NFC to combine diacritics properly (e.g., IAST macrons)
  try { output = output.normalize('NFC'); } catch {}
  return output;
};


// TypeScript: Add type declarations for browser APIs
declare global {
  interface Window {
    SpeechRecognition: any;
    webkitSpeechRecognition: any;
    MediaRecorder: typeof MediaRecorder;
  }
}

// Add types for getLanguageLabel
const getLanguageLabel = (code: string): string => {
  // Add index signature to fix TS error
  const languages: { [key: string]: string } = {
    'en': 'English',
    'es': 'Spanish',
    'fr': 'French',
    'zh': 'Mandarin',
    'ja': 'Japanese',
    'ko': 'Korean',
    'tl': 'Tagalog',
    'hi': 'Hindi',
    'ml': 'Malayalam',
    'ta': 'Tamil',
    'or': 'Odia',
  };
  return languages[code] || 'English';
};

// Script languages that need romanization
const SCRIPT_LANGUAGES = {
  'hi': 'Devanagari',
  'ja': 'Japanese',
  'zh': 'Chinese',
  'ko': 'Korean',
  'ar': 'Arabic',
  'ta': 'Tamil',
  'ml': 'Malayalam',
  'or': 'Odia',
  'th': 'Thai',
  'bn': 'Bengali',
  'pa': 'Punjabi',
  'gu': 'Gujarati',
  'mr': 'Marathi',
  'kn': 'Kannada',
  'te': 'Telugu'
};

const isScriptLanguage = (languageCode: string): boolean => {
  return languageCode in SCRIPT_LANGUAGES;
};

const formatScriptLanguageText = (text: string, languageCode: string): { mainText: string; romanizedText?: string } => {
  if (!isScriptLanguage(languageCode)) {
    return { mainText: text };
  }
  
  // Check if the text already contains romanized format (text) or (romanized)
  if (text.includes('(') && text.includes(')')) {
    // Try different patterns to extract main text and romanized text
    // Pattern 1: text (romanized) at the end
    let match = text.match(/^(.+?)\s*\(([^)]+)\)$/);
    if (match) {
      return { mainText: match[1].trim(), romanizedText: match[2].trim() };
    }
    
    // Pattern 2: text (romanized) anywhere in the text
    match = text.match(/^(.+?)\s*\(([^)]+)\)/);
    if (match) {
      return { mainText: match[1].trim(), romanizedText: match[2].trim() };
    }
    
    // Pattern 3: (romanized) text - romanized at the beginning
    match = text.match(/^\(([^)]+)\)\s*(.+)$/);
    if (match) {
      return { mainText: match[2].trim(), romanizedText: match[1].trim() };
    }
  }
  
  // If it's a script language but doesn't have romanization, return as is
  // The AI should handle the formatting, but this is a fallback
  return { mainText: text };
};

// Add index signature to CLOSENESS_LEVELS for string indexing
const CLOSENESS_LEVELS: { [key: string]: string } = {
  intimate: '👫 Intimate: Close friends, family, or partners',
  friendly: '😊 Friendly: Peers, classmates, or casual acquaintances',
  respectful: '🙏 Respectful: Teachers, elders, or professionals',
  formal: '🎩 Formal: Strangers, officials, or business contacts',
  distant: '🧑‍💼 Distant: Large groups, public speaking, or unknown audience',
};

interface ChatMessage {
  id?: string;
  sender: string;
  text: string;
  romanizedText?: string;
  timestamp: Date;
  messageType?: string;
  audioFilePath?: string | null;
  ttsUrl?: string | null;
  translation?: string;
  breakdown?: string;
  detailedFeedback?: string;
  shortFeedback?: string;
  showDetailedFeedback?: boolean;
  showShortFeedback?: boolean;
  showDetailedBreakdown?: boolean;
  isSuggestion?: boolean;
  suggestionIndex?: number;
  totalSuggestions?: number;
  isFromOriginalConversation?: boolean; // Track if message is from original conversation
  isProcessing?: boolean; // Track if message is being processed
}

interface User {
  id: string;
  email: string;
  name?: string;
  selectedLanguage?: string;
  target_language?: string;
  language?: string;
  proficiency_level?: string;
  learning_goals?: string[];
  talk_topics?: string[];
  [key: string]: unknown;
}

function usePersistentChatHistory(user: User | null): [ChatMessage[], React.Dispatch<React.SetStateAction<ChatMessage[]>>] {
  const [chatHistory, setChatHistory] = React.useState<ChatMessage[]>(() => {
    if (!user) {
      const saved = localStorage.getItem('chatHistory');
      return saved ? (JSON.parse(saved) as ChatMessage[]) : [];
    }
    return [];
  });

  React.useEffect(() => {
    if (!user) {
      localStorage.setItem('chatHistory', JSON.stringify(chatHistory));
    } else {
      localStorage.removeItem('chatHistory');
    }
  }, [chatHistory, user]);

  return [chatHistory, setChatHistory];
}


const AnalyzeContent = () => {
    const [isClient, setIsClient] = useState(false);
    
    useEffect(() => {
      setIsClient(true);
    }, []);
    
    // Early return to prevent hydration mismatch - before other hooks
    if (!isClient) {
      return (
        <div className="flex items-center justify-center min-h-screen">
          <div className="text-lg">Loading analyze page...</div>
        </div>
      );
    }
    
    return <AnalyzeContentInner />;
};

const AnalyzeContentInner = () => {
    const router = useRouter();
    const { isDarkMode } = useDarkMode();
  
    // Helper to get JWT token
    const getAuthHeaders = () => {
      if (typeof window === 'undefined') return {};
      
      // Try custom JWT first, then Supabase token
      const customJwt = localStorage.getItem('jwt');
      if (customJwt) {
        return { Authorization: `Bearer ${customJwt}` };
      }
      
      // Fallback to Supabase token
      const supabaseToken = localStorage.getItem('supabase.auth.token');
      if (supabaseToken) {
        try {
          const tokenData = JSON.parse(supabaseToken);
          return { Authorization: `Bearer ${tokenData.access_token}` };
        } catch (e) {
          console.error('Failed to parse Supabase token:', e);
        }
      }
      
      return {};
    };
  
    // Move searchParams usage to state to avoid SSR issues
    const [urlParams, setUrlParams] = useState({
      conversationId: '',
      lang: '',
      topics: '',
      formality: '',
      usePersona: false
    });
  
    // Get search params in useEffect to avoid SSR issues
    React.useEffect(() => {
      if (typeof window !== 'undefined') {
        const searchParams = new URLSearchParams(window.location.search);
        setUrlParams({
          conversationId: searchParams.get('conversation') || '',
          lang: searchParams.get('language') || '',
          topics: searchParams.get('topics') || '',
          formality: searchParams.get('formality') || '',
          usePersona: searchParams.get('usePersona') === 'true'
        });
      }
    }, []);
  
    const urlConversationId = urlParams.conversationId;
    const urlLang = urlParams.lang;
    const urlTopics = urlParams.topics;
    const urlFormality = urlParams.formality;
    const usePersona = urlParams.usePersona;
  
    // Flag to skip validation right after creating a conversation
    const [skipValidation, setSkipValidation] = useState(false);
  
    // Prevent body scrolling on analyze page
    React.useEffect(() => {
      document.body.classList.add('analyze-page-active');
      return () => {
        document.body.classList.remove('analyze-page-active');
      };
    }, []);
  
    // Add CSS keyframe animation for message appearance
    React.useEffect(() => {
      const style = document.createElement('style');
      style.textContent = `
        @keyframes messageAppear {
          0% {
            opacity: 0;
            transform: translateY(10px) scale(0.95);
          }
          100% {
            opacity: 1;
            transform: translateY(0) scale(1);
          }
        }
        @keyframes pulse {
          0% {
            box-shadow: 0 0 0 0 rgba(195,141,148,0.25);
          }
          70% {
            box-shadow: 0 0 0 12px rgba(195,141,148,0);
          }
          100% {
            box-shadow: 0 0 0 0 rgba(195,141,148,0);
          }
        }
        @keyframes pulse-autospeak {
          0% {
            box-shadow: 0 0 0 0 rgba(60,76,115,0.25), 0 0 0 0 rgba(195,141,148,0.25);
          }
          50% {
            box-shadow: 0 0 0 8px rgba(60,76,115,0.18), 0 0 0 16px rgba(195,141,148,0.12);
          }
          100% {
            box-shadow: 0 0 0 0 rgba(60,76,115,0.25), 0 0 0 0 rgba(195,141,148,0.25);
          }
        }
        @keyframes pulse-silence {
          0% { box-shadow: 0 0 0 0 #e67e2255; }
          70% { box-shadow: 0 0 0 8px #e67e2200; }
          100% { box-shadow: 0 0 0 0 #e67e2255; }
        }
        @keyframes slideDown {
          0% {
            opacity: 0;
            transform: translateY(-10px);
            max-height: 0;
          }
          100% {
            opacity: 1;
            transform: translateY(0);
            max-height: 200px;
          }
        }
        @keyframes bounce {
          0%, 20%, 53%, 80%, 100% {
            transform: translate3d(0,0,0);
          }
          40%, 43% {
            transform: translate3d(0, -8px, 0);
          }
          70% {
            transform: translate3d(0, -4px, 0);
          }
          90% {
            transform: translate3d(0, -2px, 0);
          }
        }
        @keyframes slideInUp {
          0% {
            opacity: 0;
            transform: translateY(20px);
          }
          100% {
            opacity: 1;
            transform: translateY(0);
          }
        }
                @keyframes progressFill {
            0% {
              width: 0%;
            }
            100% {
              width: var(--target-width, 100%);
            }
          }
          
          @keyframes progressFillFromTo {
            0% {
              width: var(--start-width);
            }
            100% {
              width: var(--end-width);
            }
          }
          
          /* Hover effects for buttons */
          .hover-lift:hover {
            transform: translateY(-2px);
            box-shadow: 0 8px 32px rgba(60,60,60,0.15);
          }
          
          /* Smooth transitions for all interactive elements */
          * {
            transition: all 0.3s ease;
          }
          
          /* Button hover effects */
          button:hover {
            transform: translateY(-1px);
            box-shadow: 0 6px 20px rgba(0,0,0,0.15);
          }
          
          /* Panel hover effects */
          .panel-hover:hover {
            transform: translateY(-1px);
            box-shadow: 0 8px 32px rgba(60,60,60,0.12);
          }
      `;
      document.head.appendChild(style);
      return () => { document.head.removeChild(style); };
    }, []);
  
    const { user } = useUser() as { user: User | null };
    const [isRecording, setIsRecording] = useState<boolean>(false);
    const [isProcessing, setIsProcessing] = useState<boolean>(false);
  
    // Authentication protection
    useEffect(() => {
      if (user === null) {
        router.push('/login');
        return;
      }
    }, [user, router]);
  
    // Show loading while checking authentication
    if (user === null) {
      return <LoadingScreen message="Loading..." />;
    }
  
    // Hide suggestions when processing starts and prevent re-showing
    React.useEffect(() => {
      if (isProcessing) {
        setShowSuggestionCarousel(false);
        setSuggestionMessages([]);
        // Reset suggestion explanation state when processing starts
        setSuggestionTranslations({});
        setShowSuggestionTranslations({});
        setIsTranslatingSuggestion({});
        setShowSuggestionExplanations({});
        setExplainButtonPressed(false);
      }
    }, [isProcessing]);
  
  
  
  
    const recognitionRef = useRef<{ lang: string; stop: () => void } | null>(null);
    const ttsAudioRef = useRef<HTMLAudioElement | null>(null);
    const autoSpeakRef = useRef<boolean>(false);
    const [showSavePrompt, setShowSavePrompt] = useState<boolean>(false);
    const [chatHistory, setChatHistory] = usePersistentChatHistory(user);
    const [language, setLanguage] = useState<string>(urlLang || user?.target_language || 'en');
    const [conversationId, setConversationId] = useState<string | null>(null);
    const [isLoadingConversation, setIsLoadingConversation] = useState<boolean>(false);
    const [suggestions, setSuggestions] = useState<unknown[]>([]); // TODO: type this
    const [isLoadingSuggestions, setIsLoadingSuggestions] = useState<boolean>(false);
    const [currentSuggestionIndex, setCurrentSuggestionIndex] = useState<number>(0);
    const [showSuggestionCarousel, setShowSuggestionCarousel] = useState<boolean>(false);
    const [suggestionMessages, setSuggestionMessages] = useState<ChatMessage[]>([]);
    const [translations, setTranslations] = useState<Record<number, { translation?: string; breakdown?: string; has_breakdown?: boolean }>>({});
    const [isTranslating, setIsTranslating] = useState<Record<number, boolean>>({});
    const [showTranslations, setShowTranslations] = useState<Record<number, boolean>>({});
    const [suggestionTranslations, setSuggestionTranslations] = useState<Record<number, { translation?: string; breakdown?: string; has_breakdown?: boolean }>>({});
    const [isTranslatingSuggestion, setIsTranslatingSuggestion] = useState<Record<number, boolean>>({});
    const [showSuggestionTranslations, setShowSuggestionTranslations] = useState<Record<number, boolean>>({});
    const [isLoadingMessageFeedback, setIsLoadingMessageFeedback] = useState<Record<number, boolean>>({});
    const [leftPanelWidth, setLeftPanelWidth] = useState(0.2); // 20% of screen width
    const [rightPanelWidth, setRightPanelWidth] = useState(0.2); // 20% of screen width
    const [isResizing, setIsResizing] = useState(false);
    const [resizingPanel, setResizingPanel] = useState<'left' | 'right' | null>(null);
    const [showPersonaModal, setShowPersonaModal] = useState(false);
    const [isSavingPersona, setIsSavingPersona] = useState(false);
    const [conversationDescription, setConversationDescription] = useState<string>('');
    const [isUsingPersona, setIsUsingPersona] = useState<boolean>(false);
    const [isNewPersona, setIsNewPersona] = useState(false);
    const [showTopicModal, setShowTopicModal] = useState<boolean>(false);
    const [autoSpeak, setAutoSpeak] = useState<boolean>(false);
    const [enableShortFeedback, setEnableShortFeedback] = useState<boolean>(true);
    const mediaRecorderRef = useRef<MediaRecorder | null>(null);
    const audioChunksRef = useRef<Blob[]>([]);
    const [mediaStream, setMediaStream] = useState<MediaStream | null>(null);
    const [wasInterrupted, setWasInterrupted] = useState<boolean>(false);
    const interruptedRef = useRef<boolean>(false);
    const [shortFeedbacks, setShortFeedbacks] = useState<Record<number, string>>({});
    const [isProcessingShortFeedback, setIsProcessingShortFeedback] = useState<boolean>(false);
    const [isLoadingInitialAI, setIsLoadingInitialAI] = useState<boolean>(false);
    const [pendingTTSCount, setPendingTTSCount] = useState<number>(0);
    const [isPlayingAnyTTS, setIsPlayingAnyTTS] = useState<boolean>(false);
    const [showProgressModal, setShowProgressModal] = useState<boolean>(false);
    const [progressData, setProgressData] = useState<{
      percentages: number[];
      subgoalNames: string[];
      subgoalIds: string[];
      levelUpEvents?: LevelUpEvent[];
      progressTransitions?: Array<{
        subgoalId: string;
        previousProgress: number;
        currentProgress: number;
      }>;
    } | null>(null);
    const [manualRecording, setManualRecording] = useState(false);
    const [showShortFeedbackPanel, setShowShortFeedbackPanel] = useState<boolean>(true);
    const [shortFeedback, setShortFeedback] = useState<string>('');
  
    // Calculate actual panel widths based on visibility - memoized to prevent unnecessary re-renders
    const panelWidths = useMemo(() => {
      const visiblePanels = [showShortFeedbackPanel, true].filter(Boolean).length;
      
      if (visiblePanels === 1) {
        // Only middle panel visible
        return { left: 0, center: 1, right: 0 };
      } else {
        // Left and middle panels visible - allow resizing between them
        const centerWidth = Math.max(0.4, 1 - leftPanelWidth); // Ensure center is at least 40%
        return { left: 1 - centerWidth, center: centerWidth, right: 0 };
      }
    }, [showShortFeedbackPanel, leftPanelWidth]);
    const [showDetailedBreakdown, setShowDetailedBreakdown] = useState<{[key: number]: boolean}>({});
    const [showSuggestionExplanations, setShowSuggestionExplanations] = useState<{[key: number]: boolean}>({});
    const [explainButtonPressed, setExplainButtonPressed] = useState<boolean>(false);
    const [parsedBreakdown, setParsedBreakdown] = useState<{
      sentence: string;
      overview: string;
      details: string;
    }[]>([]);
    const [feedbackExplanations, setFeedbackExplanations] = useState<Record<number, Record<string, string>>>({});
    const [activePopup, setActivePopup] = useState<{ messageIndex: number; wordKey: string; position: { x: number; y: number } } | null>(null);
    const [showCorrectedVersions, setShowCorrectedVersions] = useState<Record<number, boolean>>({});
    const [quickTranslations, setQuickTranslations] = useState<Record<number, { fullTranslation: string; wordTranslations: Record<string, string>; romanized: string; error: boolean; generatedWords?: string[]; generatedScriptWords?: string[] }>>({});
    const [showQuickTranslations, setShowQuickTranslations] = useState<Record<number, boolean>>({});
    const [sessionStartTime, setSessionStartTime] = useState<Date | null>(null);
  
  
    
    // TTS caching state
    const [ttsCache, setTtsCache] = useState<Map<string, { url: string; timestamp: number }>>(new Map());
    const [isGeneratingTTS, setIsGeneratingTTS] = useState<{[key: string]: boolean}>({});
    const [isPlayingTTS, setIsPlayingTTS] = useState<{[key: string]: boolean}>({});
    
    // Debug information states
    const [ttsDebugInfo, setTtsDebugInfo] = useState<{
      serviceUsed: string;
      fallbackReason: string;
      costEstimate: string;
      adminSettings: any;
      lastUpdate: Date | null;
    } | null>(null);
    
    const [romanizationDebugInfo, setRomanizationDebugInfo] = useState<{
      method: string;
      language: string;
      originalText: string;
      romanizedText: string;
      fallbackUsed: boolean;
      fallbackReason: string;
      textAnalysis: {
        hasKanji: boolean;
        hasHiragana: boolean;
        hasKatakana: boolean;
        isPureKana: boolean;
      };
      processingTime: number;
      lastUpdate: Date | null;
    } | null>(null);
    
    // TTS Queue for autospeak mode
    const [ttsQueue, setTtsQueue] = useState<Array<{ text: string; language: string; cacheKey: string }>>([]);
    const [isProcessingTtsQueue, setIsProcessingTtsQueue] = useState(false);
    
    // New autospeak pipeline state
    const [isPlayingShortFeedbackTTS, setIsPlayingShortFeedbackTTS] = useState(false);
    const [isPlayingAITTS, setIsPlayingAITTS] = useState(false);
    const [aiTTSQueued, setAiTTSQueued] = useState<{ text: string; language: string; cacheKey: string } | null>(null);
    
    // Track when any TTS is playing to disable recording
    const isAnyTTSPlaying = isPlayingShortFeedbackTTS || isPlayingAITTS || isPlayingAnyTTS;
    
    const [userPreferences, setUserPreferences] = useState<{
      formality: string;
      topics: string[];
      user_goals: string[];
      userLevel: string;
      feedbackLanguage: string;
      romanizationDisplay?: string;
    }>({
      formality: 'friendly',
      topics: [],
      user_goals: [],
      userLevel: 'beginner',
      feedbackLanguage: 'en',
      romanizationDisplay: 'both'
    });
    
    // Keep refs in sync with state
    useEffect(() => {
      if (recognitionRef.current) {
        recognitionRef.current.lang = language || 'en-US';
      }
    }, [language]);
  
    // Add global click handler for word clicks
    useEffect(() => {
      // Add global click handler
      (window as any).handleWordClick = (wordKey: string, messageIndex: number, event: MouseEvent) => {
        event.preventDefault();
        event.stopPropagation();
        
        const explanations = feedbackExplanations[messageIndex] || {};
        const explanation = explanations[wordKey];
        
        if (explanation) {
          const rect = (event.target as HTMLElement).getBoundingClientRect();
          setActivePopup({
            messageIndex,
            wordKey,
            position: {
              x: rect.left + rect.width / 2,
              y: rect.top
            }
          });
        }
      };
  
      // Add click handler to close popup when clicking outside
      const handleClickOutside = (event: MouseEvent) => {
        const target = event.target as HTMLElement;
        
        if (target && target.closest('[data-popup="true"]')) {
          return; // Don't hide if clicking on popup
        }
        
        if (target && target.closest('[data-clickable-word="true"]')) {
          return; // Don't hide if clicking on a word
        }
        
        setActivePopup(null);
      };
  
      document.addEventListener('mousedown', handleClickOutside);
  
      return () => {
        delete (window as any).handleWordClick;
        document.removeEventListener('mousedown', handleClickOutside);
      };
        }, [feedbackExplanations, quickTranslations]);
  
    // Clean up TTS cache periodically (every 10 minutes)
    useEffect(() => {
      const interval = setInterval(() => {
        const now = Date.now();
        const newCache = new Map();
        
        ttsCache.forEach((value, key) => {
          // Keep cache entries for 5 minutes
          if (now - value.timestamp < 5 * 60 * 1000) {
            newCache.set(key, value);
          }
        });
        
        setTtsCache(newCache);
      }, 10 * 60 * 1000); // Run every 10 minutes
      
      return () => clearInterval(interval);
    }, [ttsCache]);
  
    // Auto-close progress modal after 10 seconds to prevent stuck overlays
    useEffect(() => {
      if (showProgressModal) {
        const timer = setTimeout(() => {
          setShowProgressModal(false);
          setProgressData(null);
        }, 10000); // 10 seconds
        
        return () => clearTimeout(timer);
      }
    }, [showProgressModal]);
  
    // Cleanup effect to prevent memory leaks
    useEffect(() => {
      return () => {
        // Clear any pending timeouts
        if (typeof window !== 'undefined') {
          const highestTimeoutId = setTimeout(() => {}, 0);
          for (let i = 0; i < Number(highestTimeoutId); i++) {
            clearTimeout(i);
          }
        }
      };
    }, []);
  
    // Prevent progress modal from showing with too many messages
    useEffect(() => {
      if (showProgressModal && chatHistory.length >= 30) {
        setShowProgressModal(false);
        setProgressData(null);
        router.push('/dashboard');
      }
    }, [showProgressModal, chatHistory.length, router]);
  
    // On unmount: stop recording and save session if needed
    useEffect(() => {
      return () => {
        // Stop any ongoing recording
        stopRecording();
        // Save session if there is unsaved chat history
        if (user && chatHistory.length > 0) {
          saveSessionToBackend(false); // Don't show alert on navigation
        }
      };
    }, []);
  
    // Show topic modal automatically when accessing analyze page without conversation ID
    useEffect(() => {
      if (user && !urlConversationId && !conversationId && chatHistory.length === 0) {
        setShowTopicModal(true);
      }
    }, [user, urlConversationId, conversationId, chatHistory.length]);
  
    useEffect(() => {
      if (user && localStorage.getItem('chatHistory')) {
        setShowSavePrompt(true);
      }
    }, [user]);
  
    useEffect(() => {
      if (user?.language && !language) {
        setLanguage(user.language);
      }
    }, [user, language]);
  
    useEffect(() => {
      if (urlTopics) {
        const topics = urlTopics.split(',').filter((topic: string) => topic.trim());
        // setSelectedTopics(topics); // This setter is no longer used
      }
    }, [urlTopics]);
  
    // Debug chat history changes
    useEffect(() => {
      // Chat history monitoring removed for performance
    }, [chatHistory]);
  
    // Function to fetch user's dashboard preferences
    const fetchUserDashboardPreferences = async (languageCode: string) => {
      try {
        if (!user?.id) {
          return null;
        }
  
        const { success, data: dashboards } = await getUserLanguageDashboards(user.id);
        
        if (!success) {
          console.error('Failed to fetch language dashboards');
          return null;
        }
  
        const dashboard = (dashboards || []).find((d: any) => d.language === languageCode);
        
        if (dashboard) {
          return {
            romanization_display: dashboard.romanization_display || 'both',
            proficiency_level: dashboard.proficiency_level || 'beginner',
            talk_topics: dashboard.talk_topics || [],
            learning_goals: dashboard.learning_goals || [],
            speak_speed: dashboard.speak_speed || 1.0
          };
        }
        return null;
      } catch (error) {
        console.error('Error fetching dashboard preferences:', error);
        return null;
      }
    };
  
    const loadExistingConversation = async (convId: string | null) => {
      if (!user || !convId) {
        return;
      }
      setIsLoadingConversation(true);
      try {
        const response = await axios.get(`/api/conversations/${convId}`, { headers: getAuthHeaders() });
        
        const conversation = response.data.conversation;
        setConversationId(conversation.id);
        setLanguage(conversation.language);
        
        // Extract user preferences from conversation
        const formality = conversation.formality || 'friendly';
        const topics = conversation.topics ? (typeof conversation.topics === 'string' ? JSON.parse(conversation.topics) : conversation.topics) : [];
        const feedbackLanguage = 'en'; // Default to English for now
        
        // Fetch user's dashboard preferences for this language
        const dashboardPrefs = await fetchUserDashboardPreferences(conversation.language || 'en');
        const userLevel = dashboardPrefs?.proficiency_level || user?.proficiency_level || 'beginner';
        
        // Use conversation's learning goals if available, otherwise fall back to dashboard preferences
        const conversationLearningGoals = conversation.learning_goals ? 
          (typeof conversation.learning_goals === 'string' ? JSON.parse(conversation.learning_goals) : conversation.learning_goals) : 
          null;
        
        let user_goals: string[] = [];
        
        // Priority: conversation learning goals > dashboard prefs > user learning goals
        if (conversationLearningGoals && conversationLearningGoals.length > 0) {
          user_goals = conversationLearningGoals;
        } else if (dashboardPrefs?.learning_goals && dashboardPrefs.learning_goals.length > 0) {
          user_goals = dashboardPrefs.learning_goals;
        } else if (user?.learning_goals) {
          user_goals = typeof user.learning_goals === 'string' ? JSON.parse(user.learning_goals) : user.learning_goals;
        }
        
  
        
        const romanizationDisplay = dashboardPrefs?.romanization_display || 'both';
        
  
        
        // Check if conversation uses a persona
        const usesPersona = conversation.uses_persona || false;
        const personaDescription = conversation.description || '';
        
  
        
        // Set persona flags
        setIsUsingPersona(usesPersona);
        setIsNewPersona(false); // Existing conversations are not new personas
        setConversationDescription(personaDescription);
        
                const messages = conversation.messages || [];
        
        // Set pagination state
        setMessageCount(messages.length);
        setHasMoreMessages(messages.length > MESSAGES_PER_PAGE);
        
        // Load only the most recent messages for performance
        const recentMessages = messages.slice(-MESSAGES_PER_PAGE);
        const history = recentMessages.map((msg: unknown) => {
          // If the database already has romanized_text stored separately, use it
          if ((msg as any).romanized_text) {
            return {
              sender: (msg as any).sender,
              text: (msg as any).text,
              romanizedText: (msg as any).romanized_text,
              timestamp: new Date((msg as any).created_at),
              isFromOriginalConversation: true // Mark existing messages as old
            };
          } else {
            // Fallback to parsing the text for romanized content
            const formatted = formatScriptLanguageText((msg as any).text, conversation.language || 'en');
            return {
              sender: (msg as any).sender,
              text: formatted.mainText,
              romanizedText: formatted.romanizedText,
              timestamp: new Date((msg as any).created_at),
              isFromOriginalConversation: true // Mark existing messages as old
            };
          }
        });

        setChatHistory(history);
        
        // Don't set session start time here - it will be set when the conversation is actually continued
        // Session start time should be set when user clicks "Continue" button, not when conversation is loaded
        
        // Store user preferences for use in API calls
        setUserPreferences({ formality, topics, user_goals, userLevel, feedbackLanguage, romanizationDisplay });
      } catch (error: unknown) {
        console.error('[DEBUG] Error loading conversation:', error);
        console.error('[DEBUG] Error details:', (error as any).response?.data || (error as any).message);
        // Don't show error to user, just log it
      } finally {
        setIsLoadingConversation(false);
      }
    };
    
  
    // Remove auto-fetch - suggestions will be fetched on-demand only
  
    // Handle conversation loading and creation
    useEffect(() => {
      
    
    
     
      
      // Show save prompt for localStorage data
      if (user && localStorage.getItem('chatHistory')) {
        setShowSavePrompt(true);
      }
    }, [user, conversationId, isLoadingConversation, urlConversationId, loadExistingConversation]);
    // Move validateConversationId outside useEffect
    const validateConversationId = async (
      user: User | null,
      urlConversationId: string | null,
      setConversationId: React.Dispatch<React.SetStateAction<string | null>>,
      attempt = 1
    ) => {
      if (user && urlConversationId) {
        try {
          const response = await axios.get(`/api/conversations/${urlConversationId}`, { headers: getAuthHeaders() });
          if (!response.data.conversation) {
            removeConversationParam();
          }
        } catch (error: unknown) {
          if (error && typeof error === 'object' && 'response' in error && (error as any).response && typeof (error as any).response === 'object' && 'status' in (error as any).response && (error as any).response.status === 404) {
            if (attempt < 3) {
              setTimeout(() => {
                validateConversationId(user, urlConversationId, setConversationId, attempt + 1);
              }, 300);
            } else {
              removeConversationParam();
            }
          }
        }
      }
    };
  
    function removeConversationParam() {
      const newUrl = new URL(window.location.href);
      newUrl.searchParams.delete('conversation');
      window.history.replaceState({}, '', newUrl);
      setConversationId(null);
    }
  
    useEffect(() => {
      // On login, check if urlConversationId is present and valid
      if (!skipValidation) {
        validateConversationId(user, urlConversationId || null, setConversationId);
      }
    }, [user, urlConversationId, skipValidation]);
  
  
    const saveSessionToBackend = async (showAlert = true) => {
      try {
        // 1. Create a new conversation
        const token = localStorage.getItem('jwt');
        const conversationRes = await axios.post(
          '/api/conversations',
          {
            language,
            title: 'Saved Session',
            topics: [], // Optionally extract topics from chatHistory if needed
            formality: 'friendly'
          },
          token ? { headers: { Authorization: `Bearer ${token}` } } : undefined
        );
  
        const newConversationId = conversationRes.data.conversation.id;
  
        // 2. Add each message in chatHistory as a message in the conversation, with correct order
        for (let i = 0; i < chatHistory.length; i++) {
          const msg = chatHistory[i];
          await axios.post(
            `/api/conversations/${newConversationId}/messages`,
            {
              sender: msg.sender,
              text: msg.text,
              messageType: 'text',
              message_order: i + 1, // Ensure correct order
            },
            token ? { headers: { Authorization: `Bearer ${token}` } } : undefined
          );
        }
  
        setShowSavePrompt(false);
        localStorage.removeItem('chatHistory');
        if (showAlert) {
          alert('Session saved to your account as a conversation!');
        }
      } catch (e: unknown) {
        console.error('Save session error:', e);
        if (showAlert) {
          alert('Failed to save session.');
        }
      }
    };
  
    // Auto-save session after conversation exchanges
    // const autoSaveSession = async () => {
    //   if (user?.id && chatHistory.length > 0) {
    //     await saveSessionToBackend(false);
    //   }
    // };
  
    // Store the classes, not instances
    const SpeechRecognitionClassRef = useRef<any>(null);
    const MediaRecorderClassRef = useRef<typeof window.MediaRecorder | null>(null);
  
    useEffect(() => {
      if (typeof window !== 'undefined') {
        SpeechRecognitionClassRef.current = window.SpeechRecognition || (window as any).webkitSpeechRecognition;
        MediaRecorderClassRef.current = window.MediaRecorder;
        
        // Check browser compatibility
        if (!window.MediaRecorder) {
          console.warn('MediaRecorder API not supported in this browser');
        }
        if (!navigator.mediaDevices || !navigator.mediaDevices.getUserMedia) {
          console.warn('MediaDevices API not supported in this browser');
        }
        if (!SpeechRecognitionClassRef.current) {
          console.warn('SpeechRecognition API not supported in this browser');
        }
        
        // Check if running on HTTPS (required for getUserMedia)
        if (window.location.protocol !== 'https:' && window.location.hostname !== 'localhost') {
          console.warn('getUserMedia requires HTTPS in production. Audio recording may not work.');
        }
      }
    }, []);
  
    // Replace startRecording and stopRecording with MediaRecorder + SpeechRecognition logic
    const startRecording = async () => {
      setWasInterrupted(false);
      
      // Prevent recording when TTS is playing
      if (isAnyTTSPlaying) {
        console.log('[DEBUG] Cannot start recording - TTS is playing:', { isAnyTTSPlaying });
        return;
      }
      
      if (!MediaRecorderClassRef.current) {
        alert('MediaRecorder API not supported in this browser.');
        return;
      }
      
      // Check if mediaDevices is available
      if (!navigator.mediaDevices || !navigator.mediaDevices.getUserMedia) {
        alert('Microphone access is not available in this browser. Please use a modern browser with microphone support.');
        return;
      }
      
      try {
        const stream = await navigator.mediaDevices.getUserMedia({ audio: true });
        setMediaStream(stream);
        audioChunksRef.current = [];
        const mediaRecorder = new MediaRecorderClassRef.current(stream);
        mediaRecorderRef.current = mediaRecorder;
        mediaRecorder.ondataavailable = (e: BlobEvent) => {
          if (e.data.size > 0) {
            audioChunksRef.current.push(e.data);
          }
        };
        mediaRecorder.onstop = () => {
          if (interruptedRef.current) {
            interruptedRef.current = false;
            setWasInterrupted(true);
            stream.getTracks().forEach(track => track.stop());
            setMediaStream(null);
            setIsRecording(false);
            setManualRecording(false); // Only reset manualRecording if we were in manual mode
            return;
          }
          const audioBlob = new Blob(audioChunksRef.current, { type: 'audio/webm' });
          sendAudioToBackend(audioBlob);
          stream.getTracks().forEach(track => track.stop());
          setMediaStream(null);
          setIsRecording(false);
          setManualRecording(false); // Only reset manualRecording if we were in manual mode
        };
        mediaRecorder.start();
        setIsRecording(true);
        if (autoSpeakRef.current) {
          // Use SpeechRecognition for silence detection in autospeak mode only
          if (!SpeechRecognitionClassRef.current) {
            alert('SpeechRecognition API not supported in this browser.');
            return;
          }
          const recognition = new SpeechRecognitionClassRef.current();
          recognitionRef.current = recognition;
          recognition.lang = language || 'en-US';
          recognition.interimResults = false;
          recognition.continuous = false;
          
                    // Set longer timeout for autospeak mode to give users more time to speak
            if (autoSpeakRef.current) {
              // Extend the recognition timeout to 10 seconds for autospeak mode
              recognition.maxAlternatives = 1;
              // Note: SpeechRecognition timeout is browser-dependent, but we can add our own timeout
              setTimeout(() => {
                if (recognitionRef.current) {
                  console.log('[DEBUG] Autospeak: Speech recognition timeout reached, stopping recording');
                  recognitionRef.current.stop();
                }
              }, 10000); // 10 seconds timeout for autospeak mode
            }
          recognition.onresult = (event: unknown) => {
            setIsRecording(false);
            if (mediaRecorderRef.current && mediaRecorderRef.current.state !== 'inactive') {
              mediaRecorderRef.current.stop();
            }
          };
          recognition.onerror = (event: unknown) => {
            setIsRecording(false);
            if (mediaRecorderRef.current && mediaRecorderRef.current.state !== 'inactive') {
              mediaRecorderRef.current.stop();
            }
            alert('Speech recognition error: ' + (event as any).error);
          };
          recognition.onend = () => {
            setIsRecording(false);
            if (mediaRecorderRef.current && mediaRecorderRef.current.state !== 'inactive') {
              mediaRecorderRef.current.stop();
            }
          };
          recognition.start();
          setManualRecording(false); // Not manual mode
        } else {
          // Manual mode: no speech recognition, just record until user stops
          setManualRecording(true);
        }
      } catch (err: unknown) {
        console.error('Audio recording error:', err);
        let errorMessage = 'Could not start audio recording: ' + (err as any).message;
        
        // Provide more specific error messages
        if ((err as any).name === 'NotAllowedError') {
          errorMessage = 'Microphone access denied. Please allow microphone permissions and try again.';
        } else if ((err as any).name === 'NotFoundError') {
          errorMessage = 'No microphone found. Please connect a microphone and try again.';
        } else if ((err as any).name === 'NotSupportedError') {
          errorMessage = 'Audio recording is not supported in this browser. Please use a modern browser.';
        } else if ((err as any).name === 'SecurityError') {
          errorMessage = 'Microphone access blocked for security reasons. Please check your browser settings.';
        }
        
        alert(errorMessage);
        setIsRecording(false);
        setManualRecording(false);
        setMediaStream(null);
      }
    };
  
    // Fix: Only reset manualRecording if we were in manual mode
    const stopRecording = (interrupted = false) => {
      if (interrupted) {
        interruptedRef.current = true;
      }
      if (recognitionRef.current) {
        recognitionRef.current.stop();
        setIsRecording(false);
      }
      if (mediaRecorderRef.current && mediaRecorderRef.current.state !== 'inactive') {
        mediaRecorderRef.current.stop();
      }
      if (mediaStream) {
        mediaStream.getTracks().forEach(track => track.stop());
        setMediaStream(null);
      }
      // Only reset manualRecording if we were in manual mode
      if (manualRecording) {
        setManualRecording(false);
      }
    };
  
    // New: Separate function to fetch and show short feedback
    const fetchAndShowShortFeedback = async (transcription: string, detectedLanguage?: string) => {
      if (!autoSpeak || !enableShortFeedback) return;
      
      // Prevent duplicate calls while processing
      if (isProcessingShortFeedback) {
        return;
      }
      
      // Check if we already have a short feedback for this transcription to prevent duplicates
      const existingFeedback = chatHistory.find(msg => 
        msg.sender === 'System' && 
        msg.text && 
        msg.timestamp && 
        Date.now() - msg.timestamp.getTime() < 5000 // Within last 5 seconds
      );
      
      if (existingFeedback) {
        return;
      }
      
      setIsProcessingShortFeedback(true);
      
      // Prepare context (last 4 messages)
      const context = chatHistory.slice(-4).map(msg => `${msg.sender}: ${msg.text}`).join('\n');
      try {
        // Call the Express proxy endpoint instead of Python directly
        const token = localStorage.getItem('jwt');
        const shortFeedbackRes = await axios.post(
          '/api/short_feedback',
          {
            user_input: transcription,
            context,
            language: detectedLanguage || language, // Use detected language if available
            user_level: userPreferences.userLevel,
            user_topics: userPreferences.topics,
            formality: userPreferences.formality,
            feedback_language: userPreferences.feedbackLanguage
          },
          token ? { headers: { Authorization: `Bearer ${token}` } } : undefined
        );
        console.log('[DEBUG] /short_feedback response', shortFeedbackRes);
        const shortFeedback = shortFeedbackRes.data.feedback;
        console.log('[DEBUG] shortFeedback value:', shortFeedback);
        
        if (shortFeedback !== undefined && shortFeedback !== null && shortFeedback !== '') {
          // Use a more reliable approach to set the short feedback key
          setChatHistory(prev => {
            const currentLength = prev.length;
            const updated = [...prev, { sender: 'System', text: shortFeedback, timestamp: new Date() }];
            
            // Set short feedback with the correct index
            setShortFeedbacks(shortFeedbacks => ({ ...shortFeedbacks, [currentLength]: shortFeedback }));
            
            return updated;
          });
          
          // Play short feedback TTS immediately for all modes
          const cacheKey = `short_feedback_${Date.now()}`;
          console.log('[DEBUG] Playing short feedback TTS immediately');
          setIsPlayingShortFeedbackTTS(true);
          try {
            await playTTSAudio(shortFeedback, detectedLanguage || language, cacheKey);
            console.log('[DEBUG] Short feedback TTS finished');
          } catch (error) {
            console.error('[DEBUG] Error playing short feedback TTS:', error);
          } finally {
            setIsPlayingShortFeedbackTTS(false);
          }
        } else {
          console.warn('[DEBUG] (fetchAndShowShortFeedback) shortFeedback is empty or undefined:', shortFeedback);
        }
      } catch (e: unknown) {
        // Error handling removed for performance
      } finally {
        setIsProcessingShortFeedback(false);
      }
    };
  
    // TTS Queue processing function (legacy - kept for non-autospeak TTS)
    const processTtsQueue = async () => {
      if (isProcessingTtsQueue || ttsQueue.length === 0) return;
      
      console.log('[DEBUG] Starting legacy TTS queue processing, queue length:', ttsQueue.length);
      setIsProcessingTtsQueue(true);
      
      while (ttsQueue.length > 0 && autoSpeakRef.current) {
        const nextTts = ttsQueue[0];
        console.log('[DEBUG] Processing TTS queue item:', nextTts.cacheKey);
        setTtsQueue(prev => prev.slice(1)); // Remove the first item
        
        try {
          await playTTSAudio(nextTts.text, nextTts.language, nextTts.cacheKey);
          
          // Wait for the TTS to finish playing
          while (isPlayingAnyTTS && autoSpeakRef.current) {
            await new Promise(resolve => setTimeout(resolve, 100));
          }
          console.log('[DEBUG] Finished playing TTS queue item:', nextTts.cacheKey);
        } catch (error) {
          console.error('Error processing TTS queue item:', error);
        }
      }
      
      setIsProcessingTtsQueue(false);
      console.log('[DEBUG] Finished legacy TTS queue processing');
      
      // If autospeak is still enabled and queue is empty, restart recording
      if (autoSpeakRef.current && ttsQueue.length === 0) {
        console.log('[DEBUG] Restarting recording after legacy TTS queue completion');
        setTimeout(() => {
          if (autoSpeakRef.current) startRecording();
        }, 300);
      }
    };
  
    // TTS functions with caching - now integrated with admin-controlled backend
    const generateTTSForText = async (text: string, language: string, cacheKey: string): Promise<string | null> => {
      // Check cache first (cache for 5 minutes)
      const cached = ttsCache.get(cacheKey);
      const now = Date.now();
      if (cached && (now - cached.timestamp) < 5 * 60 * 1000) {
        return cached.url;
      }
      
      // Set generating state
      setIsGeneratingTTS(prev => ({ ...prev, [cacheKey]: true }));
      
      try {
        const token = localStorage.getItem('jwt');
        
        // Call the Node.js server which will route to Python API with admin controls
<<<<<<< HEAD
        const response = await axios.post('/api/tts', {
=======
        const backendUrl = process.env.NEXT_PUBLIC_BACKEND_URL || 'http://localhost:4000';
        const response = await axios.post(`${backendUrl}/api/tts`, {
>>>>>>> a7c33dc4
          text,
          language
        }, {
          headers: {
            'Content-Type': 'application/json',
            ...(token ? { Authorization: `Bearer ${token}` } : {})
          }
        });
        
        const ttsUrl = response.data.ttsUrl;
        if (ttsUrl) {
          // Cache the result
          setTtsCache(prev => new Map(prev).set(cacheKey, { url: ttsUrl, timestamp: now }));
          return ttsUrl;
        }
        return null;
      } catch (error) {
        console.error('Error generating TTS:', error);
        return null;
      } finally {
        setIsGeneratingTTS(prev => ({ ...prev, [cacheKey]: false }));
      }
    };
  
    const playTTSAudio = async (text: string, language: string, cacheKey: string) => {
      // Stop any currently playing audio
      if (ttsAudioRef.current) {
        ttsAudioRef.current.pause();
        ttsAudioRef.current = null;
      }
      
      // Set playing state
      setIsPlayingTTS(prev => ({ ...prev, [cacheKey]: true }));
      setIsPlayingAnyTTS(true);
      
      try {
        const ttsUrl = await generateTTSForText(text, language, cacheKey);
        if (ttsUrl) {
          // Handle both relative and absolute URLs from backend
<<<<<<< HEAD
          const audioUrl = ttsUrl.startsWith('http') ? ttsUrl : `${window.location.origin}${ttsUrl}`;
=======
          const backendUrl = process.env.NEXT_PUBLIC_BACKEND_URL || 'http://localhost:4000';
          const audioUrl = ttsUrl.startsWith('http') ? ttsUrl : `${backendUrl}${ttsUrl}`;
>>>>>>> a7c33dc4
          const audio = new window.Audio(audioUrl);
          ttsAudioRef.current = audio;
          
          // Return a promise that resolves when audio finishes
          return new Promise<void>((resolve, reject) => {
            audio.onended = () => {
              ttsAudioRef.current = null;
              setIsPlayingTTS(prev => ({ ...prev, [cacheKey]: false }));
              setIsPlayingAnyTTS(false);
              resolve();
            };
            
            audio.onerror = () => {
              console.error('Error playing TTS audio');
              ttsAudioRef.current = null;
              setIsPlayingTTS(prev => ({ ...prev, [cacheKey]: false }));
              setIsPlayingAnyTTS(false);
              reject(new Error('TTS audio playback failed'));
            };
            
            audio.play().catch(reject);
          });
        }
      } catch (error) {
        console.error('Error playing TTS:', error);
        setIsPlayingTTS(prev => ({ ...prev, [cacheKey]: false }));
        setIsPlayingAnyTTS(false);
        throw error;
      }
    };
  
    const playExistingTTS = async (ttsUrl: string, cacheKey: string) => {
      // Stop any currently playing audio
      if (ttsAudioRef.current) {
        ttsAudioRef.current.pause();
        ttsAudioRef.current = null;
      }
      
      // Set playing state
      setIsPlayingTTS(prev => ({ ...prev, [cacheKey]: true }));
      setIsPlayingAnyTTS(true);
      
      try {
        // Handle both relative and absolute URLs from backend
<<<<<<< HEAD
        const audioUrl = ttsUrl.startsWith('http') ? ttsUrl : `${window.location.origin}${ttsUrl}`;
=======
        const backendUrl = process.env.NEXT_PUBLIC_BACKEND_URL || 'http://localhost:4000';
        const audioUrl = ttsUrl.startsWith('http') ? ttsUrl : `${backendUrl}${ttsUrl}`;
>>>>>>> a7c33dc4
        const audio = new window.Audio(audioUrl);
        ttsAudioRef.current = audio;
        
        audio.onended = () => {
          ttsAudioRef.current = null;
          setIsPlayingTTS(prev => ({ ...prev, [cacheKey]: false }));
          setIsPlayingAnyTTS(false);
          
          // For autospeak mode, restart recording after TTS finishes
          if (autoSpeakRef.current) {
            setTimeout(() => {
              if (autoSpeakRef.current) startRecording();
            }, 300);
          }
        };
        
        audio.onerror = () => {
          console.error('Error playing existing TTS audio');
          ttsAudioRef.current = null;
          setIsPlayingTTS(prev => ({ ...prev, [cacheKey]: false }));
          setIsPlayingAnyTTS(false);
          
          // For autospeak mode, restart recording even if TTS fails
          if (autoSpeakRef.current) {
            setTimeout(() => {
              if (autoSpeakRef.current) startRecording();
            }, 300);
          }
        };
        
        await audio.play();
      } catch (error) {
        console.error('Error playing existing TTS:', error);
        setIsPlayingTTS(prev => ({ ...prev, [cacheKey]: false }));
        setIsPlayingAnyTTS(false);
      }
    };
  
    const getTTSUrl = async (text: string, language: string) => null;
    const playTTS = async (url: string) => {};
    // Enhanced Japanese romanization with comprehensive debug information
    const generateRomanizedText = async (text: string, languageCode: string): Promise<string> => {
      if (!isScriptLanguage(languageCode)) {
        return '';
      }
  
      // Initialize debug information
      const debugInfo = {
        language: languageCode,
        originalText: text,
        textLength: text.length,
        timestamp: new Date().toISOString(),
        method: 'unknown',
        success: false,
        fallbackUsed: false,
        fallbackReason: 'none',
        error: null,
        processingTime: 0
      };
  
      const startTime = performance.now();
  
      try {
        let romanizedText = '';
  
        switch (languageCode) {
          case 'ja': // Japanese - Enhanced romanization with intelligent method selection
            console.log('🎯 [ROMANIZATION DEBUG] Processing Japanese text:', text);
            
            // Helper function to detect text composition
            const hasKanji = /[\u4e00-\u9faf]/.test(text);
            const hasHiragana = /[\u3040-\u309f]/.test(text);
            const hasKatakana = /[\u30a0-\u30ff]/.test(text);
            const isPureKana = (hasHiragana || hasKatakana) && !hasKanji;
            
            console.log('🎯 [ROMANIZATION DEBUG] Text analysis:', {
              hasKanji,
              hasHiragana,
              hasKatakana,
              isPureKana,
              textLength: text.length
            });
            
            // Intelligent method selection based on text composition
            if (hasKanji) {
              // Text contains Kanji - use Kuroshiro (best for Kanji)
              console.log('🎯 [ROMANIZATION DEBUG] Text contains Kanji, using Kuroshiro...');
              try {
                const kuroshiro = await getKuroshiroInstance();
                romanizedText = await kuroshiro.convert(text, { to: 'romaji', mode: 'spaced' });
                
                if (romanizedText && romanizedText.trim()) {
                  debugInfo.method = 'kuroshiro';
                  debugInfo.success = true;
                  console.log('🎯 [ROMANIZATION DEBUG] ✅ Kuroshiro successful:', romanizedText);
                } else {
                  throw new Error('Kuroshiro returned empty result');
                }
                           } catch (kuroshiroError) {
                 console.warn('🎯 [ROMANIZATION DEBUG] ⚠️ Kuroshiro failed for Kanji text, trying transliteration...', kuroshiroError);
                 debugInfo.fallbackReason = 'Kuroshiro failed for Kanji text';
                 
                 // For Kanji text, skip Wanakana and go directly to transliteration
                 try {
                   romanizedText = transliterate(text);
                   if (romanizedText && romanizedText.trim()) {
                     debugInfo.method = 'transliteration';
                     debugInfo.success = true;
                     debugInfo.fallbackUsed = true;
                     console.log('🎯 [ROMANIZATION DEBUG] ✅ Transliteration fallback successful:', romanizedText);
                   } else {
                     throw new Error('Transliteration returned empty result');
                   }
                 } catch (transliterationError) {
                   console.warn('🎯 [ROMANIZATION DEBUG] ⚠️ Transliteration failed, using unidecode...', transliterationError);
                   debugInfo.fallbackReason = 'Both Kuroshiro and transliteration failed';
                   romanizedText = unidecode(text);
                   debugInfo.method = 'unidecode';
                   debugInfo.success = true;
                   debugInfo.fallbackUsed = true;
                   console.log('🎯 [ROMANIZATION DEBUG] ✅ Unidecode fallback successful:', romanizedText);
                 }
               }
            } else if (isPureKana) {
              // Pure Hiragana/Katakana - use Wanakana (fastest and most accurate)
              console.log('🎯 [ROMANIZATION DEBUG] Pure Kana text, using Wanakana...');
              try {
                romanizedText = wanakana.toRomaji(text, { 
                  IMEMode: true,
                  convertLongVowelMark: true,
                  upcaseKatakana: false
                });
                
                if (romanizedText && romanizedText.trim()) {
                  debugInfo.method = 'wanakana';
                  debugInfo.success = true;
                  console.log('🎯 [ROMANIZATION DEBUG] ✅ Wanakana successful:', romanizedText);
                } else {
                  throw new Error('Wanakana returned empty result');
                }
                           } catch (wanakanaError) {
                 console.warn('🎯 [ROMANIZATION DEBUG] ⚠️ Wanakana failed, trying transliteration...', wanakanaError);
                 debugInfo.fallbackReason = 'Wanakana failed for Kana text';
                 
                 try {
                   romanizedText = transliterate(text);
                   if (romanizedText && romanizedText.trim()) {
                     debugInfo.method = 'transliteration';
                     debugInfo.success = true;
                     debugInfo.fallbackUsed = true;
                     console.log('🎯 [ROMANIZATION DEBUG] ✅ Transliteration fallback successful:', romanizedText);
                   } else {
                     throw new Error('Transliteration returned empty result');
                   }
                 } catch (transliterationError) {
                   console.warn('🎯 [ROMANIZATION DEBUG] ⚠️ Transliteration failed, using unidecode...', transliterationError);
                   debugInfo.fallbackReason = 'Both Wanakana and transliteration failed';
                   romanizedText = unidecode(text);
                   debugInfo.method = 'unidecode';
                   debugInfo.success = true;
                   debugInfo.fallbackUsed = true;
                   console.log('🎯 [ROMANIZATION DEBUG] ✅ Unidecode fallback successful:', romanizedText);
                 }
               }
            } else {
              // Mixed or unknown text - try Kuroshiro first, then fallbacks
              console.log('🎯 [ROMANIZATION DEBUG] Mixed/unknown text, trying Kuroshiro first...');
              try {
                const kuroshiro = await getKuroshiroInstance();
                romanizedText = await kuroshiro.convert(text, { to: 'romaji', mode: 'spaced' });
                
                if (romanizedText && romanizedText.trim()) {
                  debugInfo.method = 'kuroshiro';
                  debugInfo.success = true;
                  console.log('🎯 [ROMANIZATION DEBUG] ✅ Kuroshiro successful:', romanizedText);
                } else {
                  throw new Error('Kuroshiro returned empty result');
                }
                           } catch (kuroshiroError) {
                 console.warn('🎯 [ROMANIZATION DEBUG] ⚠️ Kuroshiro failed, trying Wanakana...', kuroshiroError);
                 debugInfo.fallbackReason = 'Kuroshiro failed for mixed text';
                 
                 try {
                   romanizedText = wanakana.toRomaji(text, { 
                     IMEMode: true,
                     convertLongVowelMark: true,
                     upcaseKatakana: false
                   });
                   
                   if (romanizedText && romanizedText.trim()) {
                     debugInfo.method = 'wanakana';
                     debugInfo.success = true;
                     debugInfo.fallbackUsed = true;
                     console.log('🎯 [ROMANIZATION DEBUG] ✅ Wanakana successful:', romanizedText);
                   } else {
                     throw new Error('Wanakana returned empty result');
                   }
                 } catch (wanakanaError) {
                   console.warn('🎯 [ROMANIZATION DEBUG] ⚠️ Wanakana failed, trying transliteration...', wanakanaError);
                   debugInfo.fallbackReason = 'Both Kuroshiro and Wanakana failed';
                   
                   try {
                     romanizedText = transliterate(text);
                     if (romanizedText && romanizedText.trim()) {
                       debugInfo.method = 'transliteration';
                       debugInfo.success = true;
                       debugInfo.fallbackUsed = true;
                       console.log('🎯 [ROMANIZATION DEBUG] ✅ Transliteration successful:', romanizedText);
                     } else {
                       throw new Error('Transliteration returned empty result');
                     }
                   } catch (transliterationError) {
                     console.warn('🎯 [ROMANIZATION DEBUG] ⚠️ Transliteration failed, using unidecode...', transliterationError);
                     debugInfo.fallbackReason = 'All methods failed, using unidecode';
                     romanizedText = unidecode(text);
                     debugInfo.method = 'unidecode';
                     debugInfo.success = true;
                     debugInfo.fallbackUsed = true;
                     console.log('🎯 [ROMANIZATION DEBUG] ✅ Unidecode fallback successful:', romanizedText);
                   }
                 }
               }
            }
            break;
  
          case 'zh': // Chinese - use pinyin-pro with tone marks and segmentation
            console.log('🎯 [ROMANIZATION DEBUG] Processing Chinese text:', text);
            try {
              // pinyin-pro with tone marks and word segmentation
              const tokens = pinyinPro(text, { toneType: 'mark', type: 'array', segment: true } as any);
              romanizedText = Array.isArray(tokens) ? tokens.join(' ') : String(tokens || '');
              if (!romanizedText || !romanizedText.trim()) {
                throw new Error('pinyin-pro returned empty');
              }
              debugInfo.method = 'pinyin';
              debugInfo.success = true;
              console.log('🎯 [ROMANIZATION DEBUG] ✅ Pinyin successful:', romanizedText);
            } catch (pinyinError) {
              console.warn('🎯 [ROMANIZATION DEBUG] ⚠️ Pinyin failed, using transliteration:', pinyinError);
              try {
                // Fallback to node pinyin without tones
                romanizedText = pinyin(text, { style: pinyin.STYLE_TONE }).map(arr => arr[0]).join(' ');
                debugInfo.method = 'pinyin';
                debugInfo.success = true;
                debugInfo.fallbackUsed = true;
              } catch {
                romanizedText = transliterate(text);
                debugInfo.method = 'transliteration';
                debugInfo.success = true;
                debugInfo.fallbackUsed = true;
              }
            }
            break;
  
          case 'ko': // Korean - use hangul-romanization, fallback to transliteration
            console.log('🎯 [ROMANIZATION DEBUG] Processing Korean text:', text);
            try {
              romanizedText = romanizeHangul(text);
              debugInfo.method = 'hangul-romanization';
              debugInfo.success = true;
              console.log('🎯 [ROMANIZATION DEBUG] ✅ Korean romanization successful:', romanizedText);
            } catch (transliterationError) {
              console.warn('🎯 [ROMANIZATION DEBUG] ⚠️ Korean transliteration failed, using unidecode:', transliterationError);
              romanizedText = unidecode(text);
              debugInfo.method = 'unidecode';
              debugInfo.success = true;
              debugInfo.fallbackUsed = true;
            }
            // Fix spacing around apostrophes from romanization (e.g., o' vs o ’)
            romanizedText = romanizedText.replace(/\s+([’'])/g, '$1');
            break;
  
          case 'hi': // Hindi/Devanagari
            console.log(`🎯 [ROMANIZATION DEBUG] Processing ${languageCode} text:`, text);
            try {
              romanizedText = Sanscript.t(text, 'devanagari', 'iast');
              debugInfo.method = 'sanscript-iast';
              debugInfo.success = true;
            } catch (e) {
              romanizedText = transliterate(text);
              debugInfo.method = 'transliteration';
              debugInfo.success = true;
              debugInfo.fallbackUsed = true;
            }
            // Remove spaces before danda marks if present after conversion (rare)
            romanizedText = romanizedText.replace(/\s+(।|॥)/g, '$1');
            break;
  
          case 'ta': // Tamil
            console.log(`🎯 [ROMANIZATION DEBUG] Processing ${languageCode} text:`, text);
            try {
              romanizedText = Sanscript.t(text, 'tamil', 'iast');
              debugInfo.method = 'sanscript-iast';
              debugInfo.success = true;
            } catch (e) {
              romanizedText = transliterate(text);
              debugInfo.method = 'transliteration';
              debugInfo.success = true;
              debugInfo.fallbackUsed = true;
            }
            break;
  
          case 'ml': // Malayalam
            console.log(`🎯 [ROMANIZATION DEBUG] Processing ${languageCode} text:`, text);
            try {
              romanizedText = Sanscript.t(text, 'malayalam', 'iast');
              debugInfo.method = 'sanscript-iast';
              debugInfo.success = true;
            } catch (e) {
              romanizedText = transliterate(text);
              debugInfo.method = 'transliteration';
              debugInfo.success = true;
              debugInfo.fallbackUsed = true;
            }
            break;
  
          case 'or': // Odia
            console.log(`🎯 [ROMANIZATION DEBUG] Processing ${languageCode} text:`, text);
            try {
              romanizedText = Sanscript.t(text, 'oriya', 'iast');
              debugInfo.method = 'sanscript-iast';
              debugInfo.success = true;
            } catch (e) {
              romanizedText = transliterate(text);
              debugInfo.method = 'transliteration';
              debugInfo.success = true;
              debugInfo.fallbackUsed = true;
            }
            break;
  
          case 'ar': // Arabic
            console.log(`🎯 [ROMANIZATION DEBUG] Processing ${languageCode} text:`, text);
            try {
              // transliteration library works reasonably well for Arabic; keep as primary
              romanizedText = transliterate(text);
              debugInfo.method = 'transliteration';
              debugInfo.success = true;
              console.log(`🎯 [ROMANIZATION DEBUG] ✅ ${languageCode} transliteration successful:`, romanizedText);
            } catch (transliterationError) {
              console.warn(`🎯 [ROMANIZATION DEBUG] ⚠️ ${languageCode} transliteration failed, using unidecode:`, transliterationError);
              romanizedText = unidecode(text);
              debugInfo.method = 'unidecode';
              debugInfo.success = true;
              debugInfo.fallbackUsed = true;
            }
            // Remove spaces before Arabic punctuation just in case
            romanizedText = romanizedText.replace(/\s+([،؟؛])/g, '$1');
            break;
            
          default:
            console.log(`🎯 [ROMANIZATION DEBUG] Processing ${languageCode} text with unidecode:`, text);
            romanizedText = unidecode(text);
            debugInfo.method = 'unidecode';
            debugInfo.success = true;
            break;
        }
        
        // Calculate processing time
        debugInfo.processingTime = performance.now() - startTime;
        
        // Normalize punctuation spacing in the final output
        romanizedText = fixRomanizationPunctuation(romanizedText);
  
        // Log comprehensive debug information
        console.log('🎯 [ROMANIZATION DEBUG] Final result:', {
          ...debugInfo,
          romanizedText: romanizedText,
          romanizedLength: romanizedText.length,
          efficiency: `${debugInfo.processingTime.toFixed(2)}ms`
        });
        
        // Store debug info for UI display
        setRomanizationDebugInfo({
          method: debugInfo.method,
          language: debugInfo.language,
          originalText: debugInfo.originalText,
          romanizedText: romanizedText,
          fallbackUsed: debugInfo.fallbackUsed,
          fallbackReason: debugInfo.fallbackReason || 'none',
          textAnalysis: {
            hasKanji: /[\u4e00-\u9faf]/.test(debugInfo.originalText),
            hasHiragana: /[\u3040-\u309f]/.test(debugInfo.originalText),
            hasKatakana: /[\u30a0-\u30ff]/.test(debugInfo.originalText),
            isPureKana: (/[\u3040-\u309f]/.test(debugInfo.originalText) || /[\u30a0-\u30ff]/.test(debugInfo.originalText)) && !/[\u4e00-\u9faf]/.test(debugInfo.originalText)
          },
          processingTime: debugInfo.processingTime,
          lastUpdate: new Date()
        });
        
        return romanizedText;
      } catch (error) {
        debugInfo.error = error.message;
        debugInfo.processingTime = performance.now() - startTime;
        console.error('🎯 [ROMANIZATION DEBUG] ❌ Error generating romanized text:', {
          ...debugInfo,
          error: error.message
        });
        return '';
      }
    };
    // Update sendAudioToBackend to handle short feedback in autospeak mode
    const sendAudioToBackend = async (audioBlob: Blob) => {
      if (!(audioBlob instanceof Blob)) return;
      try {
        setIsProcessing(true);
        
        // Add user message immediately with a placeholder
        const placeholderMessage = { 
          sender: 'User', 
          text: '🎤 Processing your message...', 
          romanizedText: '',
          timestamp: new Date(),
          isFromOriginalConversation: false,
          isProcessing: true // Add flag to identify processing messages
        };
        
        // Note: Suggestions will be hidden by the !isProcessing condition in the render
        
        // Add placeholder message immediately
        setChatHistory(prev => [...prev, placeholderMessage]);
        
        // Step 1: Get transcription first with language detection
        const formData = new FormData();
        formData.append('audio', audioBlob, 'recording.webm');
        // Don't specify language - let the backend detect it automatically
        // formData.append('language', language);
        
        // Add JWT token to headers
        const token = localStorage.getItem('jwt');
        const transcriptionResponse = await axios.post('/api/transcribe_only', formData, {
          headers: {
            'Content-Type': 'multipart/form-data',
            ...(token ? { Authorization: `Bearer ${token}` } : {})
          }
        });
        
        const transcription = transcriptionResponse.data.transcription || 'Speech recorded';
        const detectedLanguage = transcriptionResponse.data.detected_language || language; // Fallback to selected language
        
        // Generate romanized text for user messages in script languages
        // Use detected language for romanization, not the selected language
        let userRomanizedText = '';
        if (isScriptLanguage(detectedLanguage) && transcription !== 'Speech recorded') {
          userRomanizedText = await generateRomanizedText(transcription, detectedLanguage);
        }
        
        // Replace the placeholder message with the actual transcript
        setChatHistory(prev => {
          const updated = prev.map((msg, index) => {
            // Find the last processing message and replace it
            if (msg.isProcessing && msg.sender === 'User') {
              return {
                ...msg,
                text: transcription,
                romanizedText: userRomanizedText,
                isProcessing: false
              };
            }
            return msg;
          });
          return updated;
        });
        
        // Save user message to backend
        if (conversationId) {
          await saveMessageToBackend('User', transcription, 'text', null, null, userRomanizedText);
        }
        
        // Note: User messages don't need TTS playback - only AI responses get TTS
        
        // Step 1.5: Get short feedback first for autospeak mode
        if (autoSpeak && enableShortFeedback && transcription !== 'Speech recorded') {
          console.log('[DEBUG] Step 1.5: Getting short feedback for autospeak mode...');
          await fetchAndShowShortFeedback(transcription, detectedLanguage); // Pass detected language
          console.log('[DEBUG] Short feedback completed, now starting AI processing...');
        }
        
        // Step 2: Get AI response after short feedback is done
        console.log('[DEBUG] Step 2: Getting AI response after short feedback...');
        
        // Add AI processing message after short feedback is complete
        const aiProcessingMessage = { 
          sender: 'AI', 
          text: '🤖 Processing AI response...', 
          romanizedText: '',
          timestamp: new Date(),
          isFromOriginalConversation: false,
          isProcessing: true
        };
        setChatHistory(prev => [...prev, aiProcessingMessage]);
        
        // Create updated chat history that includes the user's transcription
        const updatedChatHistory = [...chatHistory, {
          sender: 'User',
          text: transcription,
          romanizedText: userRomanizedText,
          timestamp: new Date(),
          isFromOriginalConversation: false
        }];
        
        const aiResponseData = {
          transcription: transcription,
          chat_history: updatedChatHistory,
          language: detectedLanguage, // Use detected language for AI processing
          user_level: userPreferences.userLevel,
          user_topics: userPreferences.topics,
          user_goals: user?.learning_goals ? (typeof user.learning_goals === 'string' ? JSON.parse(user.learning_goals) : user.learning_goals) : [],
          formality: userPreferences.formality,
          feedback_language: userPreferences.feedbackLanguage
        };
        
  
        const aiResponseResponse = await axios.post('/api/ai_response', aiResponseData, {
          headers: {
            'Content-Type': 'application/json',
            ...(token ? { Authorization: `Bearer ${token}` } : {})
          }
        });
        
        const aiResponse = aiResponseResponse.data.response;
        
                // Add AI response if present
          if (aiResponse) {
            const formattedResponse = formatScriptLanguageText(aiResponse, language);
            setChatHistory(prev => {
              const updated = prev.map((msg, index) => {
                // Find the last processing AI message and replace it
                if (msg.isProcessing && msg.sender === 'AI') {
                  return {
                    ...msg,
                    text: formattedResponse.mainText,
                    romanizedText: formattedResponse.romanizedText,
                    ttsUrl: null, // We'll handle TTS separately if needed
                    isProcessing: false
                  };
                }
                return msg;
              });
              return updated;
            });
            if (conversationId) {
              await saveMessageToBackend('AI', formattedResponse.mainText, 'text', null, null, formattedResponse.romanizedText);
            }
            
            // Play TTS for AI response immediately
            console.log('[DEBUG] Playing TTS for AI response immediately');
            const aiMessage: ChatMessage = {
              text: formattedResponse.mainText,
              romanizedText: formattedResponse.romanizedText,
              sender: 'AI',
              timestamp: new Date(),
              isFromOriginalConversation: false
            };
            const ttsText = getTTSText(aiMessage, userPreferences.romanizationDisplay, language);
            const cacheKey = `ai_message_auto_${Date.now()}`;
            
            // Play audio immediately for all AI messages
            playTTSAudio(ttsText, language, cacheKey).catch(error => {
              console.error('[DEBUG] Error playing AI TTS:', error);
            });
            
            // Also queue for autospeak mode if enabled
            if (autoSpeak) {
              console.log('[DEBUG] Adding AI response TTS to queue for autospeak mode');
              setAiTTSQueued({ text: ttsText, language, cacheKey });
            }
          }
        
        // Note: TTS is handled separately if needed
      } catch (error: unknown) {
        // Error handling removed for performance
        const errorMessage = {
          sender: 'System',
          text: '❌ Error processing audio. Please try again.',
          timestamp: new Date(),
          isFromOriginalConversation: false // New message added after Continue
        };
        setChatHistory(prev => [...prev, errorMessage]);
      } finally {
        setIsProcessing(false);
      }
    };
  
    const requestDetailedFeedback = async () => {
      // Get the last 3 messages as context
      const contextMessages = chatHistory.slice(-3);
      const context = contextMessages.map(msg => `${msg.sender}: ${msg.text}`).join('\n');
  
      // Get the latest user message
      const lastUserMessage = [...chatHistory].reverse().find(msg => msg.sender === 'User');
      if (!lastUserMessage || !lastUserMessage.text || lastUserMessage.text === 'Speech recorded') {
        // Show error in console only
        console.error('No valid user speech found for feedback. Please record a message first.');
        return;
      }
  
      try {
        const token = localStorage.getItem('jwt');
        const payload = {
          user_input: lastUserMessage.text,
          context,
          language,
          user_level: user?.proficiency_level || 'beginner',
          user_topics: user?.talk_topics || []
        };
  
        const response = await axios.post(
          '/api/feedback',
          payload,
          token ? { headers: { Authorization: `Bearer ${token}` } } : undefined
        );
        setShortFeedback(response.data.feedback);
        // Optionally, add to chatHistory
        setChatHistory(prev => [...prev, { sender: 'System', text: response.data.feedback, timestamp: new Date(), isFromOriginalConversation: false }]);
        
        // Play TTS for detailed feedback System message
        console.log('[DEBUG] Playing TTS for detailed feedback System message');
        const systemMessage: ChatMessage = {
          text: response.data.feedback,
          sender: 'System',
          timestamp: new Date(),
          isFromOriginalConversation: false
        };
        const ttsText = getTTSText(systemMessage, userPreferences.romanizationDisplay, language);
        const cacheKey = `system_feedback_${Date.now()}`;
        
        // Play audio immediately for System messages
        playTTSAudio(ttsText, language, cacheKey).catch(error => {
          console.error('[DEBUG] Error playing System TTS:', error);
        });
        
        // Feedback is applied to the message, no need to add to chat
      } catch (error: unknown) {
        console.error('Error getting detailed feedback:', error);
        console.error('[DEBUG] Error response:', (error as any).response?.data);
        console.error('[DEBUG] Error status:', (error as any).response?.status);
        console.error('[DEBUG] Error message:', (error as any).message);
        // Show error in console only
        console.error('Error getting detailed feedback. Please try again.');
      }
    };
  
    const fetchSuggestions = async () => {
      if (!user) return;
      
      setIsLoadingSuggestions(true);
      try {
        const token = localStorage.getItem('jwt');
        const response = await axios.post(
          '/api/suggestions',
          {
            conversationId: conversationId,
            language: language,
            user_level: userPreferences.userLevel,
            user_topics: userPreferences.topics,
            formality: userPreferences.formality,
            feedback_language: userPreferences.feedbackLanguage
          },
          token ? { headers: { Authorization: `Bearer ${token}` } } : undefined
        );
        
        const suggestions = response.data.suggestions || [];
        setSuggestions(suggestions);
        
        // Also set suggestionMessages for the carousel
        if (suggestions.length > 0) {
          // Reset explanation state for a fresh set
          setSuggestionTranslations({});
          setShowSuggestionTranslations({});
          setIsTranslatingSuggestion({});
          setShowSuggestionExplanations({});
          setExplainButtonPressed(false);
          console.log('Setting suggestions:', suggestions);
          const tempMessages = suggestions.map((suggestion: any, index: number) => {
            const formattedText = formatScriptLanguageText(suggestion.text?.replace(/\*\*/g, '') || '', language);
            return {
              sender: 'User',
              text: formattedText.mainText,
              romanizedText: formattedText.romanizedText || suggestion.romanized || '',
              timestamp: new Date(),
              messageType: 'text',
              isSuggestion: true,
              suggestionIndex: index,
              totalSuggestions: suggestions.length,
              explanation: suggestion.explanation || '',
              translation: suggestion.translation || '',
              romanized: suggestion.romanized || ''
            };
          });
          
          console.log('Setting suggestionMessages:', tempMessages);
          setSuggestionMessages(tempMessages);
          setCurrentSuggestionIndex(0);
          setShowSuggestionCarousel(true);
          console.log('Set showSuggestionCarousel to true');
        }
      } catch (error: unknown) {
        console.error('Error fetching suggestions:', error);
        setSuggestions([]);
      } finally {
        setIsLoadingSuggestions(false);
      }
    };
  
    const handleSuggestionButtonClick = async () => {
      if (!user || isProcessing) return;
      
      setIsLoadingSuggestions(true);
      try {
        const token = localStorage.getItem('jwt');
        const response = await axios.post(
          '/api/suggestions',
          {
            conversationId: conversationId,
            language: language,
            user_level: userPreferences.userLevel,
            user_topics: userPreferences.topics,
            formality: userPreferences.formality,
            feedback_language: userPreferences.feedbackLanguage
          },
          token ? { headers: { Authorization: `Bearer ${token}` } } : undefined
        );
        
        const suggestions = response.data.suggestions || [];
        if (suggestions.length > 0) {
          // Create temporary suggestion messages with all data from the API
          // Reset explanation-related state so previous clicks don't persist
          setSuggestionTranslations({});
          setShowSuggestionTranslations({});
          setIsTranslatingSuggestion({});
          setShowSuggestionExplanations({});
          setExplainButtonPressed(false);
          const tempMessages = suggestions.map((suggestion: any, index: number) => {
            const formattedText = formatScriptLanguageText(suggestion.text?.replace(/\*\*/g, '') || '', language);
            return {
              sender: 'User',
              text: formattedText.mainText,
              romanizedText: formattedText.romanizedText || suggestion.romanized || '',
              timestamp: new Date(),
              messageType: 'text',
              isSuggestion: true,
              suggestionIndex: index,
              totalSuggestions: suggestions.length,
              // Preserve the explanation and translation from the API response
              explanation: suggestion.explanation || '',
              translation: suggestion.translation || '',
              romanized: suggestion.romanized || ''
            };
          });
          
          setSuggestionMessages(tempMessages);
          setCurrentSuggestionIndex(0);
          setShowSuggestionCarousel(true);
        }
      } catch (error: unknown) {
        console.error('Error fetching suggestions:', error);
      } finally {
        setIsLoadingSuggestions(false);
      }
    };
  
    const navigateSuggestion = (direction: 'prev' | 'next') => {
      if (suggestionMessages.length === 0) return;
      
      if (direction === 'prev') {
        setCurrentSuggestionIndex(prev => 
          prev === 0 ? suggestionMessages.length - 1 : prev - 1
        );
      } else {
        setCurrentSuggestionIndex(prev => 
          prev === suggestionMessages.length - 1 ? 0 : prev + 1
        );
      }
    };
  
    const clearSuggestionCarousel = () => {
      setCurrentSuggestionIndex(0);
      setSuggestions([]);
      setSuggestionMessages([]);
      setShowSuggestionCarousel(false);
      // Fully clear explanation state when suggestions are cleared
      setSuggestionTranslations({});
      setShowSuggestionTranslations({});
      setIsTranslatingSuggestion({});
      setShowSuggestionExplanations({});
      setExplainButtonPressed(false);
    };
    const generateConversationSummary = async () => {
      try {
        const sessionMessages = getSessionMessages();
        
        if (sessionMessages.length === 0) {
          router.push('/dashboard');
          return;
        }
        
        const userSessionMessages = sessionMessages.filter(msg => msg.sender === 'User');
        
        if (userSessionMessages.length === 0) {
          router.push('/dashboard');
          return;
        }
        
        // For continued conversations, only show progress popup if there are new messages
        const hasContinuedConversation = sessionStartTime !== null;
        const hasNewMessages = userSessionMessages.length > 0;
        
        // If continued conversation but no new messages, just navigate to dashboard
        // But only if we don't have any progress data to show
        if (hasContinuedConversation && !hasNewMessages) {
          // Don't navigate immediately - let the progress modal logic handle it
          // router.push('/dashboard');
          // return;
        }
        
        // Use the learning goals from the current conversation (userPreferences.user_goals)
        // Also try to get from user object if not available in preferences
        
        // Try to get learning goals from multiple sources
        let user_goals = userPreferences.user_goals?.length > 0 
          ? userPreferences.user_goals 
          : (user?.learning_goals ? (typeof user.learning_goals === 'string' ? JSON.parse(user.learning_goals) : user.learning_goals) : []);
        
        // If still empty, try to get from the conversation object directly
        if (!user_goals || user_goals.length === 0) {
          // Try to fetch the conversation again to get the learning goals
          try {
            const token = localStorage.getItem('jwt');
            const response = await axios.get(`/api/conversations/${conversationId}`, {
              headers: { ...(token ? { Authorization: `Bearer ${token}` } : {}) }
            });
            const conversation = response.data.conversation;
            if (conversation?.learning_goals) {
              const conversationLearningGoals = typeof conversation.learning_goals === 'string' 
                ? JSON.parse(conversation.learning_goals) 
                : conversation.learning_goals;
              user_goals = conversationLearningGoals;
            }
          } catch (error) {
            // Error handling removed for performance
          }
        }
        
        // Get user's current subgoal progress to determine the appropriate level for each subgoal
        const storedProgress = localStorage.getItem(`subgoal_progress_${user?.id}_${language}`);
        let userSubgoalProgress: SubgoalProgress[] = [];
        if (storedProgress) {
          try {
            userSubgoalProgress = JSON.parse(storedProgress);
          } catch (error) {
            // Error handling removed for performance
          }
        }
        
        let subgoalInstructions = '';
        
        if (user_goals.length > 0) {
          // User has specific learning goals for this conversation
          subgoalInstructions = user_goals.map((goalId: string) => {
            const goal = LEARNING_GOALS.find((g: LearningGoal) => g.id === goalId);
            
            if (goal?.subgoals) {
              const instructions = goal.subgoals
                .filter(subgoal => subgoal.description)
                .map(subgoal => {
                  // Get the user's current level for this subgoal
                  const userLevel = getSubgoalLevel(subgoal.id, userSubgoalProgress);
                  // Use progressive description based on current level
                  const progressiveDescription = getProgressiveSubgoalDescription(subgoal.id, userLevel);
                  return progressiveDescription;
                });
              return instructions.join('\n');
            }
            return '';
          }).filter(instructions => instructions.length > 0).join('\n');
        } else {
          // Fallback: use the first learning goal as default
          const defaultGoal = LEARNING_GOALS[0]; // Use the first goal as default
          if (defaultGoal?.subgoals) {
            subgoalInstructions = defaultGoal.subgoals
              .filter(subgoal => subgoal.description)
              .map(subgoal => {
                // Get the user's current level for this subgoal
                const userLevel = getSubgoalLevel(subgoal.id, userSubgoalProgress);
                // Use progressive description based on current level
                const progressiveDescription = getProgressiveSubgoalDescription(subgoal.id, userLevel);
                return progressiveDescription;
              })
              .join('\n');
          } else {
            subgoalInstructions = '';
          }
        }
        
        // Check if this is a continued conversation (has existing title)
        const isContinuedConversation = sessionStartTime !== null;
        
        // If continued conversation, we should preserve the existing title
        // and only evaluate new messages for progress
        const requestPayload = {
          chat_history: sessionMessages,
          subgoal_instructions: subgoalInstructions,
          target_language: language,
          feedback_language: userPreferences?.feedbackLanguage || 'en',
          is_continued_conversation: isContinuedConversation
        };
  
        const token = localStorage.getItem('jwt');
        const response = await axios.post('/api/conversation-summary', requestPayload, {
          headers: {
            ...(token ? { Authorization: `Bearer ${token}` } : {})
          }
        });
  
                  
        
        // Update the existing conversation with the Gemini-generated title and synopsis
        if (conversationId) {
          try {
            // Check if the conversation already has a title before updating
            let shouldUpdateTitle = true;
            
            // Check if the conversation already has a title
            try {
              const conversationResponse = await axios.get(`/api/conversations/${conversationId}`, {
                headers: {
                  ...(token ? { Authorization: `Bearer ${token}` } : {})
                }
              });
              
              const existingTitle = conversationResponse.data?.conversation?.title;
              // Always update title when a new one is generated, regardless of existing title
              // This ensures that the most relevant title (based on actual conversation content) is used
            } catch (error) {
              // Error handling removed for performance
            }
            
            // Only update the title if we should and if we have a valid title
            // console.log('[DEBUG] Title update decision:', {
            //   shouldUpdateTitle,
            //   responseTitle: response.data.title,
            //   responseTitleTrimmed: response.data.title?.trim(),
            //   isContinuedConversation,
            //   hasValidTitle: response.data.title && response.data.title.trim() !== '' && response.data.title !== '[No Title]'
            // });
            
            if (shouldUpdateTitle && response.data.title && response.data.title.trim() !== '' && response.data.title !== '[No Title]') {
              await axios.put(`/api/conversations/${conversationId}/title`, {
                title: response.data.title
              }, {
                headers: {
                  ...(token ? { Authorization: `Bearer ${token}` } : {})
                }
              });
            } else {
              // console.log('[DEBUG] Skipping title update - preserving existing title or no valid title generated');
            }
            
            // Update the conversation with the synopsis and progress data
            // Progress data saved successfully
            
            // Only save progress data if it's valid and not empty
            const progressDataToSave = response.data.progress_percentages && 
              response.data.progress_percentages.length > 0 && 
              response.data.progress_percentages.some((p: number) => p > 0) 
              ? JSON.stringify({
                  goals: user_goals,
                  percentages: response.data.progress_percentages
                })
              : null;
            
                        // console.log('Progress data to save:', progressDataToSave);
            
            await axios.patch(`/api/conversations/${conversationId}`, {
              synopsis: response.data.synopsis,
              progress_data: progressDataToSave
            }, {
              headers: {
                ...(token ? { Authorization: `Bearer ${token}` } : {})
              }
            });
            
            // console.log('Successfully saved synopsis and progress data');
            
            // console.log('Conversation updated with synopsis');
            // console.log('Title handling:', isContinuedConversation ? 'Preserved original title' : `Updated to: ${response.data.title}`);
            // console.log('Synopsis:', response.data.synopsis.substring(0, 100) + '...');
            
            // CRITICAL: Ensure progress_percentages is always available
            const progressPercentages = response.data.progress_percentages || [];
            
            
            // Always show progress modal if we have progress data, regardless of whether percentages changed
            // Also show if it's a continued conversation with new messages
            if ((progressPercentages && progressPercentages.length > 0) || 
                (hasContinuedConversation && hasNewMessages)) {
              // console.log('Setting progress modal with data:', response.data.progress_percentages);
              // console.log('userPreferences:', userPreferences);
              // console.log('userPreferences.user_goals:', userPreferences?.user_goals);
              
              // Get current user subgoal progress from localStorage
              const storedProgress = localStorage.getItem(`subgoal_progress_${user?.id}_${language}`);
              let userSubgoalProgress: SubgoalProgress[] = [];
              if (storedProgress) {
                try {
                  userSubgoalProgress = JSON.parse(storedProgress);
                } catch (error) {
                  console.error('Error parsing stored subgoal progress:', error);
                }
              }
              
              // Process level-ups for each subgoal
              const levelUpEvents: LevelUpEvent[] = [];
              const updatedSubgoalProgress = [...userSubgoalProgress];
              
              // Get subgoal IDs for the current goals in the same order as they appear in subgoal_instructions
              const subgoalIds: string[] = [];
              user_goals?.forEach((goalId: string) => {
                const goal = LEARNING_GOALS.find((g: LearningGoal) => g.id === goalId);
                if (goal?.subgoals) {
                  goal.subgoals.forEach(subgoal => {
                    if (subgoal.description) {
                      subgoalIds.push(subgoal.id);
                    }
                  });
                }
              });
              
              // Update progress for each subgoal
              // console.log('[DEBUG] Progress percentages from LLM:', response.data.progress_percentages);
              // console.log('[DEBUG] Subgoal IDs in order:', subgoalIds);
              
              // Check if progress_percentages exists and is an array
              if (progressPercentages && Array.isArray(progressPercentages)) {
                progressPercentages.forEach((percentage: number, index: number) => {
                if (index < subgoalIds.length) {
                  const subgoalId = subgoalIds[index];
                  // console.log(`[DEBUG] Processing index ${index}: subgoalId=${subgoalId}, percentage=${percentage}`);
                  
                  const { updatedProgress, levelUpEvent } = updateSubgoalProgress(
                    subgoalId,
                    percentage,
                    updatedSubgoalProgress
                  );
                  
                  if (levelUpEvent) {
                                levelUpEvents.push(levelUpEvent);
            }
                  
                  // Update the progress array
                  updatedSubgoalProgress.splice(0, updatedSubgoalProgress.length, ...updatedProgress);
                }
              });
              } else {
                // console.log('[DEBUG] No progress_percentages found in response or not an array');
              }
              
              // Save updated progress to localStorage
              localStorage.setItem(`subgoal_progress_${user?.id}_${language}`, JSON.stringify(updatedSubgoalProgress));
              
              // Dispatch custom event to notify dashboard of level-up
              window.dispatchEvent(new CustomEvent('subgoalProgressUpdated', {
                detail: { levelUpEvents, updatedProgress: updatedSubgoalProgress }
              }));
              
              const subgoalNames = user_goals?.map((goalId: string) => {
                const goal = LEARNING_GOALS.find((g: LearningGoal) => g.id === goalId);
                // Goal found
                return goal?.subgoals?.map(subgoal => {
                  const userLevel = getSubgoalLevel(subgoal.id, updatedSubgoalProgress);
                  
                  // Check if there's a level-up event for this subgoal
                  const levelUpEvent = levelUpEvents.find(event => event.subgoalId === subgoal.id);
                  
                  // If there's a level-up event, use the previous level (oldLevel) for the description
                  // Otherwise, use the current level
                  const descriptionLevel = levelUpEvent ? levelUpEvent.oldLevel : userLevel;
                  
  
                  
                  return getProgressiveSubgoalDescription(subgoal.id, descriptionLevel);
                }) || [];
              }).flat().slice(0, 3) || []; // Take first 3 subgoals
              
  
              
              // Create progress transition data
                          const progressTransitions = response.data.progress_percentages && Array.isArray(response.data.progress_percentages) 
                ? response.data.progress_percentages.map((percentage: number, index: number) => {
                  const subgoalId = subgoalIds[index];
                  const previousProgress = userSubgoalProgress?.find(p => p.subgoalId === subgoalId)?.percentage || 0;
                  return {
                    subgoalId,
                    previousProgress,
                    currentProgress: percentage
                  };
                })
                : [];
              
              // console.log('[DEBUG] Setting progress data:', {
              //   rawProgressPercentages: response.data.progress_percentages,
              //   rawProgressPercentagesType: typeof response.data.progress_percentages,
              //   isArray: Array.isArray(response.data.progress_percentages),
              //   processedPercentages: response.data.progress_percentages && Array.isArray(response.data.progress_percentages) 
              //     ? response.data.progress_percentages 
              //     : [],
              //   processedPercentagesType: typeof (response.data.progress_percentages && Array.isArray(response.data.progress_percentages) 
              //     ? response.data.progress_percentages 
              //     : []),
              //   subgoalNames: subgoalNames,
              //   subgoalIds: subgoalIds,
              //   levelUpEvents: levelUpEvents,
              //   levelUpEventsLength: levelUpEvents.length,
              //   subgoalNamesLength: subgoalNames.length,
              //   responseDataKeys: Object.keys(response.data),
              //   responseDataProgressType: typeof response.data.progress_percentages
              // });
              
              const finalProgressData = {
                percentages: response.data.progress_percentages && Array.isArray(response.data.progress_percentages) 
                  ? response.data.progress_percentages 
                  : [],
                subgoalNames: subgoalNames,
                subgoalIds: subgoalIds,
                levelUpEvents: levelUpEvents,
                progressTransitions: progressTransitions
              };
              
  
              
              // console.log('[DEBUG] Final progress data being set:', {
              //   ...finalProgressData,
              //   percentagesType: typeof finalProgressData.percentages,
              //   percentagesLength: finalProgressData.percentages?.length,
              //   percentagesValues: finalProgressData.percentages,
              //   percentagesMap: finalProgressData.percentages?.map((p, i) => ({ index: i, value: p, type: typeof p }))
              // });
              
              // If too many messages, skip progress modal and go to dashboard
              if (chatHistory.length >= 30) {
                router.push('/dashboard');
              } else {
                setProgressData(finalProgressData);
                setShowProgressModal(true);
              }
              // console.log('Progress modal should be visible now');
              // console.log('showProgressModal state:', true);
                        } else {
                // console.log('No progress data and not a continued conversation with new messages, navigating to dashboard');
                // If no progress data, navigate directly to dashboard
                router.push('/dashboard');
              }
          } catch (updateError) {
            console.error('Error updating conversation with summary:', updateError);
            // If there's an error updating, still navigate to dashboard
            router.push('/dashboard');
          }
        }
        
        return response.data;
      } catch (error: unknown) {
        console.error('Error generating conversation summary:', error);
        if (axios.isAxiosError(error)) {
          console.error('Response status:', error.response?.status);
          console.error('Response data:', error.response?.data);
        }
        throw error;
      }
    };
  
    const fetchInitialAIMessage = async (convId: string, topics: string[]) => {
      setIsLoadingInitialAI(true);
      try {
        // Compose a fake empty user message to trigger AI opening
        const token = localStorage.getItem('jwt');
        const response = await axios.post(
          '/api/conversations/' + convId + '/messages',
          {
            sender: 'User',
            text: '', // Empty input to signal "AI, start the conversation"
            messageType: 'text',
            topics: topics,
          },
          token ? { headers: { Authorization: `Bearer ${token}` } } : undefined
        );
        // Use the AI message from the POST response if present
        if (response.data && response.data.aiMessage) {
          const formattedMessage = formatScriptLanguageText((response.data.aiMessage as any).text, language);
          setChatHistory([{ 
            sender: 'AI', 
            text: formattedMessage.mainText, 
            romanizedText: formattedMessage.romanizedText,
            timestamp: new Date(),
            isFromOriginalConversation: false // New conversation message
          }]);
        } else {
          // Fallback: fetch the updated conversation to get the AI's reply
          const token = localStorage.getItem('jwt');
          const convRes = await axios.get(
            `/api/conversations/${convId}`,
            token ? { headers: { Authorization: `Bearer ${token}` } } : undefined
          );
          const messages = convRes.data.conversation.messages || [];
          // Find the first AI message
          const aiMsg = messages.find((m: unknown) => (m as any).sender === 'AI');
          if (aiMsg) {
            const formattedMessage = formatScriptLanguageText((aiMsg as any).text, language);
            setChatHistory([{ 
              sender: 'AI', 
              text: formattedMessage.mainText, 
              romanizedText: formattedMessage.romanizedText,
              timestamp: new Date((aiMsg as any).created_at),
              isFromOriginalConversation: false // New conversation message
            }]);
          }
        }
      } catch (err: unknown) {
        // Fallback: just add a generic AI greeting
        setChatHistory([{ sender: 'AI', text: 'Hello! What would you like to talk about today?', timestamp: new Date(), isFromOriginalConversation: false }]);
      } finally {
        setIsLoadingInitialAI(false);
      }
    };
    const handleModalConversationStart = async (newConversationId: string, topics: string[], aiMessage: unknown, formality: string, learningGoals: string[], description?: string, isUsingExistingPersona?: boolean) => {
      setConversationId(newConversationId);
      setChatHistory([]);
      setShowTopicModal(false);
      setSkipValidation(true);
      setTimeout(() => setSkipValidation(false), 2000); // Skip validation for 2 seconds
      
      // For new conversations, sessionStartTime should be null initially
      setSessionStartTime(null);
      
      // Set the conversation description
      setConversationDescription(description || '');
      
      // Check if this is a persona-based conversation (has a description)
      const isPersonaConversation = !!(description && description.trim());
      setIsUsingPersona(isPersonaConversation);
      
      // Mark this as a new persona only if it's not using an existing persona
      setIsNewPersona(!isUsingExistingPersona);
      
      // Fetch user's dashboard preferences for this language
      const dashboardPrefs = await fetchUserDashboardPreferences(language);
      const romanizationDisplay = dashboardPrefs?.romanization_display || 'both';
      
      // Update user preferences with the selected formality, topics, and learning goals
      setUserPreferences(prev => ({
        ...prev,
        formality,
        topics,
        user_goals: learningGoals,
        romanizationDisplay
      }));
      
      // Use Next.js router to update the URL
      router.replace(`/analyze?conversation=${newConversationId}&topics=${encodeURIComponent(topics.join(','))}`);
      
      // Set the initial AI message from the backend response
      if (aiMessage && (aiMessage as any).text && (aiMessage as any).text.trim()) {
        const formattedMessage = formatScriptLanguageText((aiMessage as any).text, language);
        setChatHistory([{ 
          sender: 'AI', 
          text: formattedMessage.mainText, 
          romanizedText: formattedMessage.romanizedText,
          ttsUrl: (aiMessage as any).ttsUrl || null,
          timestamp: new Date(),
          isFromOriginalConversation: false // New conversation message
        }]);
        
        // Play TTS for the initial AI message if available
        if ((aiMessage as any).ttsUrl && (aiMessage as any).ttsUrl !== null) {
          console.log('[DEBUG] Playing initial AI message TTS:', (aiMessage as any).ttsUrl);
          // Handle both relative and absolute URLs from backend
          const ttsUrl = (aiMessage as any).ttsUrl;
<<<<<<< HEAD
          const audioUrl = ttsUrl.startsWith('http') ? ttsUrl : `${window.location.origin}${ttsUrl}`;
=======
          const backendUrl = process.env.NEXT_PUBLIC_BACKEND_URL || 'http://localhost:4000';
          const audioUrl = ttsUrl.startsWith('http') ? ttsUrl : `${backendUrl}${ttsUrl}`;
>>>>>>> a7c33dc4
          try {
            const headResponse = await fetch(audioUrl, { method: 'HEAD' });
            if (headResponse.ok) {
              const audio = new window.Audio(audioUrl);
              ttsAudioRef.current = audio;
              audio.onended = () => {
                ttsAudioRef.current = null;
                console.log('[DEBUG] Initial AI TTS finished playing');
              };
              audio.play().catch(error => {
                console.error('Failed to play initial TTS audio:', error);
                ttsAudioRef.current = null;
              });
            } else {
              console.log('[DEBUG] Initial TTS file not found, skipping TTS playback');
            }
          } catch (fetchError: unknown) {
            console.error('Error checking initial TTS audio file:', fetchError);
          }
        } else {
          console.log('[DEBUG] No TTS URL provided for initial AI message, skipping TTS playback');
          // Don't try to auto-generate TTS if backend TTS failed
          // This prevents TTS playing states from being set incorrectly
        }
      } else {
        const fallbackMessage = 'Hello! What would you like to talk about today?';
        setChatHistory([{ sender: 'AI', text: fallbackMessage, timestamp: new Date(), isFromOriginalConversation: false }]);
        
        // Auto-generate and play TTS for fallback AI message
        const aiMessageObj: ChatMessage = {
          text: fallbackMessage,
          sender: 'AI',
          timestamp: new Date(),
          isFromOriginalConversation: false
        };
        const ttsText = getTTSText(aiMessageObj, romanizationDisplay, language);
        const cacheKey = `ai_message_fallback_${Date.now()}`;
        await playTTSAudio(ttsText, language, cacheKey);
        
        // Note: TTS will handle autospeak restart in its onended event
        // No need to manually restart recording here
      }
    };
  
    const handleSuggestionClick = () => {
      // Just scroll to recording button to encourage user to record
      const recordingSection = document.querySelector('[data-recording-section]');
      if (recordingSection) {
        recordingSection.scrollIntoView({ behavior: 'smooth' });
      }
    };
  
    const saveMessageToBackend = async (sender: string, text: string, messageType = 'text', audioFilePath = null, targetConversationId = null, romanizedText: string | null = null) => {
      const useConversationId = targetConversationId || conversationId;
      if (!useConversationId) {
        return;
      }
      try {
        const token = localStorage.getItem('jwt');
        const response = await axios.post(
          `/api/conversations/${useConversationId}/messages`,
          {
            sender,
            text,
            messageType,
            audioFilePath,
            romanized_text: romanizedText
          },
          token ? { headers: { Authorization: `Bearer ${token}` } } : undefined
        );
      } catch (error: unknown) {
        // Error handling removed for performance
      }
    };
  
    const translateMessage = async (messageIndex: number, text: string, breakdown = false) => {
      if (isTranslating[messageIndex]) return;
      
      setIsTranslating(prev => ({ ...prev, [messageIndex]: true }));
      
      try {
        const token = localStorage.getItem('jwt');
        
        if (breakdown) {
          // Call detailed breakdown API
          const response = await axios.post(
            '/api/detailed_breakdown',
            {
              llm_response: text,
              user_input: '', // We don't have the user input for this message
              context: chatHistory.slice(-4).map(msg => `${msg.sender}: ${msg.text}`).join('\n'),
              language: language,
              user_level: userPreferences.userLevel,
              user_topics: userPreferences.topics,
              user_goals: userPreferences.user_goals,
              formality: userPreferences.formality,
              feedback_language: userPreferences.feedbackLanguage
            },
            token ? { headers: { Authorization: `Bearer ${token}` } } : undefined
          );
          
          setTranslations(prev => ({ 
            ...prev, 
            [messageIndex]: { 
              translation: text, // Show original text as translation
              breakdown: response.data.breakdown,
              has_breakdown: true
            } 
          }));
        } else {
          // Call regular translation API
          const response = await axios.post(
            '/api/translate',
            {
              text,
              source_language: 'auto',
              target_language: 'en',
              breakdown
            },
            token ? { headers: { Authorization: `Bearer ${token}` } } : undefined
          );
          
          setTranslations(prev => ({ 
            ...prev, 
            [messageIndex]: response.data 
          }));
        }
        
        setShowTranslations(prev => ({ 
          ...prev, 
          [messageIndex]: true 
        }));
      } catch (error: unknown) {
        console.error('Translation/breakdown error:', error);
        setTranslations(prev => ({ 
          ...prev, 
          [messageIndex]: { 
            translation: breakdown ? 'Detailed breakdown failed' : 'Translation failed', 
            error: true 
          } 
        }));
      } finally {
        setIsTranslating(prev => ({ ...prev, [messageIndex]: false }));
      }
    };
  
    const explainSuggestion = async (suggestionIndex: number, text: string) => {
      if (isTranslatingSuggestion[suggestionIndex]) return;
      
      setIsTranslatingSuggestion(prev => ({ ...prev, [suggestionIndex]: true }));
      
      try {
        // Call the new API endpoint to get explanation and translation
        const token = localStorage.getItem('jwt');
        const requestData = {
          suggestion_text: text,
          chatHistory: chatHistory,
          language: language,
          user_level: userPreferences.userLevel,
          user_topics: userPreferences.topics,
          formality: userPreferences.formality,
          feedback_language: userPreferences.feedbackLanguage,
          user_goals: userPreferences.user_goals
        };
        
        const response = await axios.post(
          '/api/explain_suggestion',
          requestData,
          token ? { headers: { Authorization: `Bearer ${token}` } } : undefined
        );
        
        const result = response.data;
  
        
        // Clean the explanation text to remove HTML-like markup
        const explanationText = typeof result.explanation === 'string' ? result.explanation : '';
        const cleanExplanation = explanationText.replace(/<[^>]*>/g, '').replace(/data-[^=]*="[^"]*"/g, '').replace(/onclick="[^"]*"/g, '').trim();
        
        const newTranslation = {
          translation: result.translation || '',
          breakdown: cleanExplanation,
          has_breakdown: true
        };
        
        setSuggestionTranslations(prev => ({ 
          ...prev, 
          [suggestionIndex]: newTranslation
        }));
        
        setShowSuggestionTranslations(prev => ({ 
          ...prev, 
          [suggestionIndex]: true 
        }));
      } catch (error: unknown) {
        console.error('Suggestion explanation error:', error);
        setSuggestionTranslations(prev => ({ 
          ...prev, 
          [suggestionIndex]: { 
            translation: 'Explanation failed', 
            error: true 
          } 
        }));
      } finally {
        setIsTranslatingSuggestion(prev => ({ ...prev, [suggestionIndex]: false }));
      }
    };
  
    const handleMessageClick = (index: number, text: string) => {
      if (showTranslations[index]) {
        // Hide translation
        setShowTranslations(prev => ({ ...prev, [index]: false }));
      } else {
        // Show existing translation if available, otherwise do nothing
        // (Let the user use the Detailed Breakdown button for new translations)
        if (translations[index]) {
          setShowTranslations(prev => ({ ...prev, [index]: true }));
        }
        // Removed the automatic translation call to avoid interfering with detailed breakdown
      }
    };
    const requestDetailedFeedbackForMessage = async (messageIndex: number) => {
      if (!conversationId) {
        return;
      }
      
      setIsLoadingMessageFeedback(prev => ({ ...prev, [messageIndex]: true }));
      
      try {
        const token = localStorage.getItem('jwt');
        
        // Get the message text and context
        const message = chatHistory[messageIndex];
        const user_input = message?.text || '';
        const context = chatHistory.slice(-4).map(msg => `${msg.sender}: ${msg.text}`).join('\n');
        
        // Ensure user preferences are loaded for the current language
        if (!userPreferences.romanizationDisplay || userPreferences.romanizationDisplay === 'both') {
          const dashboardPrefs = await fetchUserDashboardPreferences(language || 'en');
          if (dashboardPrefs) {
            setUserPreferences(prev => ({
              ...prev,
              romanizationDisplay: dashboardPrefs.romanization_display || 'both'
            }));
          }
        }
        
        const requestData = {
          user_input,
          context,
          language,
          user_level: userPreferences.userLevel,
          user_topics: userPreferences.topics,
          romanization_display: userPreferences.romanizationDisplay
        };
        
  
        
  
        const response = await axios.post(
          '/api/feedback',
          requestData,
          token ? { headers: { Authorization: `Bearer ${token}` } } : undefined
        );
        
        const detailedFeedback = response.data.feedback;
        
        // Extract formatted sentence from feedback and update chat history
        const formattedSentence = extractFormattedSentence(detailedFeedback, userPreferences.romanizationDisplay || 'both');
        
        // Parse explanations for each highlighted word
        const explanations = parseFeedbackExplanations(detailedFeedback);
        
        // Extract corrected version
        const correctedVersion = extractCorrectedVersion(detailedFeedback);
        
        // Store explanations for this message
        setFeedbackExplanations(prev => ({
          ...prev,
          [messageIndex]: explanations
        }));
        
        // Show corrected version automatically when feedback is generated
        setShowCorrectedVersions(prev => ({
          ...prev,
          [messageIndex]: true
        }));
        
        // Update the message in chat history with the feedback and formatted text
        setChatHistory(prev => {
          
          const updated = prev.map((msg, idx) => {
            if (idx === messageIndex) {
              const updatedMsg = { 
                ...msg, 
                detailedFeedback: detailedFeedback,
                // Update the message text with formatted version if available
                ...(formattedSentence && {
                  text: formattedSentence.mainText,
                  romanizedText: formattedSentence.romanizedText
                })
              };
              return updatedMsg;
            }
            return msg;
          });
          return updated;
        });
        
        // Store feedback in the database for the specific message (if it has an ID)
        if (message && message.id) {
          const token = localStorage.getItem('jwt');
          try {
            await axios.post(
              '/api/messages/feedback',
              {
                messageId: message.id,
                feedback: detailedFeedback
              },
              token ? { headers: { Authorization: `Bearer ${token}` } } : undefined
            );
          } catch (dbError) {
            // Error handling removed for performance
          }
        }
        
  
      } catch (error: unknown) {
        // Error handling removed for performance
      } finally {
        setIsLoadingMessageFeedback(prev => ({ ...prev, [messageIndex]: false }));
      }
    };
  
    const toggleDetailedFeedback = (messageIndex: number) => {
      const message = chatHistory[messageIndex];
      
      if (message && message.detailedFeedback) {
        // Feedback already applied to the message, no action needed
      } else {
        // Generate new feedback
        requestDetailedFeedbackForMessage(messageIndex);
      }
    };
  
    const requestShortFeedbackForMessage = async (messageIndex: number) => {
      const message = chatHistory[messageIndex];
      if (!message || (message as any).sender !== 'AI') return;
  
  
  
      setIsLoadingMessageFeedback(prev => ({ ...prev, [messageIndex]: true }));
  
      try {
        const token = localStorage.getItem('jwt');
        const requestData = {
          text: message.text,
          user_level: userPreferences.userLevel,
          user_topics: userPreferences.topics,
          user_goals: userPreferences.user_goals,
          feedback_language: userPreferences.feedbackLanguage,
          language: language
        };
  
  
  
        // Call Gemini client directly through Python API
        const response = await axios.post(
          '/api/short_feedback',
          requestData,
          token ? { headers: { Authorization: `Bearer ${token}` } } : undefined
        );
  
        console.log('[DEBUG] Short feedback response received:', response);
        console.log('[DEBUG] Response data:', response.data);
        console.log('[DEBUG] Response status:', response.status);
  
        const shortFeedback = response.data.feedback;
        console.log('[DEBUG] Extracted short feedback:', shortFeedback);
        
        // Store short feedback in state
        setShortFeedbacks(prev => ({ ...prev, [messageIndex]: shortFeedback }));
        console.log('[DEBUG] Updated shortFeedbacks state for messageIndex:', messageIndex);
        
        // Update the short feedback display in left panel
        setShortFeedback(shortFeedback);
        
        // Clear parsed breakdown since this is short feedback, not detailed breakdown
        setParsedBreakdown([]);
        setShowDetailedBreakdown({});
      } catch (error: unknown) {
        setShortFeedback('Error getting short feedback. Please try again.');
      } finally {
        setIsLoadingMessageFeedback(prev => ({ ...prev, [messageIndex]: false }));
      }
    };
  
    const parseBreakdownResponse = (breakdownText: string) => {
      console.log('[DEBUG] Parsing breakdown response:', breakdownText);
      
      // Split by double newlines to separate sections
      const sections = breakdownText.split('\n\n').filter(section => section.trim());
      console.log('[DEBUG] Split sections:', sections);
      
      // Parse each sentence section
      const sentences: Array<{ sentence: string; overview: string; details: string }> = [];
      let currentSentence: string | null = null;
      let currentOverview = '';
      let currentDetails: string[] = [];
      
      for (let i = 0; i < sections.length; i++) {
        const section = sections[i];
        const trimmedSection = section.trim();
        
        // Check if this section contains a sentence (the first line is usually the sentence)
        // The backend doesn't use asterisks, so we need to identify sentences differently
        const lines = trimmedSection.split('\n');
        const firstLine = lines[0]?.trim();
        
        // If this looks like a sentence (contains the target language text), treat it as a new sentence
        if (firstLine && firstLine.length > 0 && !firstLine.startsWith('•') && 
            !firstLine.includes('Literal translation') && 
            !firstLine.includes('Sentence structure pattern')) {
          
          // If we have a previous sentence, save it
          if (currentSentence) {
            sentences.push({
              sentence: currentSentence,
              overview: currentOverview,
              details: currentDetails.join('\n\n').trim()
            });
          }
          
          // Start new sentence - the first line is the sentence, rest is overview/details
          currentSentence = firstLine;
          currentOverview = lines.slice(1).join('\n').trim();
          currentDetails = [];
        } else {
          // This is a details section for the current sentence
          if (currentSentence && (trimmedSection.startsWith('•') || 
              trimmedSection.includes('Literal translation') || 
              trimmedSection.includes('Sentence structure pattern'))) {
            currentDetails.push(trimmedSection);
          }
        }
      }
      
      // Add the last sentence
      if (currentSentence) {
        sentences.push({
          sentence: currentSentence,
          overview: currentOverview,
          details: currentDetails.join('\n\n').trim()
        });
      }
      
      console.log('[DEBUG] Parsed sentences:', sentences);
      
      return sentences;
    };
  
    const requestDetailedBreakdownForMessage = async (messageIndex: number) => {
      const message = chatHistory[messageIndex];
      if (!message || (message as any).sender !== 'AI') return;
  
      console.log('[DEBUG] Starting requestDetailedBreakdownForMessage for messageIndex:', messageIndex);
      console.log('[DEBUG] Message:', message);
      console.log('[DEBUG] User preferences:', userPreferences);
      console.log('[DEBUG] Language:', language);
  
      setIsLoadingMessageFeedback(prev => ({ ...prev, [messageIndex]: true }));
  
      try {
        const token = localStorage.getItem('jwt');
        const requestData = {
          llm_response: message.text,
          user_input: "", // AI message doesn't have user input
          context: "",
          language: language,
          user_level: userPreferences.userLevel,
          user_topics: userPreferences.topics,
          user_goals: userPreferences.user_goals,
          formality: userPreferences.formality,
          feedback_language: userPreferences.feedbackLanguage
        };
  
        console.log('[DEBUG] Request data for detailed breakdown:', requestData);
        console.log('[DEBUG] Making request to /api/detailed_breakdown');
  
        // Call Gemini client's get_detailed_breakdown function through Python API
        const response = await axios.post(
          '/api/detailed_breakdown',
          requestData,
          token ? { headers: { Authorization: `Bearer ${token}` } } : undefined
        );
  
        console.log('[DEBUG] Detailed breakdown response received:', response);
        console.log('[DEBUG] Response data:', response.data);
        console.log('[DEBUG] Response status:', response.status);
        console.log('[DEBUG] Response data keys:', Object.keys(response.data));
        console.log('[DEBUG] Response data type:', typeof response.data);
  
        const detailedBreakdown = response.data.breakdown || response.data.feedback;
        console.log('[DEBUG] Extracted detailed breakdown:', detailedBreakdown);
        console.log('[DEBUG] Detailed breakdown type:', typeof detailedBreakdown);
        console.log('[DEBUG] Detailed breakdown length:', detailedBreakdown?.length);
        
        if (!detailedBreakdown) {
          console.error('[DEBUG] No detailed breakdown received from API');
          setShortFeedback('Error: No detailed breakdown received from API');
          return;
        }
        
        // Parse the breakdown response
        console.log('[DEBUG] Raw LLM response:', detailedBreakdown);
        const parsed = parseBreakdownResponse(detailedBreakdown);
        console.log('[DEBUG] Parsed breakdown structure:', parsed);
        console.log('[DEBUG] Parsed breakdown length:', parsed.length);
        
        if (parsed.length === 0) {
          console.error('[DEBUG] Failed to parse breakdown response');
          setShortFeedback('Error: Failed to parse breakdown response');
          return;
        }
        
        // Show initial part (first sentence + overview) in left panel
        const initialDisplay = parsed.length > 0 && parsed[0].sentence 
          ? `${parsed[0].sentence}\n\n${parsed[0].overview}` 
          : parsed.length > 0 ? parsed[0].overview : '';
        console.log('[DEBUG] Setting initial display:', initialDisplay);
        
        // Update all states in the correct order
        setShortFeedback(initialDisplay);
        setParsedBreakdown(parsed);
        setShowDetailedBreakdown({}); // Start collapsed
        
        // Store the parsed breakdown in shortFeedbacks state for consistency
        console.log('[DEBUG] About to update shortFeedbacks state');
        setShortFeedbacks(prev => {
          const newState = { ...prev, [messageIndex]: initialDisplay };
          console.log('[DEBUG] New shortFeedbacks state:', newState);
          return newState;
        });
        console.log('[DEBUG] Updated shortFeedbacks state for messageIndex:', messageIndex);
        
        // Also store in message for consistency
        setChatHistory(prev => 
          prev.map((msg, idx) => 
            idx === messageIndex 
              ? { ...msg, detailedFeedback: detailedBreakdown }
              : msg
          )
        );
        console.log('[DEBUG] Updated chatHistory with detailed feedback');
      } catch (error: unknown) {
        console.error('[DEBUG] Error getting detailed breakdown:', error);
        console.error('[DEBUG] Error response:', (error as any).response?.data);
        console.error('[DEBUG] Error status:', (error as any).response?.status);
        setShortFeedback('Error getting detailed breakdown. Please try again.');
      } finally {
        setIsLoadingMessageFeedback(prev => ({ ...prev, [messageIndex]: false }));
        console.log('[DEBUG] Finished requestDetailedBreakdownForMessage');
      }
    };
  
    const toggleShortFeedback = (messageIndex: number) => {
      const message = chatHistory[messageIndex];
      
      console.log('[DEBUG] toggleShortFeedback called for messageIndex:', messageIndex);
      console.log('[DEBUG] Message:', message);
      console.log('[DEBUG] Existing shortFeedbacks:', shortFeedbacks);
      console.log('[DEBUG] shortFeedbacks[messageIndex]:', shortFeedbacks[messageIndex]);
      
      // Set explain button as pressed
      setExplainButtonPressed(true);
      
      if (message && shortFeedbacks[messageIndex]) {
        // Show existing short feedback in left panel
        console.log('[DEBUG] Showing existing short feedback:', shortFeedbacks[messageIndex]);
        setShortFeedback(shortFeedbacks[messageIndex]);
        
        // If we have detailed feedback stored, parse it to show the collapsible details
        if (message.detailedFeedback) {
          const parsed = parseBreakdownResponse(message.detailedFeedback);
          setParsedBreakdown(parsed);
          setShowDetailedBreakdown({}); // Start collapsed
        }
      } else {
        // Generate new short feedback
        console.log('[DEBUG] Generating new short feedback');
        requestShortFeedbackForMessage(messageIndex);
      }
    };
  
    // Panel resize handlers
    const handleLeftResizeStart = (e: React.MouseEvent) => {
      e.preventDefault();
      setIsResizing(true);
      setResizingPanel('left');
    };
  
  
  
    const handleMouseMove = (e: MouseEvent) => {
      if (!isResizing || !resizingPanel) return;
      
      const containerWidth = window.innerWidth;
            const minPanelRatio = 0.2; // Minimum 20% of screen width
        const maxPanelRatio = 0.3; // Maximum 30% of screen width
            const minCenterRatio = 0.4; // Middle panel should never be smaller than 40%
      
      const visiblePanels = [showShortFeedbackPanel, true].filter(Boolean).length;
      
      if (visiblePanels === 2) {
        // Left and middle panels visible - handle resizing between them
        if (resizingPanel === 'left') {
          // Resizing left panel (which affects center panel)
          const newLeftRatio = Math.max(minPanelRatio, Math.min(1 - minCenterRatio, e.clientX / containerWidth));
          setLeftPanelWidth(newLeftRatio);
        }
      } else {
        // Only middle panel visible - no resizing needed
        return;
      }
    };
  
    const handleMouseUp = () => {
      setIsResizing(false);
      setResizingPanel(null);
    };
  
    // Persona-related functions
    const handleEndChat = async () => {
              // End chat initiated
      
      // Check if there are any session messages before proceeding
      const sessionMessages = getSessionMessages();
      const userSessionMessages = sessionMessages.filter(msg => msg.sender === 'User');
      
      
      
      // If no user messages in session, just navigate to dashboard without evaluation
      if (userSessionMessages.length === 0) {
        console.log('No user messages in session, navigating to dashboard without evaluation');
        router.push('/dashboard');
        return;
      }
      
      // Only show persona modal if this is a new persona (not using an existing one)
      if (isNewPersona) {
        console.log('Showing persona modal');
        setShowPersonaModal(true);
      } else {
        console.log('Skipping persona modal, generating summary directly');
        // Generate conversation summary (progress modal will handle navigation if needed)
        try {
          if (chatHistory.length > 0) {
            await generateConversationSummary();
          } else {
            router.push('/dashboard');
          }
        } catch (error) {
          console.error('Error generating conversation summary:', error);
          router.push('/dashboard');
        }
      }
    };
    const savePersona = async (personaName: string) => {
      setIsSavingPersona(true);
      try {
        const personaData = {
          name: personaName,
          description: conversationDescription || '',
          topics: userPreferences?.topics || [],
          formality: userPreferences?.formality || 'neutral',
          language: language,
          conversationId: conversationId,
          userId: user?.id
        };
  
        // Save persona to database
        const response = await axios.post('/api/personas', personaData, {
          headers: getAuthHeaders()
        });
  
        if (response.status === 201) {
          // Update the conversation to mark it as using a persona
          if (conversationId) {
            try {
              await axios.patch(`/api/conversations/${conversationId}`, {
                usesPersona: true,
                personaId: response.data.persona.id
              }, {
                headers: getAuthHeaders()
              });
            } catch (error) {
              console.error('Error updating conversation with persona info:', error);
            }
          }
          
          // Close modal
          setShowPersonaModal(false);
          
          // Generate conversation summary after saving persona
          try {
            // Check if there are any session messages before proceeding
            const sessionMessages = getSessionMessages();
            const userSessionMessages = sessionMessages.filter(msg => msg.sender === 'User');
            
            console.log('Session messages in savePersona:', sessionMessages.length);
            console.log('User session messages in savePersona:', userSessionMessages.length);
            
            // If no user messages in session, just navigate to dashboard without evaluation
            if (userSessionMessages.length === 0) {
              console.log('No user messages in session, navigating to dashboard without evaluation');
              router.push('/dashboard');
              return;
            }
            
            if (chatHistory.length > 0) {
              await generateConversationSummary();
            } else {
              router.push('/dashboard');
            }
          } catch (error) {
            console.error('Error generating conversation summary:', error);
            // If summary generation fails, still navigate to dashboard
            router.push('/dashboard');
          }
        } else {
          throw new Error('Failed to save persona');
        }
      } catch (error) {
        console.error('Error saving persona:', error);
        alert('Error saving persona. Please try again.');
      } finally {
        setIsSavingPersona(false);
      }
    };
  
    const cancelPersona = async () => {
      setShowPersonaModal(false);
      
      // Generate conversation summary after canceling persona
      try {
        // Check if there are any session messages before proceeding
        const sessionMessages = getSessionMessages();
        const userSessionMessages = sessionMessages.filter(msg => msg.sender === 'User');
        
        console.log('Session messages in cancelPersona:', sessionMessages.length);
        console.log('User session messages in cancelPersona:', userSessionMessages.length);
        
        // If no user messages in session, just navigate to dashboard without evaluation
        if (userSessionMessages.length === 0) {
          console.log('No user messages in session, navigating to dashboard without evaluation');
          router.push('/dashboard');
          return;
        }
        
        if (chatHistory.length > 0) {
          await generateConversationSummary();
        } else {
          router.push('/dashboard');
        }
      } catch (error) {
        console.error('Error generating conversation summary:', error);
        // If summary generation fails, still navigate to dashboard
        router.push('/dashboard');
      }
    };
  
    // Add/remove event listeners
    useEffect(() => {
      if (isResizing) {
        document.addEventListener('mousemove', handleMouseMove);
        document.addEventListener('mouseup', handleMouseUp);
        return () => {
          document.removeEventListener('mousemove', handleMouseMove);
          document.removeEventListener('mouseup', handleMouseUp);
        };
      }
    }, [isResizing, resizingPanel]);
  
    useEffect(() => {
      console.log('[DEBUG] Chat history changed:', chatHistory);
    }, [chatHistory]);
  
    useEffect(() => {
      console.log('[DEBUG] shortFeedback state changed:', shortFeedback);
    }, [shortFeedback]);
  
    useEffect(() => {
      console.log('[DEBUG] shortFeedbacks state changed:', shortFeedbacks);
    }, [shortFeedbacks]);
  
  
  
    useEffect(() => {
      autoSpeakRef.current = autoSpeak;
      // When Autospeak is turned ON, start recording if not already recording
      if (autoSpeak && !isRecording && !isProcessing) {
        startRecording();
      }
      // When Autospeak is turned OFF, stop any ongoing recording and clear TTS queue
      if (!autoSpeak) {
        stopRecording();
        // Stop any playing TTS audio
        if (ttsAudioRef.current) {
          ttsAudioRef.current.pause();
          ttsAudioRef.current.currentTime = 0;
          ttsAudioRef.current = null;
        }
        // Clear TTS queue and stop processing
        setTtsQueue([]);
        setIsProcessingTtsQueue(false);
        setIsPlayingAnyTTS(false);
        
        // Clear new autospeak pipeline state
        setIsPlayingShortFeedbackTTS(false);
        setIsPlayingAITTS(false);
        setAiTTSQueued(null);
        
        // Stop any ongoing TTS playback
        if (ttsAudioRef.current) {
          (ttsAudioRef.current as HTMLAudioElement).pause();
          ttsAudioRef.current = null;
        }
      }
      // Only run this effect when autoSpeak changes
      // eslint-disable-next-line react-hooks/exhaustive-deps
    }, [autoSpeak]);
  
    // Monitor TTS queue and start processing when items are added
    useEffect(() => {
      if (ttsQueue.length > 0 && !isProcessingTtsQueue && autoSpeak) {
        processTtsQueue();
      }
    }, [ttsQueue, isProcessingTtsQueue, autoSpeak]);
  
    // Handle AI TTS playback when short feedback TTS finishes
    useEffect(() => {
      if (!isPlayingShortFeedbackTTS && aiTTSQueued && !isPlayingAITTS && autoSpeak) {
        console.log('[DEBUG] Short feedback TTS finished, playing AI TTS');
        setIsPlayingAITTS(true);
        
        const playAITTS = async () => {
          try {
            await playTTSAudio(aiTTSQueued.text, aiTTSQueued.language, aiTTSQueued.cacheKey);
            console.log('[DEBUG] AI TTS finished');
          } catch (error) {
            console.error('[DEBUG] Error playing AI TTS:', error);
          } finally {
            setIsPlayingAITTS(false);
            setAiTTSQueued(null);
            
            // Restart recording after AI TTS is completely done
            if (autoSpeak) {
              console.log('[DEBUG] AI TTS finished, restarting recording');
              setTimeout(() => {
                if (autoSpeak && !isAnyTTSPlaying) {
                  console.log('[DEBUG] Starting recording after AI TTS completion');
                  startRecording();
                }
              }, 300);
            }
          }
        };
        
        playAITTS();
      }
    }, [isPlayingShortFeedbackTTS, aiTTSQueued, isPlayingAITTS, autoSpeak, isAnyTTSPlaying]);
  
    // Add this useEffect to load chat history from backend if conversationIdParam is present and chatHistory is empty
    useEffect(() => {
      if (user && urlConversationId && chatHistory.length === 0) {
        loadExistingConversation(urlConversationId);
      }
      // eslint-disable-next-line react-hooks/exhaustive-deps
    }, [user, urlConversationId]);
  
    // Handle persona data when using a persona
    useEffect(() => {
      if (usePersona && user) {
        const personaData = localStorage.getItem('selectedPersona');
        if (personaData) {
          try {
            const persona = JSON.parse(personaData);
            
            // Auto-fill formality and topics from persona
            if (persona.formality || persona.topics) {
              // Update user preferences with persona data (romanization will be set in startConversationWithPersona)
              setUserPreferences(prev => ({
                ...prev,
                formality: persona.formality || prev.formality,
                topics: persona.topics || prev.topics
              }));
            }
            
            // Auto-start conversation with persona data
            const startConversationWithPersona = async () => {
              try {
                // Fetch user's dashboard preferences for this language
                const dashboardPrefs = await fetchUserDashboardPreferences(language);
                const romanizationDisplay = dashboardPrefs?.romanization_display || 'both';
                
                // Update user preferences with romanization display
                setUserPreferences(prev => ({
                  ...prev,
                  romanizationDisplay
                }));
                
                // Create a new conversation with persona data
                const topics = persona.topics || [];
                const formality = persona.formality || 'neutral';
                
                // Set the persona flag - this is an existing persona, not a new one
                setIsUsingPersona(true);
                setIsNewPersona(false);
                
                // Create conversation with persona information
                const token = localStorage.getItem('jwt');
                const response = await axios.post('/api/conversations', {
                  language: language,
                  title: topics.length === 1 ? `${topics[0]} Discussion` : 'Multi-topic Discussion',
                  topics: topics,
                  formality: formality,
                  description: persona.description,
                  usesPersona: true,
                  personaId: null, // This is a new persona, not a saved one
                  learningGoals: [] // Personas don't have specific learning goals
                }, {
                  headers: { Authorization: `Bearer ${token}` }
                });
                
                const { conversation, aiMessage } = response.data;
                if (conversation && conversation.id) {
                  // Start the conversation immediately
                  await handleModalConversationStart(conversation.id, topics, aiMessage, formality, [], persona.description, true);
                }
                
                // Clear the persona data from localStorage
                localStorage.removeItem('selectedPersona');
              } catch (error) {
                console.error('Error starting conversation with persona:', error);
              }
            };
            
            startConversationWithPersona();
          } catch (error) {
            console.error('Error parsing persona data:', error);
            localStorage.removeItem('selectedPersona');
          }
        }
      }
      // eslint-disable-next-line react-hooks/exhaustive-deps
    }, [usePersona, user]);
  
    const formatMessageForDisplay = (message: ChatMessage, romanizationDisplay: string | undefined, language?: string): { mainText: string; romanizedText: string } => {
      const romanizedText = message.romanizedText || '';
      
      // Define script languages
      const SCRIPT_LANGUAGES = ['ja', 'ko', 'zh', 'hi', 'ar', 'ta', 'ml', 'or', 'th', 'bn', 'pa', 'gu', 'mr', 'kn', 'te'];
      const isScript = language && SCRIPT_LANGUAGES.includes(language);
      
      // For non-script languages, never show romanization
      if (!isScript) {
        return {
          mainText: message.text,
          romanizedText: '',
        };
      }
      
      // For script languages, handle display preferences
      if (!romanizationDisplay || romanizationDisplay === 'both') {
        return { mainText: message.text, romanizedText: romanizedText };
      } else if (romanizationDisplay === 'script_only') {
        return { mainText: message.text, romanizedText: '' };
      } else if (romanizationDisplay === 'romanized_only') {
        return { mainText: romanizedText || message.text, romanizedText: '' };
      } else {
        // Default to showing both
        return { mainText: message.text, romanizedText: romanizedText };
      }
    };
  
    // Helper function to get the appropriate text for TTS based on romanization display preference
    const getTTSText = (message: ChatMessage, romanizationDisplay: string | undefined, language: string): string => {
      console.log('[DEBUG] getTTSText called with:', { 
        messageText: message.text, 
        messageRomanizedText: message.romanizedText, 
        romanizationDisplay, 
        language 
      });
      
      let textToUse: string;
      
      // For non-script languages, always use the main text
      if (!isScriptLanguage(language)) {
        textToUse = message.text;
        console.log('[DEBUG] Non-script language, using main text:', textToUse);
      } else {
        // For script languages, ALWAYS use the script text for TTS (more accurate)
        // Display preference doesn't affect TTS - only affects what's shown visually
        if (message.text && message.text.trim()) {
          // Use the script text (main text) directly
          textToUse = message.text;
          console.log('[DEBUG] Script language, using script text for TTS (more accurate):', textToUse);
        } else {
          // Fall back to romanized text only if script text is not available
          textToUse = message.romanizedText || message.text;
          console.log('[DEBUG] Script language, falling back to romanized text:', textToUse);
        }
      }
      
      // Safety check - if text is empty or only contains punctuation, use fallback
      if (!textToUse || textToUse.trim().length === 0) {
        console.log('[DEBUG] Warning: Empty text for TTS, using fallback');
        textToUse = message.text || 'Hello';
      }
      
      // Clean the text for TTS - remove formatting markers and excessive punctuation
      const cleanedText = cleanTextForTTS(textToUse);
      
      console.log('[DEBUG] getTTSText final result:', cleanedText);
      
      return cleanedText;
    };
    
    const cleanTextForTTS = (text: string): string => {
      if (!text) return text;
      
      console.log('[DEBUG] cleanTextForTTS input:', text);
      
      let cleaned = text;
      
      // Remove formatting markers that shouldn't be read aloud
      cleaned = cleaned.replace(/__([^_]+)__/g, '$1'); // Remove __word__ markers
      console.log('[DEBUG] After removing __ markers:', cleaned);
      cleaned = cleaned.replace(/~~([^~]+)~~/g, '$1'); // Remove ~~word~~ markers  
      console.log('[DEBUG] After removing ~~ markers:', cleaned);
      cleaned = cleaned.replace(/==([^=]+)==/g, '$1'); // Remove ==word== markers
      console.log('[DEBUG] After removing == markers:', cleaned);
      cleaned = cleaned.replace(/<<([^>]+)>>/g, '$1'); // Remove <<word>> markers
      console.log('[DEBUG] After removing << markers:', cleaned);
      
      // Remove excessive punctuation that might be read as "exclamation point"
      cleaned = cleaned.replace(/[!]{2,}/g, '!'); // Multiple ! to single !
      console.log('[DEBUG] After cleaning ! marks:', cleaned);
      cleaned = cleaned.replace(/[?]{2,}/g, '?'); // Multiple ? to single ?
      console.log('[DEBUG] After cleaning ? marks:', cleaned);
      cleaned = cleaned.replace(/[.]{3,}/g, '...'); // Multiple . to ...
      console.log('[DEBUG] After cleaning . marks:', cleaned);
      
      // Remove any remaining HTML-like tags
      cleaned = cleaned.replace(/<[^>]*>/g, '');
      console.log('[DEBUG] After removing HTML tags:', cleaned);
      
      // Trim whitespace
      cleaned = cleaned.trim();
      console.log('[DEBUG] After trimming:', cleaned);
      
      console.log('[DEBUG] TTS text cleaned:', { original: text, cleaned });
      
      return cleaned;
    };
    // Helper function to render formatted text with color-coded underlines and clickable popups
    const renderFormattedText = (text: string, messageIndex: number) => {
      console.log('[DEBUG] renderFormattedText called with:', text);
      if (!text) return text;
      
      // Test if the text contains any formatting markers
      const hasFormatting = text.includes('__') || text.includes('~~') || text.includes('==') || text.includes('<<');
      console.log('[DEBUG] Text has formatting markers:', hasFormatting);
      if (!hasFormatting) {
        console.log('[DEBUG] No formatting markers found, returning original text');
        return text;
      }
      
      // Get explanations for this message
      const explanations = feedbackExplanations[messageIndex] || {};
      
      // Simple approach: replace each formatting pattern with styled spans
      let result = text;
      let elementIndex = 0;
      
      // Replace grammar mistakes (red) - __word__
      result = result.replace(/__([^_]+)__/g, (match, word) => {
        const wordKey = match;
        const hasExplanation = explanations[wordKey];
        const cursorStyle = hasExplanation ? 'cursor: pointer;' : '';
        return `<span class="grammar-${elementIndex++}" data-word-key="${wordKey}" data-message-index="${messageIndex}" style="text-decoration: underline; text-decoration-color: ${isDarkMode ? '#dc2626' : '#dc2626'}; text-decoration-thickness: 2px; color: ${isDarkMode ? '#dc2626' : '#dc2626'}; font-weight: 600; ${cursorStyle}" onclick="window.handleWordClick('${wordKey}', ${messageIndex}, event)">${word}</span>`;
      });
      
      // Replace unnatural phrasing (yellow) - ~~word~~
      result = result.replace(/~~([^~]+)~~/g, (match, word) => {
        const wordKey = match;
        const hasExplanation = explanations[wordKey];
        const cursorStyle = hasExplanation ? 'cursor: pointer;' : '';
        return `<span class="unnatural-${elementIndex++}" data-word-key="${wordKey}" data-message-index="${messageIndex}" style="text-decoration: underline; text-decoration-color: ${isDarkMode ? '#d97706' : '#d97706'}; text-decoration-thickness: 2px; color: ${isDarkMode ? '#d97706' : '#d97706'}; font-weight: 600; ${cursorStyle}" onclick="window.handleWordClick('${wordKey}', ${messageIndex}, event)">${word}</span>`;
      });
      
      // Replace English words (blue) - ==word==
      result = result.replace(/==([^=]+)==/g, (match, word) => {
        const wordKey = match;
        const hasExplanation = explanations[wordKey];
        const cursorStyle = hasExplanation ? 'cursor: pointer;' : '';
        return `<span class="english-${elementIndex++}" data-word-key="${wordKey}" data-message-index="${messageIndex}" style="text-decoration: underline; text-decoration-color: ${isDarkMode ? '#2563eb' : '#2563eb'}; text-decoration-thickness: 2px; color: ${isDarkMode ? '#2563eb' : '#2563eb'}; font-weight: 600; ${cursorStyle}" onclick="window.handleWordClick('${wordKey}', ${messageIndex}, event)">${word}</span>`;
      });
      
      // Replace correct alternatives (green) - <<word>>
      result = result.replace(/<<([^>]+)>>/g, (match, word) => {
        const wordKey = match;
        const hasExplanation = explanations[wordKey];
        const cursorStyle = hasExplanation ? 'cursor: pointer;' : '';
        return `<span class="correct-${elementIndex++}" data-word-key="${wordKey}" data-message-index="${messageIndex}" style="background-color: ${isDarkMode ? '#10b981' : '#10b981'}; color: #ffffff; padding: 2px 4px; border-radius: 4px; font-weight: 700; font-size: 0.95em; box-shadow: 0 1px 2px rgba(0,0,0,0.1); ${cursorStyle}" onclick="window.handleWordClick('${wordKey}', ${messageIndex}, event)">${word}</span>`;
      });
      
      // Convert HTML string to React elements with proper text color
      return <span 
        style={{ color: 'inherit' }}
        dangerouslySetInnerHTML={{ __html: result }} 
      />;
    };
  
    // Helper function to extract corrected version from feedback
    const extractCorrectedVersion = (feedback: string): { mainText: string; romanizedText?: string } | null => {
      if (!feedback) return null;
      
      // Find the corrected version section
      const correctedMatch = feedback.match(/\*\*Corrected Version\*\*\s*\n([\s\S]*?)(?=\n\n|$)/);
      if (!correctedMatch) return null;
      
      const correctedText = correctedMatch[1].trim();
      const lines = correctedText.split('\n').filter(line => line.trim());
      
      if (lines.length === 0) return null;
      
      // Helper function to clean formatting markers
      const cleanText = (text: string): string => {
        return text
          .replace(/==([^=]+)==/g, '$1') // Remove ==word== markers
          .replace(/__([^_]+)__/g, '$1') // Remove __word__ markers
          .replace(/~~([^~]+)~~/g, '$1') // Remove ~~word~~ markers
          .replace(/<<([^>]+)>>/g, '$1'); // Remove <<word>> markers
      };
      
      // For script languages, we expect both script and romanized lines
      if (isScriptLanguage(language)) {
        if (lines.length >= 2) {
          const scriptLine = cleanText(lines[0].trim());
          const romanizedLine = cleanText(lines[1].trim());
          return { mainText: scriptLine, romanizedText: romanizedLine };
        } else {
          return { mainText: cleanText(lines[0].trim()) };
        }
      } else {
        return { mainText: cleanText(lines[0].trim()) };
      }
    };
  
    // Helper function to parse feedback and extract explanations for each highlighted word
    const parseFeedbackExplanations = (feedback: string): Record<string, string> => {
      const explanations: Record<string, string> = {};
      
      if (!feedback) return explanations;
      
      // Find the explanation section
      const explanationMatch = feedback.match(/\*\*Explanation\*\*\s*\n([\s\S]*?)(?=\*\*Corrected Version\*\*|$)/);
      if (!explanationMatch) return explanations;
      
      const explanationText = explanationMatch[1];
      
      // Parse each explanation line
      const lines = explanationText.split('\n').filter(line => line.trim());
      
      lines.forEach(line => {
        // Look for patterns like: ==word== \/ ==word== - explanation
        const match = line.match(/(__[^_]+__|~~[^~]+~~|==[^=]+==|<<[^>]+>>)\s*\/?\s*(__[^_]+__|~~[^~]+~~|==[^=]+==|<<[^>]+>>)?\s*-\s*(.+)/);
        if (match) {
          const word1 = match[1];
          const word2 = match[2];
          const explanation = match[3].trim();
          
          // Create keys for both words if they exist
          if (word1) {
            explanations[word1] = explanation;
          }
          if (word2) {
            explanations[word2] = explanation;
          }
        }
      });
      
      return explanations;
    };
  
    // Helper function to extract formatted sentence from detailed feedback
    const extractFormattedSentence = (feedback: string, romanizationDisplay: string): { mainText: string; romanizedText?: string } | null => {
      if (!feedback) return null;
      
      const lines = feedback.split('\n');
      let sentenceSection = '';
      let inSentenceSection = false;
      
      for (const line of lines) {
        if (line.includes('**Your Sentence**')) {
          inSentenceSection = true;
          continue;
        }
        if (inSentenceSection && line.startsWith('**')) {
          break; // End of sentence section
        }
        if (inSentenceSection && line.trim()) {
          sentenceSection += line + '\n';
        }
      }
      
      if (!sentenceSection.trim()) return null;
      
      const sentenceLines = sentenceSection.trim().split('\n').filter(line => line.trim());
      
      if (sentenceLines.length === 0) return null;
      
      // For script languages, we expect both script and romanized lines
      if (isScriptLanguage(language)) {
        if (sentenceLines.length >= 2) {
          const scriptLine = sentenceLines[0].trim();
          const romanizedLine = sentenceLines[1].trim();
          
          // Apply romanization display preference
          if (romanizationDisplay === 'script_only') {
            return { mainText: scriptLine };
          } else if (romanizationDisplay === 'romanized_only') {
            return { mainText: romanizedLine };
          } else {
            // 'both' or default
            return { mainText: scriptLine, romanizedText: romanizedLine };
          }
        } else {
          // Only one line available
          return { mainText: sentenceLines[0].trim() };
        }
      } else {
        // Non-script language
        return { mainText: sentenceLines[0].trim() };
      }
    };
  
    // Simple parsing function for quick translation
    const parseQuickTranslation = (translationText: string) => {
      const result = {
        fullTranslation: '',
        wordTranslations: {} as Record<string, string>,
        romanized: '',
        error: false,
        generatedWords: [] as string[], // Store the romanized words in order
        generatedScriptWords: [] as string[] // Store the script words in order
      };
      
      if (!translationText) return result;
      
      console.log('=== PARSING QUICK TRANSLATION ===');
      console.log('Raw text:', translationText);
      console.log('Text length:', translationText.length);
      
      try {
        const lines = translationText.split('\n');
        console.log('Total lines:', lines.length);
        
        for (const line of lines) {
          const trimmedLine = line.trim();
          console.log('Processing line:', `"${trimmedLine}"`);
          
          if (trimmedLine.includes('**Full Translation:**')) {
            console.log('Found Full Translation section');
            continue;
          } else if (trimmedLine.includes('**Word-by-Word Breakdown:**')) {
            console.log('Found Word-by-Word Breakdown section');
            continue;
          } else if (trimmedLine.includes('**Romanized Version:**')) {
            console.log('Found Romanized Version section');
            continue;
          }
          
          // Simple parsing: look for "script \/ romanized -- translation" format
          if (trimmedLine.includes(' / ') && trimmedLine.includes(' -- ')) {
            console.log('Found script/romanized format:', trimmedLine);
            const parts = trimmedLine.split(' -- ');
            if (parts.length === 2) {
              const leftSide = parts[0].trim();
              const translation = parts[1].trim();
              
              // Split left side on " \/ " to get script and romanized
              const scriptRomanized = leftSide.split(' / ');
              if (scriptRomanized.length === 2) {
                const script = scriptRomanized[0].trim();
                const romanized = scriptRomanized[1].trim();
                
                // Store both script and romanized as keys (with punctuation included)
                result.wordTranslations[script] = translation;
                result.wordTranslations[romanized] = translation;
                
                // Add to generated words lists (with punctuation included)
                result.generatedScriptWords.push(script);
                result.generatedWords.push(romanized);
                
                console.log(`✅ Parsed: script="${script}", romanized="${romanized}", translation="${translation}"`);
              }
            }
          }
          // Also handle simple "word -- translation" format
          else if (trimmedLine.includes(' -- ') && !trimmedLine.includes(' / ')) {
            console.log('Found simple word format:', trimmedLine);
            const parts = trimmedLine.split(' -- ');
            if (parts.length === 2) {
              const word = parts[0].trim();
              const translation = parts[1].trim();
              
              // Store the word as-is (with punctuation included)
              result.wordTranslations[word] = translation;
              result.generatedWords.push(word);
              result.generatedScriptWords.push(word); // For non-script languages, same as romanized
              
              console.log(`✅ Parsed: word="${word}", translation="${translation}"`);
            }
          }
          // Handle full translation line
          else if (trimmedLine && !trimmedLine.startsWith('**') && !result.fullTranslation) {
            console.log('Found full translation:', trimmedLine);
            result.fullTranslation = trimmedLine;
          }
        }
        
        console.log('=== FINAL PARSED RESULT ===');
        console.log('Full translation:', result.fullTranslation);
        console.log('Word translations count:', Object.keys(result.wordTranslations).length);
        console.log('All word translations:', result.wordTranslations);
        console.log('Generated script words in order:', result.generatedScriptWords);
        console.log('Generated romanized words in order:', result.generatedWords);
        
      } catch (error) {
        console.error('Error parsing quick translation:', error);
        result.error = true;
      }
      
      return result;
    };
  
    // Note: Quick Translation uses AI-provided romanization; no normalization applied
  
    // Helper function to render feedback text with formatting and headers
    const renderFeedbackText = (text: string) => {
      if (!text) return null;
      
      // Helper function to process a single line with formatting
      const processLineWithFormatting = (line: string, lineIndex: number) => {
        let result = line;
        let elementIndex = 0;
        
        // Replace grammar mistakes (red) - __word__
        result = result.replace(/__([^_]+)__/g, (match, word) => {
          return `<span class="grammar-${lineIndex}-${elementIndex++}" style="text-decoration: underline; text-decoration-color: ${isDarkMode ? '#ef4444' : '#dc2626'}; text-decoration-thickness: 2px; color: ${isDarkMode ? '#ef4444' : '#dc2626'}; font-weight: 600;">${word}</span>`;
        });
        
        // Replace unnatural phrasing (yellow) - ~~word~~
        result = result.replace(/~~([^~]+)~~/g, (match, word) => {
          return `<span class="unnatural-${lineIndex}-${elementIndex++}" style="text-decoration: underline; text-decoration-color: ${isDarkMode ? '#fbbf24' : '#f59e0b'}; text-decoration-thickness: 2px; color: ${isDarkMode ? '#fbbf24' : '#f59e0b'}; font-weight: 600;">${word}</span>`;
        });
        
        // Replace English words (blue) - ==word==
        result = result.replace(/==([^=]+)==/g, (match, word) => {
          return `<span class="english-${lineIndex}-${elementIndex++}" style="text-decoration: underline; text-decoration-color: ${isDarkMode ? '#60a5fa' : '#2563eb'}; text-decoration-thickness: 2px; color: ${isDarkMode ? '#60a5fa' : '#2563eb'}; font-weight: 600;">${word}</span>`;
        });
        
        // Replace correct alternatives (green) - <<word>>
        result = result.replace(/<<([^>]+)>>/g, (match, word) => {
          return `<span class="correct-${lineIndex}-${elementIndex++}" style="background-color: ${isDarkMode ? '#10b981' : '#10b981'}; color: #ffffff; padding: 2px 4px; border-radius: 4px; font-weight: 700; font-size: 0.95em; box-shadow: 0 1px 2px rgba(0,0,0,0.1);">${word}</span>`;
        });
        
               return <span 
           style={{ color: 'inherit' }}
           dangerouslySetInnerHTML={{ __html: result }} 
         />;
      };
  
      // Split the text into lines to handle different sections
      const lines = text.split('\n');
      const renderedLines = lines.map((line, index) => {
        // Handle bold headers (e.g., **Your Sentence**, **Corrected Version**)
        if (line.trim().startsWith('**') && line.trim().endsWith('**')) {
          const headerText = line.trim().slice(2, -2);
          const isMainHeader = headerText === 'Your Sentence' || headerText === 'Corrected Version';
          
          return (
            <div key={index} style={{ 
              fontWeight: 700, 
              fontSize: isMainHeader ? '1.1rem' : '1rem', 
              marginTop: index > 0 ? '1.5rem' : '0',
              marginBottom: '0.75rem',
              color: isDarkMode ? '#e8b3c3' : '#c38d94',
              borderBottom: isMainHeader ? `2px solid ${isDarkMode ? '#e8b3c3' : '#c38d94'}` : 'none',
              paddingBottom: isMainHeader ? '0.5rem' : '0',
              display: 'flex',
              alignItems: 'center',
              gap: '0.5rem'
            }}>
              {isMainHeader && (
                <span style={{ fontSize: '1.2rem' }}>
                  {headerText === 'Your Sentence' ? '💬' : '✅'}
                </span>
              )}
              {headerText}
            </div>
          );
        }
        
        // Fallback for any line that contains ** and these specific headers
        if (line.includes('**') && (line.includes('Your Sentence') || line.includes('Corrected Version'))) {
          const headerText = line.replace(/\*\*/g, '').trim();
          const isMainHeader = headerText === 'Your Sentence' || headerText === 'Corrected Version';
          
          return (
            <div key={index} style={{ 
              fontWeight: 700, 
              fontSize: isMainHeader ? '1.1rem' : '1rem', 
              marginTop: index > 0 ? '1.5rem' : '0',
              marginBottom: '0.75rem',
              color: isDarkMode ? '#e8b3c3' : '#c38d94',
              borderBottom: isMainHeader ? `2px solid ${isDarkMode ? '#e8b3c3' : '#c38d94'}` : 'none',
              paddingBottom: isMainHeader ? '0.5rem' : '0',
              display: 'flex',
              alignItems: 'center',
              gap: '0.5rem'
            }}>
              {isMainHeader && (
                <span style={{ fontSize: '1.2rem' }}>
                  {headerText === 'Your Sentence' ? '💬' : '✅'}
                </span>
              )}
              {headerText}
            </div>
          );
        }
        
        // Process line with formatting
        const processedLine = processLineWithFormatting(line, index);
        
        // Return the processed line
        return (
          <div key={index} style={{ marginBottom: '0.5rem' }}>
            {processedLine}
          </div>
        );
      });
      
      return renderedLines;
    };
  
    // Quick translation function
    const quickTranslation = async (messageIndex: number, text: string) => {
      console.log('[DEBUG] quickTranslation() called with messageIndex:', messageIndex, 'text:', text);
      
      if (isLoadingMessageFeedback[messageIndex]) {
        console.log('[DEBUG] Already loading, returning early');
        return;
      }
      
      setIsLoadingMessageFeedback(prev => ({ ...prev, [messageIndex]: true }));
      
      // Clear all previous translations when starting a new one
      setQuickTranslations({});
      
      try {
        const token = localStorage.getItem('jwt');
        const requestData = {
          ai_message: text,
          language: language,
          user_level: userPreferences.userLevel,
          user_topics: userPreferences.topics,
          formality: userPreferences.formality,
          feedback_language: userPreferences.feedbackLanguage,
          user_goals: userPreferences.user_goals,
          description: conversationDescription
        };
  
        console.log('[DEBUG] quickTranslation() calling /api/quick_translation with:', requestData);
        
        const response = await axios.post(
          '/api/quick_translation',
          requestData,
          token ? { headers: { Authorization: `Bearer ${token}` } } : undefined
        );
        
        const result = response.data;
        console.log('[DEBUG] quickTranslation() received response:', result);
        
        const translationText = result.translation;
        console.log('[DEBUG] Raw Gemini translation text:', translationText);
        
        const parsedTranslation = parseQuickTranslation(translationText);
        console.log('[DEBUG] Parsed translation:', parsedTranslation);
        
        // Test with sample data if no translation received
        if (!translationText || Object.keys(parsedTranslation.wordTranslations).length === 0) {
          console.log('[DEBUG] No translation received, using test data');
          const testResponse = `**Full Translation:**
  Yes, the current serials don't have the same quality as the old ones, right?
  **Word-by-Word Breakdown:**
  जी / ji -- Sir/Yes (respectful term)
  बिल्कुल / bilkul -- Absolutely/Exactly
  आजकल / aajkal -- Nowadays/These days
  तो / to -- then/so
  एक / ek -- one/a/single
  ही / hi -- only/same
  बात / baat -- point/matter/thing
  को / ko -- to/object marker
  बहुत / bahut -- very/much/a lot
  लंबा / lamba -- long
  खींच / kheench -- drag/stretch/prolong
  देते / dete -- give/they give (present continuous tense)
  हैं / hain -- are/they are (present continuous tense)`;
          
          const testParsedTranslation = parseQuickTranslation(testResponse);
          console.log('[DEBUG] Test parsed translation:', testParsedTranslation);
          setQuickTranslations(prev => ({ ...prev, [messageIndex]: testParsedTranslation }));
        } else {
          setQuickTranslations(prev => ({ ...prev, [messageIndex]: parsedTranslation }));
        }
        
      } catch (error: unknown) {
        console.error('Quick translation error:', error);
        setQuickTranslations(prev => ({ 
          ...prev, 
          [messageIndex]: { 
            fullTranslation: 'Translation failed', 
            wordTranslations: {},
            romanized: '',
            error: true,
            generatedWords: [],
            generatedScriptWords: []
          } 
        }));
      } finally {
        setIsLoadingMessageFeedback(prev => ({ ...prev, [messageIndex]: false }));
      }
    };
  
    // State for LLM response breakdown in sidebar
    const [llmBreakdown, setLlmBreakdown] = useState<string>('');
    const [showLlmBreakdown, setShowLlmBreakdown] = useState<boolean>(false);
    const [showQuickTranslation, setShowQuickTranslation] = useState<boolean>(true);
  
    // Function to get detailed breakdown of LLM response
    const explainLLMResponse = async (messageIndex: number, text: string) => {
      console.log('[DEBUG] explainLLMResponse() called with messageIndex:', messageIndex, 'text:', text);
      
      if (isLoadingMessageFeedback[messageIndex]) {
        console.log('[DEBUG] Already loading, returning early');
        return;
      }
      
      setIsLoadingMessageFeedback(prev => ({ ...prev, [messageIndex]: true }));
      
      try {
        const token = localStorage.getItem('jwt');
        const requestData = {
          llm_response: text,
          user_input: "",
          context: "",
          language: language,
          user_level: userPreferences.userLevel,
          user_topics: userPreferences.topics,
          formality: userPreferences.formality,
          feedback_language: userPreferences.feedbackLanguage,
          user_goals: userPreferences.user_goals,
          description: conversationDescription
        };
  
        console.log('[DEBUG] explainLLMResponse() calling /api/detailed_breakdown with:', requestData);
        
        const response = await axios.post(
          '/api/detailed_breakdown',
          requestData,
          token ? { headers: { Authorization: `Bearer ${token}` } } : undefined
        );
        
        const result = response.data;
        console.log('[DEBUG] explainLLMResponse() received response:', result);
        
        const breakdownText = result.breakdown;
        console.log('[DEBUG] Raw breakdown text:', breakdownText);
        
        if (!breakdownText) {
          console.log('[DEBUG] No breakdown received');
          return;
        }
        
        // Set the breakdown in sidebar state
        setLlmBreakdown(breakdownText);
        setShowLlmBreakdown(true);
        setShowQuickTranslation(false); // Collapse quick translation when LLM breakdown is shown
        
      } catch (error: unknown) {
        console.error('Explain LLM response error:', error);
      } finally {
        setIsLoadingMessageFeedback(prev => ({ ...prev, [messageIndex]: false }));
      }
    };
  
    // Render clickable message with word translations
    const renderClickableMessage = (message: any, messageIndex: number, translation: any) => {
      const messageText = typeof message === 'string' ? message : message.text;
  
      if (!translation || !translation.wordTranslations) {
        return messageText;
      }
      
      console.log('renderClickableMessage:', {
        messageText: messageText,
        generatedWords: translation.generatedWords,
        generatedScriptWords: translation.generatedScriptWords,
        wordTranslations: translation.wordTranslations,
        availableKeys: Object.keys(translation.wordTranslations)
      });
      
      // Use the generated words from the AI response to guarantee keys exist
      if (translation.generatedWords && translation.generatedWords.length > 0) {
        // Check if this is a script language (has both script and romanized words)
        const isScriptLanguage = translation.generatedScriptWords && 
                                translation.generatedScriptWords.length > 0 && 
                                translation.generatedScriptWords.some(word => /[\u0900-\u097F\u0B80-\u0BFF\u0C00-\u0C7F\u0C80-\u0CFF\u0D00-\u0D7F\u0D80-\u0DFF\u0E00-\u0E7F\u0E80-\u0EFF\u0F00-\u0FFF\u1000-\u109F\u1100-\u11FF\u1200-\u137F\u1380-\u139F\u13A0-\u13FF\u1400-\u167F\u1680-\u169F\u16A0-\u16FF\u1700-\u171F\u1720-\u173F\u1740-\u175F\u1760-\u177F\u1780-\u17FF\u1800-\u18AF\u1900-\u194F\u1950-\u197F\u1980-\u19DF\u19E0-\u19FF\u1A00-\u1A1F\u1A20-\u1AAF\u1AB0-\u1AFF\u1B00-\u1B7F\u1B80-\u1BBF\u1BC0-\u1BFF\u1C00-\u1C4F\u1C50-\u1C7F\u1C80-\u1CDF\u1CD0-\u1CFF\u1D00-\u1D7F\u1D80-\u1DBF\u1DC0-\u1DFF\u1E00-\u1EFF\u1F00-\u1FFF]/.test(word));
        
        if (isScriptLanguage && translation.generatedScriptWords.length > 0) {
          return (
            <div>
              {/* Script words */}
              <div style={{ marginBottom: '0.5rem' }}>
                <strong>Script:</strong>
                <div style={{ 
                                    marginTop: '0.25rem',
                    fontSize: '1rem',
                    lineHeight: '1.8',
                  wordWrap: 'break-word',
                  overflowWrap: 'break-word',
                  display: 'flex',
                  flexWrap: 'wrap',
                  gap: '0.25rem'
                }}>
                  {renderClickableWordsFromGenerated(translation.generatedScriptWords, translation, messageIndex)}
                </div>
              </div>
              {/* Romanized words */}
              <div>
                <strong>Romanized:</strong>
                <div style={{ 
                                    marginTop: '0.25rem',
                    fontSize: '0.85rem',
                    lineHeight: '1.6',
                  wordWrap: 'break-word',
                  overflowWrap: 'break-word',
                  color: isDarkMode ? '#cbd5e1' : '#6c757d',
                  display: 'flex',
                  flexWrap: 'wrap',
                  gap: '0.25rem'
                }}>
                  {renderClickableWordsFromGenerated(translation.generatedWords, translation, messageIndex)}
                </div>
              </div>
            </div>
          );
        } else {
          // Non-script language - just show romanized words
          return (
            <div>
              <div style={{ marginBottom: '0.5rem' }}>
                <div style={{ 
                                    marginTop: '0.25rem',
                    fontSize: '0.85rem',
                    lineHeight: '1.6',
                  wordWrap: 'break-word',
                  overflowWrap: 'break-word',
                  display: 'flex',
                  flexWrap: 'wrap',
                  gap: '0.25rem'
                }}>
                  {renderClickableWordsFromGenerated(translation.generatedWords, translation, messageIndex)}
                </div>
              </div>
            </div>
          );
        }
      } else {
        // Fallback to original message text
        const displayText = formatMessageForDisplay(message, userPreferences.romanizationDisplay, language);
        const textToRender = displayText.romanizedText || displayText.mainText;
        return renderClickableWords(textToRender, translation, messageIndex);
      }
    };
  
    // Helper function to render clickable words from generated word list
    const renderClickableWordsFromGenerated = (generatedWords: string[], translation: any, messageIndex: number) => {
      console.log('=== RENDERING FROM GENERATED WORDS ===');
      console.log('Generated words:', generatedWords);
      console.log('Available translations:', Object.keys(translation.wordTranslations));
      
      return generatedWords.map((word, index) => {
        const trimmedWord = word.trim();
        
        // Try exact match first, then try without punctuation
        const hasTranslation = translation.wordTranslations[trimmedWord] || 
                              translation.wordTranslations[trimmedWord.replace(/[.,!?;:'"()\[\]{}]/g, '').trim()];
        
        console.log(`Generated word "${trimmedWord}": hasTranslation=${hasTranslation}`);
        
        if (hasTranslation && trimmedWord) {
          return (
            <span
              key={index}
              data-clickable-word="true"
              onClick={(e) => {
                e.stopPropagation();
                e.preventDefault();
                console.log('Word clicked:', trimmedWord, 'Translation:', hasTranslation);
                const rect = e.currentTarget.getBoundingClientRect();
                const popupPosition = {
                  x: rect.left + rect.width / 2,
                  y: rect.top
                };
                console.log('Setting popup with:', { messageIndex, wordKey: trimmedWord, position: popupPosition });
                setActivePopup({
                  messageIndex,
                  wordKey: trimmedWord,
                  position: popupPosition
                });
              }}
              style={{
                cursor: 'pointer',
                textDecoration: 'underline',
                textDecorationColor: '#4a90e2',
                textDecorationThickness: '2px',
                color: '#4a90e2',
                fontWeight: 400,
                transition: 'all 0.2s ease',
                marginRight: '0.25rem',
                whiteSpace: 'nowrap',
                display: 'inline-block'
              }}
              onMouseEnter={(e) => {
                e.currentTarget.style.backgroundColor = 'rgba(74,144,226,0.1)';
              }}
              onMouseLeave={(e) => {
                e.currentTarget.style.backgroundColor = 'transparent';
              }}
            >
              {word}
            </span>
          );
        }
        
        return <span key={index} style={{ marginRight: '0.25rem', whiteSpace: 'nowrap', display: 'inline-block' }}>{word}</span>;
      });
    };
  
    // Helper function to render clickable words
    const renderClickableWords = (text: string, translation: any, messageIndex: number) => {
      console.log('=== RENDERING CLICKABLE WORDS ===');
      console.log('Text to render:', text);
      console.log('Available translations:', Object.keys(translation.wordTranslations));
      
      const words = text.split(/(\s+)/);
      console.log('Split words:', words);
      
      return words.map((word, index) => {
        const trimmedWord = word.trim();
        
        // Simple matching - try exact match first
        let hasTranslation = translation.wordTranslations[trimmedWord];
        let translationKey = trimmedWord;
        
        console.log(`Checking word "${trimmedWord}": exact match = ${hasTranslation}`);
        
        // If no exact match, try case-insensitive
        if (!hasTranslation) {
          const lowerTrimmedWord = trimmedWord.toLowerCase();
          const availableKeys = Object.keys(translation.wordTranslations);
          const matchingKey = availableKeys.find(key => key.toLowerCase() === lowerTrimmedWord);
          if (matchingKey) {
            hasTranslation = translation.wordTranslations[matchingKey];
            translationKey = matchingKey;
            console.log(`Found case-insensitive match: "${trimmedWord}" → "${matchingKey}"`);
          }
        }
        
        // If still no match, try partial matching
        if (!hasTranslation && trimmedWord) {
          const availableKeys = Object.keys(translation.wordTranslations);
          const partialMatches = availableKeys.filter(key => 
            key.includes(trimmedWord) || trimmedWord.includes(key)
          );
          if (partialMatches.length > 0) {
            console.log(`Partial matches for "${trimmedWord}":`, partialMatches);
          }
        }
        
        console.log(`Final result for "${trimmedWord}": hasTranslation=${hasTranslation}, translationKey="${translationKey}"`);
        
        if (hasTranslation && trimmedWord) {
          return (
            <span
              key={index}
              data-clickable-word="true"
              onClick={(e) => {
                e.stopPropagation();
                e.preventDefault();
                console.log('Word clicked:', trimmedWord, 'Translation:', hasTranslation);
                const rect = e.currentTarget.getBoundingClientRect();
                const popupPosition = {
                  x: rect.left + rect.width / 2,
                  y: rect.top
                };
                setActivePopup({
                  messageIndex,
                  wordKey: translationKey,
                  position: popupPosition
                });
              }}
              style={{
                cursor: 'pointer',
                textDecoration: 'underline',
                textDecorationColor: '#4a90e2',
                textDecorationThickness: '2px',
                color: '#4a90e2',
                fontWeight: 400,
                transition: 'all 0.2s ease'
              }}
              onMouseEnter={(e) => {
                e.currentTarget.style.backgroundColor = 'rgba(74,144,226,0.1)';
              }}
              onMouseLeave={(e) => {
                e.currentTarget.style.backgroundColor = 'transparent';
              }}
            >
              {word}
            </span>
          );
        }
        
        return word;
      });
    };
  
    // Monitor progressData changes
    useEffect(() => {
      // Progress data monitoring removed for performance
    }, [progressData]);
    
    const getSummaryPreview = (synopsis: string) => {
      // Extract the first sentence or first 100 characters as preview
      const firstSentence = synopsis.split('.')[0];
      if (firstSentence.length > 100) {
        return firstSentence.substring(0, 100) + '...';
      }
      return firstSentence + (synopsis.includes('.') ? '.' : '');
    };
  
    // Helper function to get messages from the current session only
    const getSessionMessages = () => {
      if (!sessionStartTime) {
        return chatHistory; // If no session start time, return all messages
      }
      
      // For continued conversations, only include messages that are NOT from the original conversation
      // (i.e., messages added after clicking "Continue")
      const sessionMessages = chatHistory.filter(message => !message.isFromOriginalConversation);
      
      return sessionMessages;
    };
  
    // Memoized formatted messages to prevent unnecessary re-computations
    const memoizedFormattedMessages = useMemo(() => {
      return chatHistory.map(message => 
        formatMessageForDisplay(message, userPreferences.romanizationDisplay, language)
      );
    }, [chatHistory, userPreferences.romanizationDisplay]);
  
    // Performance optimization: Only render the last 25 messages to prevent UI lag
    const visibleMessages = useMemo(() => {
      const maxMessages = 25;
      if (chatHistory.length <= maxMessages) {
        return chatHistory;
      }
      return chatHistory.slice(-maxMessages);
    }, [chatHistory]);
  
    const visibleFormattedMessages = useMemo(() => {
      const maxMessages = 25;
      if (memoizedFormattedMessages.length <= maxMessages) {
        return memoizedFormattedMessages;
      }
      return memoizedFormattedMessages.slice(-maxMessages);
    }, [memoizedFormattedMessages]);
    
    // Set session start time when conversation is loaded from URL (user clicked "Continue")
    useEffect(() => {
      // Only set session start time if this is a continued conversation (has messages from original conversation)
      const hasOriginalMessages = chatHistory.some(msg => msg.isFromOriginalConversation);
      if (user && urlConversationId && chatHistory.length > 0 && hasOriginalMessages && !sessionStartTime) {
        // This is when user clicked "Continue" - set session start time to track new messages
        const lastMessageTime = new Date(Math.max(...chatHistory.map(msg => msg.timestamp.getTime())));
        const newSessionStartTime = new Date(lastMessageTime.getTime() + 1000); // 1 second after the last message
        setSessionStartTime(newSessionStartTime);
      }
    }, [user, urlConversationId, chatHistory, sessionStartTime]);
    
    // --- START VIRTUALIZATION LOGIC ---
    const chatContainerRef = useRef<HTMLDivElement>(null);
    const recordingControlsRef = useRef<HTMLDivElement>(null);
    const [virtualItems, setVirtualItems] = useState<{ index: number; start: number }[]>([]);
    const [totalHeight, setTotalHeight] = useState(0);
    const ESTIMATED_MESSAGE_HEIGHT = 120; // Adjust as needed for average message height
  
    // Auto-scroll when new content appears (messages, suggestions, etc.)
    React.useEffect(() => {
      if (chatContainerRef.current) {
        const container = chatContainerRef.current;
        
        // Auto-scroll to show new content
        setTimeout(() => {
          container.scrollTop = container.scrollHeight;
        }, 100);
      }
    }, [chatHistory.length, showSuggestionCarousel, suggestionMessages.length, showSuggestionTranslations]); // Trigger when new content appears
  
    // Auto-scroll only when a conversation is first loaded from Continue button
    React.useEffect(() => {
      if (chatContainerRef.current && isLoadingConversation === false) {
        const container = chatContainerRef.current;
        
        // Check if this is a continued conversation (has messages from original conversation)
        const hasOriginalMessages = chatHistory.some(msg => msg.isFromOriginalConversation);
        const isContinuedConversation = hasOriginalMessages && chatHistory.length > 0;
        
        // Only auto-scroll for continued conversations when they first finish loading
        if (isContinuedConversation) {
          // Use a longer timeout to ensure virtualized list has rendered
          setTimeout(() => {
            const lastMessageIndex = chatHistory.length - 1;
            const lastMessagePosition = lastMessageIndex * ESTIMATED_MESSAGE_HEIGHT;
            container.scrollTop = lastMessagePosition;
          }, 300);
        }
      }
    }, [isLoadingConversation]); // Only trigger when loading state changes
  
    // Effect to calculate virtual items based on scroll
    useEffect(() => {
      const container = chatContainerRef.current;
      if (!container) return;
  
      const handleScroll = () => {
        const scrollTop = container.scrollTop;
        const containerHeight = container.clientHeight;
        
  
        
        const newVirtualItems: { index: number; start: number }[] = [];
        let currentHeight = 0;
        
        // Check if this is a continued conversation (has messages from original conversation)
        const hasOriginalMessages = chatHistory.some(msg => msg.isFromOriginalConversation);
        const isContinuedConversation = hasOriginalMessages && chatHistory.length > 0;
        
        // For continued conversations, immediately prioritize the last messages
        if (isContinuedConversation && !isLoadingConversation) {
          // Calculate the position where we want to start rendering (last 15 messages)
          const lastMessagesStart = Math.max(0, chatHistory.length - 15);
          
          // Render messages based on current scroll position with larger buffer
          for (let i = 0; i < chatHistory.length; i++) {
            const itemHeight = ESTIMATED_MESSAGE_HEIGHT;
            const messageTop = currentHeight;
            const messageBottom = currentHeight + itemHeight;
            
            // Render if it's in the last 15 messages OR in the current viewport with large buffer
            if (i >= lastMessagesStart || 
                (messageBottom > scrollTop - containerHeight * 2 && messageTop < scrollTop + containerHeight * 3)) {
              newVirtualItems.push({ index: i, start: currentHeight });
            }
            currentHeight += itemHeight;
          }
        } else {
          // Normal virtualization for new conversations with larger buffer
          for (let i = 0; i < chatHistory.length; i++) {
            const itemHeight = ESTIMATED_MESSAGE_HEIGHT;
            const messageTop = currentHeight;
            const messageBottom = currentHeight + itemHeight;
            
            // Render messages in viewport with larger buffer to prevent disappearing
            if (messageBottom > scrollTop - containerHeight && messageTop < scrollTop + containerHeight * 2) {
              newVirtualItems.push({ index: i, start: currentHeight });
            }
            currentHeight += itemHeight;
          }
        }
        
        // Calculate total height - ensure it doesn't create excess scroll space
        // If total content is less than container, use container height
        const finalHeight = Math.max(currentHeight, containerHeight);
        
        setVirtualItems(newVirtualItems);
        setTotalHeight(finalHeight);
      };
  
      handleScroll();
      container.addEventListener('scroll', handleScroll, { passive: true });
      return () => container.removeEventListener('scroll', handleScroll);
    }, [chatHistory, isLoadingConversation]);
  
    // Effect to dynamically add padding to avoid overlap with controls
    useEffect(() => {
      const chatContainer = chatContainerRef.current;
      const controlsContainer = recordingControlsRef.current;
      if (chatContainer && controlsContainer) {
        const controlsHeight = controlsContainer.offsetHeight;
        // Add padding to prevent last message from being hidden under controls
        chatContainer.style.paddingBottom = `${controlsHeight + 24}px`;
        
        // Ensure the spacer div doesn't create extra scroll space
        const spacerDiv = chatContainer.querySelector('div[style*="height"]') as HTMLElement;
        if (spacerDiv && chatHistory.length > 0) {
          // If we have messages, make sure the spacer doesn't exceed what's needed
          const lastMessageBottom = spacerDiv.offsetHeight;
          const containerHeight = chatContainer.clientHeight;
          
          // If content is less than container, adjust spacer to prevent extra scroll
          if (lastMessageBottom < containerHeight) {
            spacerDiv.style.height = `${containerHeight}px`;
          }
        }
      } else if (chatContainer) {
        chatContainer.style.paddingBottom = '92px'; // Fallback
      }
    }, [chatHistory.length, chatHistory]);
    // --- END VIRTUALIZATION LOGIC ---
    
    // --- START PAGINATION LOGIC ---
    // Pagination state for performance optimization
    const [messageCount, setMessageCount] = useState<number>(0);
    const [hasMoreMessages, setHasMoreMessages] = useState<boolean>(false);
    const [isLoadingMoreMessages, setIsLoadingMoreMessages] = useState<boolean>(false);
    const MESSAGES_PER_PAGE = 50;
    
    // Load more messages for pagination
    const loadMoreMessages = async () => {
      if (!conversationId || !hasMoreMessages || isLoadingMoreMessages) {
        return;
      }

      setIsLoadingMoreMessages(true);
      try {
        const currentCount = chatHistory.length;
        const offset = Math.max(0, messageCount - currentCount - MESSAGES_PER_PAGE);
        const limit = Math.min(MESSAGES_PER_PAGE, messageCount - currentCount);

        const response = await axios.get(`/api/conversations/${conversationId}?limit=${limit}&offset=${offset}`, {
          headers: getAuthHeaders()
        });

        const conversation = response.data.conversation;
        const messages = conversation.messages || [];
        
        const olderMessages = messages.map((msg: unknown) => {
          if ((msg as any).romanized_text) {
            return {
              sender: (msg as any).sender,
              text: (msg as any).text,
              romanizedText: (msg as any).romanized_text,
              timestamp: new Date((msg as any).created_at),
              isFromOriginalConversation: true
            };
          } else {
            const formatted = formatScriptLanguageText((msg as any).text, conversation.language || 'en');
            return {
              sender: (msg as any).sender,
              text: formatted.mainText,
              romanizedText: formatted.romanizedText,
              timestamp: new Date((msg as any).created_at),
              isFromOriginalConversation: true
            };
          }
        });

        // Prepend older messages to the beginning of chat history
        setChatHistory(prev => [...olderMessages.reverse(), ...prev]);
        setHasMoreMessages(offset > 0);
      } catch (error: unknown) {
        console.error('[DEBUG] Error loading more messages:', error);
      } finally {
        setIsLoadingMoreMessages(false);
      }
    };
    // --- END PAGINATION LOGIC ---
    
    return (
      <div className="analyze-page" style={{ 
        display: 'flex', 
        flexDirection: 'column',
        height: 'calc(100vh - 5rem)', 
        width: '100%',
        background: isDarkMode 
          ? 'linear-gradient(135deg, #0f172a 0%, #1e293b 50%, #334155 100%)'
          : 'linear-gradient(135deg, #f9f6f4 0%, #f5f1ec 50%, #e8e0d8 100%)',
        padding: '0arem 0.5rem 2rem 0.5rem',
        gap: '0.5rem',
        transition: 'all 0.15s ease',
        fontFamily: 'Montserrat, Arial, sans-serif',
        position: 'relative',
        overflow: 'hidden',
        boxSizing: 'border-box',
        marginTop: '6rem'
            }}>
        
        {/* TTS Debug Panel */}
        {ttsDebugInfo && (
          <div style={{
            position: 'fixed',
            top: '7rem',
            right: '1rem',
            zIndex: 1000,
            maxWidth: '300px',
            background: isDarkMode 
              ? 'linear-gradient(135deg, rgba(30,41,59,0.95) 0%, rgba(51,65,85,0.95) 100%)'
              : 'linear-gradient(135deg, rgba(255,255,255,0.95) 0%, rgba(249,246,244,0.95) 100%)',
            border: isDarkMode ? '1px solid rgba(139,163,217,0.3)' : '1px solid rgba(59,83,119,0.2)',
            borderRadius: '12px',
            boxShadow: isDarkMode 
              ? '0 8px 32px rgba(139,163,217,0.2), 0 2px 8px rgba(139,163,217,0.1)'
              : '0 8px 32px rgba(59,83,119,0.15), 0 2px 8px rgba(59,83,119,0.1)',
            padding: '1rem',
            backdropFilter: 'blur(20px)',
            transition: 'all 0.3s ease',
            fontFamily: 'Montserrat, Arial, sans-serif'
          }}>
            <div style={{
              display: 'flex',
              alignItems: 'center',
              justifyContent: 'space-between',
              marginBottom: '0.75rem'
            }}>
              <h3 style={{
                fontSize: '0.9rem',
                fontWeight: 600,
                color: isDarkMode ? '#e2e8f0' : '#374151',
                margin: 0
              }}>
                🎤 TTS Service Status
              </h3>
              <button
                onClick={() => setTtsDebugInfo(null)}
                style={{
                  background: 'none',
                  border: 'none',
                  color: isDarkMode ? '#94a3b8' : '#6b7280',
                  cursor: 'pointer',
                  fontSize: '1rem',
                  padding: '0.25rem',
                  borderRadius: '4px',
                  transition: 'all 0.2s ease'
                }}
                onMouseEnter={(e) => {
                  e.currentTarget.style.color = isDarkMode ? '#e2e8f0' : '#374151';
                }}
                onMouseLeave={(e) => {
                  e.currentTarget.style.color = isDarkMode ? '#94a3b8' : '#6b7280';
                }}
              >
                ✕
              </button>
            </div>
            
            <div style={{ display: 'flex', flexDirection: 'column', gap: '0.5rem' }}>
              <div style={{ display: 'flex', alignItems: 'center', gap: '0.5rem' }}>
                <span style={{
                  fontSize: '0.75rem',
                  fontWeight: 500,
                  color: isDarkMode ? '#cbd5e1' : '#6b7280',
                  minWidth: '60px'
                }}>
                  Service:
                </span>
                <span style={{
                  padding: '0.25rem 0.5rem',
                  borderRadius: '6px',
                  fontSize: '0.7rem',
                  fontWeight: 600,
                  ...(ttsDebugInfo.serviceUsed === 'system' ? {
                    background: 'rgba(34,197,94,0.1)',
                    color: '#16a34a'
                  } : ttsDebugInfo.serviceUsed === 'google_cloud' ? {
                    background: 'rgba(59,130,246,0.1)',
                    color: '#2563eb'
                  } : ttsDebugInfo.serviceUsed === 'gemini' ? {
                    background: 'rgba(245,158,11,0.1)',
                    color: '#d97706'
                  } : ttsDebugInfo.serviceUsed === 'fallback' ? {
                    background: 'rgba(239,68,68,0.1)',
                    color: '#dc2626'
                  } : ttsDebugInfo.serviceUsed === 'cached' ? {
                    background: 'rgba(147,51,234,0.1)',
                    color: '#9333ea'
                  } : {
                    background: 'rgba(107,114,128,0.1)',
                    color: '#6b7280'
                  })
                }}>
                  {ttsDebugInfo.serviceUsed === 'system' ? '🖥️ System (FREE)' :
                   ttsDebugInfo.serviceUsed === 'google_cloud' ? '☁️ Google Cloud (CHEAP)' :
                   ttsDebugInfo.serviceUsed === 'gemini' ? '🤖 Gemini (EXPENSIVE)' :
                   ttsDebugInfo.serviceUsed === 'fallback' ? '🔇 Fallback' :
                   ttsDebugInfo.serviceUsed === 'cached' ? '💾 Cached' :
                   ttsDebugInfo.serviceUsed}
                </span>
              </div>
              
              {ttsDebugInfo.costEstimate !== 'unknown' && (
                <div style={{ display: 'flex', alignItems: 'center', gap: '0.5rem' }}>
                  <span style={{
                    fontSize: '0.75rem',
                    fontWeight: 500,
                    color: isDarkMode ? '#cbd5e1' : '#6b7280',
                    minWidth: '60px'
                  }}>
                    Cost:
                  </span>
                  <span style={{
                    padding: '0.25rem 0.5rem',
                    borderRadius: '6px',
                    fontSize: '0.7rem',
                    fontWeight: 600,
                    ...(ttsDebugInfo.costEstimate === '0.00' ? {
                      background: 'rgba(34,197,94,0.1)',
                      color: '#16a34a'
                    } : {
                      background: 'rgba(245,158,11,0.1)',
                      color: '#d97706'
                    })
                  }}>
                    ${ttsDebugInfo.costEstimate}
                  </span>
                </div>
              )}
              
              {ttsDebugInfo.fallbackReason !== 'none' && (
                <div style={{ display: 'flex', alignItems: 'flex-start', gap: '0.5rem' }}>
                  <span style={{
                    fontSize: '0.75rem',
                    fontWeight: 500,
                    color: isDarkMode ? '#cbd5e1' : '#6b7280',
                    minWidth: '60px'
                  }}>
                    Reason:
                  </span>
                  <span style={{
                    fontSize: '0.7rem',
                    color: isDarkMode ? '#94a3b8' : '#6b7280',
                    lineHeight: '1.3'
                  }}>
                    {ttsDebugInfo.fallbackReason}
                  </span>
                </div>
              )}
              
              {ttsDebugInfo.lastUpdate && (
                <div style={{
                  fontSize: '0.65rem',
                  color: isDarkMode ? '#64748b' : '#9ca3af',
                  marginTop: '0.25rem',
                  textAlign: 'center'
                }}>
                  Updated: {ttsDebugInfo.lastUpdate.toLocaleTimeString()}
                </div>
              )}
            </div>
          </div>
        )}
        
        {/* Romanization Debug Panel */}
        {romanizationDebugInfo && (
          <div style={{
            position: 'fixed',
            top: romanizationDebugInfo.fallbackUsed ? '12rem' : '7rem',
            right: '1rem',
            zIndex: 1000,
            maxWidth: '350px',
            background: isDarkMode 
              ? 'linear-gradient(135deg, rgba(30,41,59,0.95) 0%, rgba(51,65,85,0.95) 100%)'
              : 'linear-gradient(135deg, rgba(255,255,255,0.95) 0%, rgba(249,246,244,0.95) 100%)',
            border: isDarkMode ? '1px solid rgba(139,163,217,0.3)' : '1px solid rgba(59,83,119,0.2)',
            borderRadius: '12px',
            boxShadow: isDarkMode 
              ? '0 8px 32px rgba(139,163,217,0.2), 0 2px 8px rgba(139,163,217,0.1)'
              : '0 8px 32px rgba(59,83,119,0.15), 0 2px 8px rgba(59,83,119,0.1)',
            padding: '1rem',
            backdropFilter: 'blur(20px)',
            transition: 'all 0.3s ease',
            fontFamily: 'Montserrat, Arial, sans-serif'
          }}>
            <div style={{
              display: 'flex',
              alignItems: 'center',
              justifyContent: 'space-between',
              marginBottom: '0.75rem'
            }}>
              <h3 style={{
                fontSize: '0.9rem',
                fontWeight: 600,
                color: isDarkMode ? '#e2e8f0' : '#374151',
                margin: 0
              }}>
                🔤 Romanization Status
              </h3>
              <button
                onClick={() => setRomanizationDebugInfo(null)}
                style={{
                  background: 'none',
                  border: 'none',
                  color: isDarkMode ? '#94a3b8' : '#6b7280',
                  cursor: 'pointer',
                  fontSize: '1rem',
                  padding: '0.25rem',
                  borderRadius: '4px',
                  transition: 'all 0.2s ease'
                }}
                onMouseEnter={(e) => {
                  e.currentTarget.style.color = isDarkMode ? '#e2e8f0' : '#374151';
                }}
                onMouseLeave={(e) => {
                  e.currentTarget.style.color = isDarkMode ? '#94a3b8' : '#6b7280';
                }}
              >
                ✕
              </button>
            </div>
            
            <div style={{ display: 'flex', flexDirection: 'column', gap: '0.5rem' }}>
              <div style={{ display: 'flex', alignItems: 'center', gap: '0.5rem' }}>
                <span style={{
                  fontSize: '0.75rem',
                  fontWeight: 500,
                  color: isDarkMode ? '#cbd5e1' : '#6b7280',
                  minWidth: '60px'
                }}>
                  Method:
                </span>
                <span style={{
                  padding: '0.25rem 0.5rem',
                  borderRadius: '6px',
                  fontSize: '0.7rem',
                  fontWeight: 600,
                  ...(romanizationDebugInfo.method === 'kuroshiro' ? {
                    background: 'rgba(34,197,94,0.1)',
                    color: '#16a34a'
                  } : romanizationDebugInfo.method === 'wanakana' ? {
                    background: 'rgba(59,130,246,0.1)',
                    color: '#2563eb'
                  } : romanizationDebugInfo.method === 'pinyin' ? {
                    background: 'rgba(245,158,11,0.1)',
                    color: '#d97706'
                  } : romanizationDebugInfo.method === 'transliteration' ? {
                    background: 'rgba(147,51,234,0.1)',
                    color: '#9333ea'
                  } : {
                    background: 'rgba(107,114,128,0.1)',
                    color: '#6b7280'
                  })
                }}>
                  {romanizationDebugInfo.method === 'kuroshiro' ? '🎯 Kuroshiro (Best)' :
                   romanizationDebugInfo.method === 'wanakana' ? '⚡ Wanakana (Fast)' :
                   romanizationDebugInfo.method === 'pinyin' ? '📝 Pinyin (Chinese)' :
                   romanizationDebugInfo.method === 'transliteration' ? '🔄 Transliteration' :
                   romanizationDebugInfo.method === 'unidecode' ? '🔧 Unidecode' :
                   romanizationDebugInfo.method}
                </span>
              </div>
              
              <div style={{ display: 'flex', alignItems: 'center', gap: '0.5rem' }}>
                <span style={{
                  fontSize: '0.75rem',
                  fontWeight: 500,
                  color: isDarkMode ? '#cbd5e1' : '#6b7280',
                  minWidth: '60px'
                }}>
                  Language:
                </span>
                <span style={{
                  padding: '0.25rem 0.5rem',
                  borderRadius: '6px',
                  fontSize: '0.7rem',
                  fontWeight: 600,
                  background: 'rgba(59,130,246,0.1)',
                  color: '#2563eb'
                }}>
                  {romanizationDebugInfo.language.toUpperCase()}
                </span>
              </div>
              
              {romanizationDebugInfo.fallbackUsed && (
                <div style={{ display: 'flex', flexDirection: 'column', gap: '0.25rem' }}>
                  <div style={{ display: 'flex', alignItems: 'center', gap: '0.5rem' }}>
                    <span style={{
                      fontSize: '0.75rem',
                      fontWeight: 500,
                      color: isDarkMode ? '#cbd5e1' : '#6b7280',
                      minWidth: '60px'
                    }}>
                      Status:
                    </span>
                    <span style={{
                      padding: '0.25rem 0.5rem',
                      borderRadius: '6px',
                      fontSize: '0.7rem',
                      fontWeight: 600,
                      background: 'rgba(245,158,11,0.1)',
                      color: '#d97706'
                    }}>
                      ⚠️ Fallback Used
                    </span>
                  </div>
                  <div style={{ display: 'flex', alignItems: 'center', gap: '0.5rem' }}>
                    <span style={{
                      fontSize: '0.7rem',
                      fontWeight: 500,
                      color: isDarkMode ? '#cbd5e1' : '#6b7280',
                      minWidth: '60px'
                    }}>
                      Reason:
                    </span>
                    <span style={{
                      fontSize: '0.65rem',
                      color: isDarkMode ? '#94a3b8' : '#6b7280',
                      lineHeight: '1.3'
                    }}>
                      {romanizationDebugInfo.fallbackReason}
                    </span>
                  </div>
                  <div style={{ display: 'flex', alignItems: 'center', gap: '0.5rem' }}>
                    <span style={{
                      fontSize: '0.7rem',
                      fontWeight: 500,
                      color: isDarkMode ? '#cbd5e1' : '#6b7280',
                      minWidth: '60px'
                    }}>
                      Text:
                    </span>
                    <span style={{
                      fontSize: '0.65rem',
                      color: isDarkMode ? '#94a3b8' : '#6b7280',
                      lineHeight: '1.3'
                    }}>
                      {romanizationDebugInfo.textAnalysis.hasKanji ? '漢字' : ''}
                      {romanizationDebugInfo.textAnalysis.hasHiragana ? ' ひらがな' : ''}
                      {romanizationDebugInfo.textAnalysis.hasKatakana ? ' カタカナ' : ''}
                      {romanizationDebugInfo.textAnalysis.isPureKana ? ' (Pure Kana)' : ''}
                    </span>
                  </div>
                </div>
              )}
              
              <div style={{ display: 'flex', alignItems: 'center', gap: '0.5rem' }}>
                <span style={{
                  fontSize: '0.75rem',
                  fontWeight: 500,
                  color: isDarkMode ? '#cbd5e1' : '#6b7280',
                  minWidth: '60px'
                }}>
                  Speed:
                </span>
                <span style={{
                  padding: '0.25rem 0.5rem',
                  borderRadius: '6px',
                  fontSize: '0.7rem',
                  fontWeight: 600,
                  background: 'rgba(34,197,94,0.1)',
                  color: '#16a34a'
                }}>
                  {romanizationDebugInfo.processingTime.toFixed(1)}ms
                </span>
              </div>
              
              <div style={{
                fontSize: '0.65rem',
                color: isDarkMode ? '#64748b' : '#9ca3af',
                marginTop: '0.25rem',
                textAlign: 'center'
              }}>
                Updated: {romanizationDebugInfo.lastUpdate?.toLocaleTimeString()}
              </div>
            </div>
          </div>
        )}
        
        {/* Background decorative elements */}
        <div style={{
          position: 'absolute',
          top: '-25%',
          right: '-10%',
          width: '50%',
          height: '150%',
          background: isDarkMode 
            ? 'radial-gradient(circle, rgba(195,141,148,0.03) 0%, transparent 70%)'
            : 'radial-gradient(circle, rgba(195,141,148,0.05) 0%, transparent 70%)',
          borderRadius: '50%',
          zIndex: 0,
          pointerEvents: 'none'
        }} />
        <div style={{
          position: 'absolute',
          bottom: '-15%',
          left: '-5%',
          width: '30%',
          height: '130%',
          background: isDarkMode 
            ? 'radial-gradient(circle, rgba(60,76,115,0.03) 0%, transparent 70%)'
            : 'radial-gradient(circle, rgba(60,76,115,0.05) 0%, transparent 70%)',
          borderRadius: '50%',
          zIndex: 0,
          pointerEvents: 'none'
        }} />
        {/* Panels Container */}
        <div style={{
          display: 'flex',
          flex: 1,
          gap: '0.5rem',
          minHeight: 0
        }}>
        {/* Short Feedback Panel - Left */}
        {showShortFeedbackPanel && (
          <div className="panel-hover" style={{ 
                        width: `${panelWidths.left * 100}%`, 
            background: isDarkMode 
              ? 'linear-gradient(135deg, var(--card) 0%, rgba(255,255,255,0.02) 100%)' 
              : 'linear-gradient(135deg, #ffffff 0%, rgba(59,83,119,0.02) 100%)', 
            borderRadius: 24,
            display: 'flex',
            flexDirection: 'column',
            boxShadow: isDarkMode 
              ? '0 8px 32px rgba(139,163,217,0.2), 0 2px 8px rgba(139,163,217,0.1)' 
              : '0 8px 32px rgba(59,83,119,0.25), 0 2px 8px rgba(59,83,119,0.15)',
            position: 'relative',
            transition: 'all 0.15s ease',
            border: isDarkMode ? '1px solid rgba(139,163,217,0.3)' : '1px solid #3b5377',
            backdropFilter: 'blur(20px)',
            zIndex: 1,
            overflow: 'hidden',
            height: '100%'
          }}>
            {/* AI Explanations Header */}
            <div style={{ 
              background: isDarkMode 
                ? 'linear-gradient(135deg, #3b5377 0%, #2a3d5a 100%)' 
                : 'linear-gradient(135deg, #3b5377 0%, #2a3d5a 100%)', 
              color: '#ffffff', 
              padding: '0.75rem 1.25rem', 
              borderRadius: '24px 24px 0 0',
              textAlign: 'center',
              borderBottom: isDarkMode ? '1px solid rgba(139,163,217,0.3)' : '1px solid #3b5377',
              fontFamily: 'Gabriela, Arial, sans-serif',
              fontWeight: 700,
              fontSize: '1rem',
              display: 'flex',
              justifyContent: 'space-between',
              alignItems: 'center',
              transition: 'all 0.3s ease',
              boxShadow: isDarkMode 
                ? '0 4px 16px rgba(139,163,217,0.2)' 
                : '0 4px 16px rgba(59,83,119,0.15)'
            }}>
              <div style={{ 
                display: 'flex',
                alignItems: 'center',
                justifyContent: 'space-between',
                paddingLeft: '0.2rem',
                paddingRight: '0.2rem',
                paddingTop: '0.25rem',
                paddingBottom: '0.25rem',
                width: '100%'
              }}>
                <div style={{ 
                  color: '#ffffff', 
                  fontWeight: 700, 
                  fontSize: '1.2rem', 
                  fontFamily: 'Gabriela, Arial, sans-serif',
                  transition: 'color 0.3s ease',
                  whiteSpace: 'nowrap',
                  flexShrink: 0
                }}>
                  💡 AI Explanations
                </div>
                <button
                  onClick={() => setShowShortFeedbackPanel(false)}
                  style={{
                    background: 'none',
                    border: 'none',
                    color: '#ffffff',
                    fontSize: '1.1rem',
                    cursor: 'pointer',
                    padding: '0.2rem',
                    borderRadius: '4px',
                    transition: 'all 0.2s'
                  }}
                  title="Hide panel"
                >
                  ◀
                </button>
              </div>
            </div>
            {/* Resize Handle */}
            <div
              onMouseDown={handleLeftResizeStart}
              style={{
                position: 'absolute',
                right: -4,
                top: 0,
                bottom: 0,
                width: 8,
                cursor: 'col-resize',
                background: 'transparent',
                zIndex: 10
              }}
            />
            {/* Short Feedback Content */}
            <div style={{ 
              flex: 1, 
              display: 'flex',
              flexDirection: 'column',
              minHeight: 0
            }}>
              
  
              
              {/* Quick Translation Section */}
              {Object.keys(quickTranslations).length > 0 && (
                <div style={{
                  background: isDarkMode 
                    ? 'linear-gradient(135deg, rgba(132,84,109,0.15) 0%, rgba(132,84,109,0.08) 100%)'
                    : 'linear-gradient(135deg, rgba(132,84,109,0.12) 0%, rgba(132,84,109,0.06) 100%)',
                  color: isDarkMode ? 'var(--foreground)' : '#3e3e3e',
                  padding: '1rem',
                  borderBottom: isDarkMode ? '1px solid rgba(195,141,148,0.3)' : '1px solid #c38d94',
                                                                       fontSize: '0.85rem',
                    lineHeight: 1.5,
                  fontFamily: 'AR One Sans, Arial, sans-serif',
                  fontWeight: 400,
                  transition: 'background 0.3s ease, color 0.3s ease'
                }}>
                  <div style={{
                    fontWeight: 600,
                    fontSize: '1.1rem',
                    marginBottom: showQuickTranslation ? '1rem' : '0',
                    color: isDarkMode ? '#84546d' : '#84546d',
                    display: 'flex',
                    alignItems: 'center',
                    justifyContent: 'space-between'
                  }}>
                    <div style={{ display: 'flex', alignItems: 'center', gap: '0.5rem' }}>
                      <span>Quick Translation</span>
                      {showLlmBreakdown && (
                        <button
                          onClick={() => setShowQuickTranslation(!showQuickTranslation)}
                          style={{
                            padding: '0.15rem 0.4rem',
                            borderRadius: 3,
                            border: '1px solid #666',
                            background: 'rgba(102,102,102,0.1)',
                            color: '#666',
                            fontSize: '0.6rem',
                            cursor: 'pointer',
                            transition: 'all 0.2s ease'
                          }}
                          title={showQuickTranslation ? 'Collapse' : 'Expand'}
                        >
                          {showQuickTranslation ? '▼' : '▶'}
                        </button>
                      )}
                    </div>
                    <button
                      onClick={() => {
                        // Find the AI message that has the quick translation
                        const messageIndex = Object.keys(quickTranslations)[0];
                        if (messageIndex) {
                          const message = chatHistory[parseInt(messageIndex)];
                          if (message) {
                            explainLLMResponse(parseInt(messageIndex), message.text);
                          }
                        }
                      }}
                      disabled={isLoadingMessageFeedback[Object.keys(quickTranslations)[0] || '0']}
                                            style={{
                          padding: '0.35rem 0.7rem',
                          borderRadius: 6,
                          border: `1px solid ${isDarkMode ? 'rgba(139,163,217,0.6)' : '#3b5377'}`,
                          background: isDarkMode 
                            ? 'rgba(139,163,217,0.15)' 
                            : 'rgba(59,83,119,0.08)',
                          color: isDarkMode ? '#8ba3d9' : '#3b5377',
                          fontSize: '0.7rem',
                          cursor: isLoadingMessageFeedback[Object.keys(quickTranslations)[0] || '0'] ? 'not-allowed' : 'pointer',
                          transition: 'all 0.2s ease',
                          opacity: isLoadingMessageFeedback[Object.keys(quickTranslations)[0] || '0'] ? 0.6 : 1,
                          fontWeight: 500,
                          boxShadow: isDarkMode 
                            ? '0 1px 3px rgba(139,163,217,0.10)' 
                            : '0 1px 3px rgba(59,83,119,0.10)'
                        }}
                      title="Get detailed LLM breakdown"
                    >
                      {isLoadingMessageFeedback[Object.keys(quickTranslations)[0] || '0'] ? '🔄' : '📝 Detailed Explanation'}
                    </button>
                  </div>
                  {showQuickTranslation && (
                    <div style={{
                      maxHeight: showLlmBreakdown ? '200px' : 'none',
                      overflowY: showLlmBreakdown ? 'auto' : 'visible'
                    }}>
                      {Object.entries(quickTranslations).map(([messageIndex, translation]) => (
                        <div key={messageIndex} style={{ marginBottom: '1rem' }}>
                          {translation.error ? (
                            <div style={{ color: '#dc3545', fontStyle: 'italic' }}>
                              {translation.fullTranslation}
                            </div>
                          ) : (
                            <div>
                              {/* Word by word breakdown with clickable words */}
                              <div style={{ marginBottom: '0.5rem' }}>
                                <strong>Word by Word Breakdown:</strong>
                                <div style={{
                                  background: isDarkMode ? '#334155' : '#f8f9fa',
                                  padding: '0.75rem',
                                  borderRadius: 8,
                                  marginTop: '0.5rem',
                                  fontSize: '0.95rem',
                                  lineHeight: '1.6',
                                  maxHeight: showLlmBreakdown ? '120px' : 'none',
                                  overflowY: showLlmBreakdown ? 'auto' : 'visible'
                                }}>
                                  {renderClickableMessage(chatHistory[parseInt(messageIndex)], parseInt(messageIndex), translation)}
                                </div>
                              </div>
                              
                              {/* Full translation */}
                              {translation.fullTranslation && (
                                <div style={{ marginBottom: '0.5rem' }}>
                                  <strong>Translation:</strong>
                                  <div style={{
                                    background: isDarkMode ? '#334155' : '#f8f9fa',
                                    padding: '0.75rem',
                                    borderRadius: 8,
                                    marginTop: '0.5rem',
                                    fontSize: '0.85rem',
                                    lineHeight: '1.6'
                                  }}>
                                    {translation.fullTranslation}
                                  </div>
                                </div>
                              )}
                            </div>
                          )}
                        </div>
                      ))}
                    </div>
                  )}
                </div>
              )}
              
              {/* LLM Response Breakdown Section */}
              {showLlmBreakdown && llmBreakdown && (
                <div style={{
                  background: isDarkMode ? '#1e293b' : '#fff',
                  color: isDarkMode ? '#f8fafc' : '#000',
                  padding: '1rem',
                  borderBottom: isDarkMode ? '1px solid #334155' : '1px solid #ececec',
                  fontSize: '0.85rem',
                  lineHeight: 1.5,
                  fontFamily: 'AR One Sans, Arial, sans-serif',
                  fontWeight: 400,
                  transition: 'background 0.3s ease, color 0.3s ease'
                }}>
                  <div style={{
                    fontWeight: 600,
                    fontSize: '1.1rem',
                    marginBottom: '1rem',
                    color: isDarkMode ? '#f8fafc' : '#000',
                    display: 'flex',
                    alignItems: 'center',
                    justifyContent: 'space-between'
                  }}>
                    <span style={{ display: 'flex', alignItems: 'center', gap: '0.5rem' }}>
                      📝 Detailed Breakdown
                    </span>
                    <button
                      onClick={() => setShowLlmBreakdown(false)}
                      style={{
                        background: 'none',
                        border: 'none',
                        color: isDarkMode ? '#94a3b8' : '#666',
                        cursor: 'pointer',
                        fontSize: '1.2rem',
                        padding: '0.2rem',
                        borderRadius: '50%',
                        display: 'flex',
                        alignItems: 'center',
                        justifyContent: 'center',
                        transition: 'all 0.2s ease'
                      }}
                      title="Close breakdown"
                    >
                      ×
                    </button>
                  </div>
                  <div style={{
                    background: isDarkMode ? '#334155' : '#f8f9fa',
                    padding: '0.75rem',
                    borderRadius: 8,
                    fontSize: '0.85rem',
                    lineHeight: '1.6',
                    whiteSpace: 'pre-wrap',
                    maxHeight: '400px',
                    overflowY: 'auto'
                  }}>
                    {llmBreakdown}
                  </div>
                </div>
              )}
              
              {shortFeedback && (
                <div style={{
                  background: isDarkMode ? '#1e293b' : '#fff',
                  color: isDarkMode ? '#f8fafc' : '#000',
                                    padding: '0.75rem',
                    flex: 1,
                    overflowY: 'auto',
                    overflowX: 'hidden',
                    fontSize: '0.85rem',
                  lineHeight: 1.5,
                  whiteSpace: 'pre-wrap',
                  fontFamily: 'AR One Sans, Arial, sans-serif',
                  fontWeight: 400,
                  minHeight: 0,
                  transition: 'background 0.3s ease, color 0.3s ease'
                }}>
                  {parsedBreakdown.length > 0 ? (
                    <div>
                      {/* TTS button for detailed breakdown */}
                      <div style={{ marginBottom: '1rem', display: 'flex', justifyContent: 'flex-end' }}>
                        <button
                          onClick={() => {
                            const cacheKey = `detailed_breakdown_panel`;
                            playTTSAudio(shortFeedback, language, cacheKey);
                          }}
                          disabled={isGeneratingTTS['detailed_breakdown_panel'] || isPlayingTTS['detailed_breakdown_panel']}
                          style={{
                            padding: '0.3rem 0.7rem',
                            borderRadius: 6,
                            border: isPlayingTTS['detailed_breakdown_panel'] ? 'none' : '1px solid #28a745',
                            background: isPlayingTTS['detailed_breakdown_panel'] ? 'linear-gradient(135deg, #28a745 0%, #1e7e34 100%)' : 'rgba(40,167,69,0.08)',
                            color: isPlayingTTS['detailed_breakdown_panel'] ? '#fff' : '#28a745',
                            fontSize: '0.7rem',
                            cursor: (isGeneratingTTS['detailed_breakdown_panel'] || isPlayingTTS['detailed_breakdown_panel']) ? 'not-allowed' : 'pointer',
                            transition: 'all 0.2s ease',
                            opacity: (isGeneratingTTS['detailed_breakdown_panel'] || isPlayingTTS['detailed_breakdown_panel']) ? 0.6 : 1,
                            fontWeight: 500,
                            boxShadow: isPlayingTTS['detailed_breakdown_panel'] ? '0 2px 6px rgba(40,167,69,0.18)' : '0 1px 3px rgba(40,167,69,0.10)'
                          }}
                          title={isPlayingTTS['detailed_breakdown_panel'] ? 'Playing audio...' : 'Listen to this breakdown'}
                        >
                          {isGeneratingTTS['detailed_breakdown_panel'] ? '🔄' : isPlayingTTS['detailed_breakdown_panel'] ? '🔊 Playing' : '🔊 Listen'}
                        </button>
                      </div>
                                            {parsedBreakdown.map((sentenceData, index) => (
                          <div key={index} style={{ marginBottom: index < parsedBreakdown.length - 1 ? '1rem' : '0' }}>
                            <div style={{ 
                              display: 'flex', 
                              flexDirection: 'column',
                              width: '100%'
                            }}>
                              <div style={{ 
                                display: 'flex', 
                                justifyContent: 'space-between', 
                                alignItems: 'flex-start',
                                marginBottom: '0.4rem'
                              }}>
                                <div style={{ 
                                  fontWeight: 600, 
                                  fontSize: '0.95rem', 
                                  flex: 1,
                                  color: isDarkMode ? '#f8fafc' : '#000'
                                }}>
                                  {sentenceData.sentence}
                                </div>
                                {sentenceData.details && sentenceData.details.trim() && (
                                  <button
                                    onClick={() => {
                                      const newExpanded = { ...showDetailedBreakdown };
                                      newExpanded[index] = !newExpanded[index];
                                      setShowDetailedBreakdown(newExpanded);
                                    }}
                                    style={{
                                      background: showDetailedBreakdown[index] ? '#4a90e2' : 'rgba(74,144,226,0.08)',
                                      border: '1px solid #4a90e2',
                                      color: showDetailedBreakdown[index] ? '#fff' : '#4a90e2',
                                      padding: '0.3rem 0.7rem',
                                      borderRadius: 6,
                                      cursor: 'pointer',
                                      fontSize: '0.7rem',
                                      fontWeight: 600,
                                      display: 'flex',
                                      alignItems: 'center',
                                      gap: '0.3rem',
                                      transition: 'all 0.2s ease',
                                      boxShadow: showDetailedBreakdown[index] ? '0 2px 6px rgba(74,144,226,0.2)' : '0 1px 3px rgba(74,144,226,0.1)',
                                      minWidth: 'fit-content',
                                      height: 'fit-content',
                                      marginLeft: '0.5rem'
                                    }}
                                  >
                                    {showDetailedBreakdown[index] ? '▼' : '▶'} 
                                    {showDetailedBreakdown[index] ? 'Hide' : 'Details'}
                                  </button>
                                )}
                              </div>
                              <div style={{ 
                                color: isDarkMode ? '#94a3b8' : '#666', 
                                fontSize: '0.85rem', 
                                width: '100%', 
                                lineHeight: '1.4' 
                              }}>
                                {sentenceData.overview}
                              </div>
                            </div>
                          {showDetailedBreakdown[index] && sentenceData.details && sentenceData.details.trim() && (
                            <div style={{
                              marginTop: '0.75rem',
                              padding: '1rem',
                              background: isDarkMode 
                                ? 'linear-gradient(135deg, #334155 0%, #475569 100%)'
                                : 'linear-gradient(135deg, #f8f9fa 0%, #f0f4f8 100%)',
                              borderRadius: 8,
                              border: isDarkMode ? '1px solid #475569' : '1px solid #e1e8ed',
                              fontSize: '0.8rem',
                              lineHeight: 1.5,
                              whiteSpace: 'pre-wrap',
                              boxShadow: isDarkMode 
                                ? 'inset 0 1px 3px rgba(0,0,0,0.2)' 
                                : 'inset 0 1px 3px rgba(0,0,0,0.05)',
                              color: isDarkMode ? '#f8fafc' : '#2c3e50',
                              transition: 'background 0.3s ease, border-color 0.3s ease, color 0.3s ease'
                            }}>
                              {sentenceData.details}
                            </div>
                          )}
                        </div>
                      ))}
                    </div>
                  ) : (
                    <div>
                      <div style={{ marginBottom: '0.5rem' }}>{shortFeedback}</div>
                      {/* TTS button for short feedback */}
                      <button
                        onClick={() => {
                          const cacheKey = `short_feedback_panel`;
                          playTTSAudio(shortFeedback, language, cacheKey);
                        }}
                        disabled={isGeneratingTTS['short_feedback_panel'] || isPlayingTTS['short_feedback_panel']}
                                                style={{
                            padding: '0.3rem 0.7rem',
                            borderRadius: 6,
                            border: isPlayingTTS['short_feedback_panel'] ? 'none' : '1px solid #28a745',
                            background: isPlayingTTS['short_feedback_panel'] ? 'linear-gradient(135deg, #28a745 0%, #1e7e34 100%)' : 'rgba(40,167,69,0.08)',
                            color: isPlayingTTS['short_feedback_panel'] ? '#fff' : '#28a745',
                            fontSize: '0.7rem',
                          cursor: (isGeneratingTTS['short_feedback_panel'] || isPlayingTTS['short_feedback_panel']) ? 'not-allowed' : 'pointer',
                          transition: 'all 0.2s ease',
                          opacity: (isGeneratingTTS['short_feedback_panel'] || isPlayingTTS['short_feedback_panel']) ? 0.6 : 1,
                          fontWeight: 500,
                          boxShadow: isPlayingTTS['short_feedback_panel'] ? '0 2px 6px rgba(40,167,69,0.18)' : '0 1px 3px rgba(40,167,69,0.10)'
                        }}
                        title={isPlayingTTS['short_feedback_panel'] ? 'Playing audio...' : 'Listen to this feedback'}
                      >
                        {isGeneratingTTS['short_feedback_panel'] ? '🔄' : isPlayingTTS['short_feedback_panel'] ? '🔊 Playing' : '🔊 Listen'}
                      </button>
                    </div>
                  )}
                </div>
              )}
  
              {!shortFeedback && Object.keys(quickTranslations).length === 0 && (
                <div style={{
                  background: isDarkMode ? '#1e293b' : '#fff',
                  color: isDarkMode ? '#94a3b8' : '#666',
                                    padding: '0.75rem',
                    flex: 1,
                    display: 'flex',
                    alignItems: 'center',
                    justifyContent: 'center',
                    fontSize: '0.85rem',
                  fontStyle: 'italic',
                  transition: 'background 0.3s ease, color 0.3s ease'
                }}>
                  Click "💡 Explain" on any AI message to see short feedback here
                </div>
              )}
              {explainButtonPressed && (
                <button
                  onClick={() => {
                    // Find the current AI message that has short feedback
                    const currentMessageIndex = chatHistory.findIndex((msg, index) => 
                      msg.sender === 'AI' && shortFeedbacks[index] === shortFeedback
                    );
                    
                    if (currentMessageIndex !== -1) {
                      requestDetailedBreakdownForMessage(currentMessageIndex);
                    } else {
                      // Fallback: try to find any AI message with short feedback
                      const fallbackIndex = chatHistory.findIndex((msg, index) => 
                        msg.sender === 'AI' && shortFeedbacks[index]
                      );
                      if (fallbackIndex !== -1) {
                        requestDetailedFeedbackForMessage(fallbackIndex);
                      }
                    }
                  }}
                  disabled={!shortFeedback}
                  style={{
                    width: '100%',
                    padding: '0.6rem',
                    background: shortFeedback ? 'var(--rose-primary)' : '#ccc',
                    color: '#fff',
                    border: 'none',
                    borderRadius: 8,
                    boxShadow: 'inset 0 2px 8px #c38d9422',
                    cursor: !shortFeedback ? 'not-allowed' : 'pointer',
                    fontWeight: 600,
                    fontSize: '0.9rem',
                    transition: 'all 0.2s',
                    marginTop: 'auto'
                  }}
                >
                  🎯 Get Detailed Explanation
                </button>
              )}
          </div>
          </div>
        )}
        {/* Chat Panel - Center */}
                <div style={{ 
                        width: `${panelWidths.center * 100}%`,
            background: isDarkMode 
              ? 'linear-gradient(135deg, var(--card) 0%, rgba(255,255,255,0.02) 100%)' 
              : 'linear-gradient(135deg, #ffffff 0%, rgba(195,141,148,0.02) 100%)', 
            borderRadius: 24, 
            display: 'flex', 
            flexDirection: 'column', 
            boxShadow: isDarkMode 
              ? '0 8px 40px rgba(0,0,0,0.4), 0 2px 8px rgba(0,0,0,0.2)' 
              : '0 8px 40px rgba(60,60,60,0.12), 0 2px 8px rgba(195,141,148,0.08)',
            position: 'relative', 
            transition: 'all 0.3s ease',
            border: isDarkMode ? '1px solid var(--rose-primary)' : '1px solid var(--rose-primary)',
            backdropFilter: 'blur(20px)',
            zIndex: 1,
            minHeight: 0,
            height: '100%',
            overflow: 'hidden' // Prevent content from overflowing
          }}>
          {/* Header Bar */}
          <div style={{ 
            padding: '0.75rem 1.25rem', 
            background: isDarkMode 
              ? 'linear-gradient(135deg, var(--muted) 0%, rgba(255,255,255,0.02) 100%)' 
              : 'linear-gradient(135deg, rgba(195,141,148,0.08) 0%, rgba(195,141,148,0.03) 100%)', 
            borderBottom: isDarkMode ? '1px solid var(--border)' : '1px solid rgba(195,141,148,0.15)', 
            display: 'flex', 
            justifyContent: 'space-between', 
            alignItems: 'center', 
            borderTopLeftRadius: 24, 
            borderTopRightRadius: 24,
            transition: 'all 0.3s ease',
            boxShadow: '0 2px 8px rgba(195,141,148,0.1)'
          }}>
            <div style={{ 
              display: 'flex',
              alignItems: 'center',
              justifyContent: 'space-between',
              paddingLeft: '2.5rem',
              paddingRight: '2rem',
              paddingTop: '0.25rem',
              paddingBottom: '0.25rem',
              width: '100%'
            }}>
              {/* Main Title */}
              <div style={{ 
                color: isDarkMode ? '#e8b3c3' : 'var(--rose-primary)', 
                fontWeight: 700, 
                fontSize: '1.2rem', 
                fontFamily: 'Gabriela, Arial, sans-serif',
                transition: 'color 0.3s ease',
                whiteSpace: 'nowrap',
                flexShrink: 0
              }}>
                {getLanguageLabel(language)} Practice Session
              </div>
              
              {/* Conversation Details Tags - Right Aligned */}
              {chatHistory.length > 0 && (
                <div style={{
                  display: 'flex',
                  alignItems: 'center',
                  gap: '0.3rem',
                  flexWrap: 'nowrap',
                  justifyContent: 'flex-end',
                  flex: 1,
                  marginLeft: 'auto',
                  overflowX: 'auto',
                  overflowY: 'hidden',
                  minWidth: 0
                }}>
                  {/* Topics Tags (Scenario) - First */}
                  {userPreferences?.topics?.map((topic, index) => (
                    <motion.span 
                      key={index} 
                      style={{
                        background: isDarkMode ? 'rgba(196,181,253,0.15)' : 'rgba(132,84,109,0.1)',
                        color: isDarkMode ? 'var(--light-purple)' : 'var(--rose-primary)',
                        padding: '0.35rem 0.6rem',
                        borderRadius: '16px',
                        fontSize: '0.85rem',
                        fontWeight: 600,
                        border: isDarkMode ? '1px solid rgba(196,181,253,0.3)' : '1px solid rgba(132,84,109,0.2)',
                        whiteSpace: 'nowrap',
                        fontFamily: 'Montserrat, Arial, sans-serif',
                        boxShadow: isDarkMode ? '0 2px 8px rgba(196,181,253,0.1)' : '0 2px 8px rgba(132,84,109,0.08)',
                        backdropFilter: 'blur(10px)',
                        display: 'inline-block',
                        flexShrink: 0,
                        cursor: 'pointer',
                        position: 'relative'
                      }}
                      initial={{ opacity: 0, scale: 0.8, y: 10 }}
                      animate={{ opacity: 1, scale: 1, y: 0 }}
                      transition={{ 
                        duration: 1.2, 
                        delay: index * 0.25,
                        ease: "easeOut"
                      }}
                      whileHover={{ 
                        scale: 1.05, 
                        y: -2,
                        boxShadow: isDarkMode ? '0 4px 15px rgba(196,181,253,0.2)' : '0 4px 15px rgba(132,84,109,0.15)',
                        transition: { duration: 0.4 }
                      }}
                      whileTap={{ scale: 0.95 }}
                      onMouseEnter={(e) => {
                        e.currentTarget.style.padding = '0.35rem 0.8rem';
                        e.currentTarget.innerHTML = `💬 ${topic}`;
                      }}
                      onMouseLeave={(e) => {
                        e.currentTarget.style.padding = '0.35rem 0.6rem';
                        e.currentTarget.innerHTML = '💬';
                      }}
                    >
                      💬
                    </motion.span>
                  ))}
                  
                  {/* Formality Tag (Intimacy) - Second */}
                  {userPreferences?.formality && (
                    <motion.span 
                      style={{
                        background: isDarkMode ? 'rgba(139,163,217,0.15)' : 'rgba(59,83,119,0.1)',
                        color: isDarkMode ? 'var(--blue-secondary)' : 'var(--blue-secondary)',
                        padding: '0.35rem 0.6rem',
                        borderRadius: '16px',
                        fontSize: '0.85rem',
                        fontWeight: 600,
                        border: isDarkMode ? '1px solid rgba(139,163,217,0.3)' : '1px solid rgba(59,83,119,0.2)',
                        whiteSpace: 'nowrap',
                        fontFamily: 'Montserrat, Arial, sans-serif',
                        boxShadow: isDarkMode ? '0 2px 8px rgba(139,163,217,0.1)' : '0 2px 8px rgba(59,83,119,0.08)',
                        backdropFilter: 'blur(10px)',
                        cursor: 'pointer',
                        position: 'relative'
                      }}
                      initial={{ opacity: 0, scale: 0.8, y: 10 }}
                      animate={{ opacity: 1, scale: 1, y: 0 }}
                      transition={{ 
                        duration: 1.2, 
                        delay: (userPreferences?.topics?.length || 0) * 0.25 + 0.3,
                        ease: "easeOut"
                      }}
                      whileHover={{ 
                        scale: 1.05, 
                        y: -2,
                        boxShadow: isDarkMode ? '0 4px 15px rgba(139,163,217,0.2)' : '0 4px 15px rgba(59,83,119,0.15)',
                        transition: { duration: 0.4 }
                      }}
                      whileTap={{ scale: 0.95 }}
                      onMouseEnter={(e) => {
                        e.currentTarget.style.padding = '0.35rem 0.8rem';
                        e.currentTarget.innerHTML = `🎭 ${userPreferences.formality}`;
                      }}
                      onMouseLeave={(e) => {
                        e.currentTarget.style.padding = '0.35rem 0.6rem';
                        e.currentTarget.innerHTML = '🎭';
                      }}
                    >
                      🎭
                    </motion.span>
                  )}
                  
                  {/* Learning Goals Tags (Learning Goal) - Third */}
                  {(() => { console.log('[DEBUG] Learning goals rendering:', { userGoals: userPreferences?.user_goals, userPreferences }); return null; })()}
                  {userPreferences?.user_goals?.map((goalId, index) => {
                    const goal = LEARNING_GOALS.find((g: LearningGoal) => g.id === goalId);
                    return goal ? (
                      <motion.span 
                        key={index} 
                        style={{
                          background: isDarkMode ? 'rgba(240,200,208,0.15)' : 'rgba(214,182,182,0.1)',
                          color: isDarkMode ? 'var(--rose-accent)' : 'var(--rose-accent)',
                          padding: '0.35rem 0.6rem',
                          borderRadius: '16px',
                          fontSize: '0.85rem',
                          fontWeight: 600,
                          border: isDarkMode ? '1px solid rgba(240,200,208,0.3)' : '1px solid rgba(214,182,182,0.2)',
                          whiteSpace: 'nowrap',
                          fontFamily: 'Montserrat, Arial, sans-serif',
                          boxShadow: isDarkMode ? '0 2px 8px rgba(240,200,208,0.1)' : '0 2px 8px rgba(214,182,182,0.08)',
                          backdropFilter: 'blur(10px)',
                                                display: 'inline-block',
                        flexShrink: 0,
                        cursor: 'pointer',
                        position: 'relative'
                      }}
                      initial={{ opacity: 0, scale: 0.8, y: 10 }}
                        animate={{ opacity: 1, scale: 1, y: 0 }}
                        transition={{ 
                          duration: 1.2, 
                          delay: ((userPreferences?.topics?.length || 0) + (userPreferences?.formality ? 1 : 0)) * 0.25 + index * 0.25 + 0.5,
                          ease: "easeOut"
                        }}
                        whileHover={{ 
                          scale: 1.05, 
                          y: -2,
                          boxShadow: isDarkMode ? '0 4px 15px rgba(240,200,208,0.2)' : '0 4px 15px rgba(214,182,182,0.15)',
                          transition: { duration: 0.4 }
                        }}
                        whileTap={{ scale: 0.95 }}
                        onMouseEnter={(e) => {
                          e.currentTarget.style.padding = '0.35rem 0.8rem';
                          e.currentTarget.innerHTML = `${goal.icon} ${goal.goal}`;
                        }}
                        onMouseLeave={(e) => {
                          e.currentTarget.style.padding = '0.35rem 0.6rem';
                          e.currentTarget.innerHTML = goal.icon;
                        }}
                      >
                        {goal.icon}
                      </motion.span>
                    ) : null;
                  })}
                  
                  {/* User Level Tag - Additional Info */}
                  {userPreferences?.userLevel && (
                    <motion.span 
                      style={{
                        background: isDarkMode ? 'rgba(139,163,217,0.15)' : 'rgba(59,83,119,0.1)',
                        color: isDarkMode ? '#8ba3d9' : '#3b5377',
                        padding: '0.35rem 0.6rem',
                        borderRadius: '16px',
                        fontSize: '0.85rem',
                        fontWeight: 600,
                        border: isDarkMode ? '1px solid rgba(139,163,217,0.3)' : '1px solid rgba(59,83,119,0.2)',
                        whiteSpace: 'nowrap',
                        fontFamily: 'Montserrat, Arial, sans-serif',
                        boxShadow: isDarkMode ? '0 2px 8px rgba(139,163,217,0.1)' : '0 2px 8px rgba(59,83,119,0.08)',
                        backdropFilter: 'blur(10px)',
                        cursor: 'pointer',
                        position: 'relative'
                      }}
                      initial={{ opacity: 0, scale: 0.8, y: 10 }}
                      animate={{ opacity: 1, scale: 1, y: 0 }}
                      transition={{ 
                        duration: 1.2, 
                        delay: ((userPreferences?.topics?.length || 0) + (userPreferences?.formality ? 1 : 0) + (userPreferences?.user_goals?.length || 0)) * 0.25 + 0.8,
                        ease: "easeOut"
                      }}
                                            whileHover={{ 
                          scale: 1.05, 
                          y: -2,
                          boxShadow: isDarkMode ? '0 4px 15px rgba(139,163,217,0.2)' : '0 4px 15px rgba(59,83,119,0.15)',
                          transition: { duration: 0.4 }
                        }}
                      whileTap={{ scale: 0.95 }}
                      onMouseEnter={(e) => {
                        e.currentTarget.style.padding = '0.2rem 0.6rem';
                        e.currentTarget.innerHTML = `📊 ${userPreferences.userLevel}`;
                      }}
                      onMouseLeave={(e) => {
                        e.currentTarget.style.padding = '0.2rem 0.4rem';
                        e.currentTarget.innerHTML = '📊';
                      }}
                    >
                      📊
                    </motion.span>
                  )}
                  
                  {/* Feedback Language Tag - Additional Info (if needed) */}
                  {userPreferences?.feedbackLanguage && userPreferences.feedbackLanguage !== 'en' && (
                    <motion.span 
                      style={{
                        background: isDarkMode ? 'rgba(196,181,253,0.15)' : 'rgba(132,84,109,0.1)',
                        color: isDarkMode ? 'var(--light-purple)' : 'var(--rose-primary)',
                        padding: '0.2rem 0.4rem',
                        borderRadius: '16px',
                        fontSize: '0.7rem',
                        fontWeight: 600,
                        border: isDarkMode ? '1px solid rgba(196,181,253,0.3)' : '1px solid rgba(132,84,109,0.2)',
                        whiteSpace: 'nowrap',
                        fontFamily: 'Montserrat, Arial, sans-serif',
                        boxShadow: isDarkMode ? '0 2px 8px rgba(196,181,253,0.1)' : '0 2px 8px rgba(132,84,109,0.08)',
                        backdropFilter: 'blur(10px)',
                        cursor: 'pointer',
                        position: 'relative'
                      }}
                      initial={{ opacity: 0, scale: 0.8, y: 10 }}
                      animate={{ opacity: 1, scale: 1, y: 0 }}
                      transition={{ 
                        duration: 1.2, 
                        delay: ((userPreferences?.topics?.length || 0) + (userPreferences?.formality ? 1 : 0) + (userPreferences?.user_goals?.length || 0) + (userPreferences?.userLevel ? 1 : 0)) * 0.25 + 1.0,
                        ease: "easeOut"
                      }}
                      whileHover={{ 
                        scale: 1.05, 
                        y: -2,
                        boxShadow: isDarkMode ? '0 4px 15px rgba(196,181,253,0.2)' : '0 4px 15px rgba(132,84,109,0.15)',
                        transition: { duration: 0.4 }
                      }}
                      whileTap={{ scale: 0.95 }}
                      onMouseEnter={(e) => {
                        e.currentTarget.style.padding = '0.2rem 0.6rem';
                        e.currentTarget.innerHTML = `💬 ${userPreferences.feedbackLanguage.toUpperCase()}`;
                      }}
                      onMouseLeave={(e) => {
                        e.currentTarget.style.padding = '0.2rem 0.4rem';
                        e.currentTarget.innerHTML = '💬';
                      }}
                    >
                      💬
                    </motion.span>
                  )}
                </div>
              )}
            </div>
  
          </div>
  
          {/* Main Content Container - Flex container for chat and controls */}
          <div style={{
            flex: 1,
            display: 'flex',
            flexDirection: 'column',
            position: 'relative',
            background: isDarkMode ? 'var(--background)' : '#fcfcfc',
            boxShadow: isDarkMode
              ? 'inset 8px 0 16px -8px rgba(0,0,0,0.4)'
              : 'inset 8px 0 16px -8px rgba(0,0,0,0.06)',
            height: 'calc(100vh - 80px)' // Fixed height to account for header
          }}>
            {/* Chat Messages - Scrollable area */}
            <div 
              ref={chatContainerRef}
              className="chat-messages-container"
              onScroll={(e) => {
                const target = e.target as HTMLDivElement;
                // Load more messages when user scrolls to the top
                if (target.scrollTop === 0 && hasMoreMessages && !isLoadingMoreMessages) {
                  loadMoreMessages();
                }
              }}
              style={{
                padding: '1.5rem',
                overflowY: 'auto',
                flex: 1, // Take up remaining space
                display: 'flex',
                flexDirection: 'column',
                gap: '1rem',
                minHeight: 0, // Allow flex item to shrink
                maxHeight: 'calc(100vh - 280px)' // Give more space for bottom controls
              }}
            >
                        <div style={{ height: `${totalHeight}px`, position: 'relative' }}>
                          {/* Loading indicators for pagination */}
                          {isLoadingMoreMessages && (
                            <div style={{
                              position: 'absolute',
                              top: '0',
                              left: '0',
                              width: '100%',
                              padding: '1rem',
                              textAlign: 'center',
                              background: isDarkMode 
                                ? 'rgba(30,41,59,0.8)' 
                                : 'rgba(255,255,255,0.8)',
                              borderRadius: '8px',
                              marginBottom: '1rem',
                              zIndex: 10
                            }}>
                              ⏳ Loading more messages...
                            </div>
                          )}
                          
                          {messageCount > 0 && (
                            <div style={{
                              position: 'absolute',
                              top: isLoadingMoreMessages ? '60px' : '0',
                              left: '0',
                              width: '100%',
                              padding: '0.5rem',
                              textAlign: 'center',
                              fontSize: '0.8rem',
                              color: isDarkMode ? '#94a3b8' : '#6b7280',
                              background: isDarkMode 
                                ? 'rgba(30,41,59,0.6)' 
                                : 'rgba(255,255,255,0.6)',
                              borderRadius: '6px',
                              marginBottom: '0.5rem',
                              zIndex: 5
                            }}>
                              Showing {chatHistory.length} of {messageCount} messages • Scroll up to load more
                            </div>
                          )}
                          
                {virtualItems.map(({ index, start }) => {
                  const message = chatHistory[index];
                  if (!message) return null;
  
                  const formatted = formatMessageForDisplay(message, userPreferences.romanizationDisplay, language);
                  
                  return (
                    <div key={message.id || index} style={{
                      position: 'absolute',
                      top: 0,
                      left: 0,
                      width: '100%',
                      transform: `translateY(${start}px)`
                    }}>
                      <ChatMessageItem
                        message={message}
                        formatted={formatted}
                        isDarkMode={isDarkMode}
                        index={index}
                        isLastMessage={index === chatHistory.length - 1}
                        toggleShortFeedback={toggleShortFeedback}
                        toggleDetailedFeedback={toggleDetailedFeedback}
                        generateTTSForText={generateTTSForText}
                        language={language}
                        userPreferences={userPreferences}
                        playTTS={playTTSAudio}
                        getTTSText={(msg, display) => getTTSText(msg, display, language)}
                        isLoadingMessageFeedback={isLoadingMessageFeedback}
                        isTranslating={isTranslating}
                        isGeneratingTTS={isGeneratingTTS}
                        isPlayingTTS={isPlayingTTS}
                        quickTranslation={quickTranslation}
                        handleSuggestionButtonClick={handleSuggestionButtonClick}
                        isLoadingSuggestions={isLoadingSuggestions}
                        isProcessing={isProcessing}
                        playExistingTTS={playExistingTTS}
                        showCorrectedVersions={showCorrectedVersions}
                        extractCorrectedVersion={(feedback) => {
                          const result = extractCorrectedVersion(feedback);
                          return result ? { ...result, romanizedText: result.romanizedText || '' } : null;
                        }}
                        renderFormattedText={renderFormattedText}
                      />
                      
                      {/* Show suggestions carousel after the last message */}
                      {index === chatHistory.length - 1 && !isProcessing && showSuggestionCarousel && suggestionMessages.length > 0 && (
                        <div style={{
                          width: '100%',
                          padding: '0.75rem 0.75rem 0.75rem 0.75rem',
                          marginTop: '0.5rem'
                        }}>
                          <div style={{
                            width: '100%',
                            display: 'flex',
                            flexDirection: 'column',
                            alignItems: 'flex-end',
                          }}>
                            <div className="hover-lift" style={{
                              maxWidth: '70%',
                              padding: '1rem 1.25rem',
                              background: isDarkMode 
                                ? 'linear-gradient(135deg, rgba(195,141,148,0.15) 0%, rgba(195,141,148,0.08) 100%)'
                                : 'linear-gradient(135deg, rgba(195,141,148,0.12) 0%, rgba(195,141,148,0.06) 100%)',
                              color: isDarkMode ? 'var(--foreground)' : '#3e3e3e',
                              borderRadius: '28px 28px 8px 28px',
                              border: isDarkMode ? '2px dashed rgba(195,141,148,0.5)' : '2px dashed #c38d94',
                              fontSize: '0.85rem',
                              fontWeight: 600,
                              position: 'relative',
                              boxShadow: isDarkMode 
                                ? '0 8px 32px rgba(195,141,148,0.2), 0 2px 8px rgba(195,141,148,0.1)' 
                                : '0 8px 32px rgba(195,141,148,0.25), 0 2px 8px rgba(195,141,148,0.15)',
                              fontFamily: 'AR One Sans, Arial, sans-serif',
                              transition: 'all 0.3s ease',
                              backdropFilter: 'blur(20px)'
                            }}>
                              <div style={{
                                display: 'flex',
                                alignItems: 'center',
                                justifyContent: 'space-between',
                                marginBottom: '0.5rem',
                                fontSize: '0.8rem',
                                color: isDarkMode ? '#8ba3d9' : '#3b5377'
                              }}>
                                <span>💭 Suggestion ({currentSuggestionIndex + 1}/{suggestionMessages.length})</span>
                                <div style={{ display: 'flex', gap: '0.3rem' }}>
                                  <motion.button
                                    onClick={() => navigateSuggestion('prev')}
                                    disabled={suggestionMessages.length <= 1}
                                    whileHover={{ scale: 1.05 }}
                                    whileTap={{ scale: 0.95 }}
                                    style={{
                                      padding: '0.3rem 0.5rem',
                                      borderRadius: 6,
                                      border: `1px solid ${isDarkMode ? 'rgba(139,163,217,0.6)' : '#3b5377'}`,
                                      background: isDarkMode ? 'rgba(139,163,217,0.08)' : 'rgba(59,83,119,0.08)',
                                      color: isDarkMode ? '#8ba3d9' : '#3b5377',
                                      cursor: suggestionMessages.length <= 1 ? 'not-allowed' : 'pointer',
                                      fontSize: '0.7rem',
                                      opacity: suggestionMessages.length <= 1 ? 0.5 : 1,
                                      transition: 'all 0.3s ease',
                                      fontWeight: 600
                                    }}
                                  >
                                    ←
                                  </motion.button>
                                  <motion.button
                                    onClick={() => navigateSuggestion('next')}
                                    disabled={suggestionMessages.length <= 1}
                                    whileHover={{ scale: 1.05 }}
                                    whileTap={{ scale: 0.95 }}
                                    style={{
                                      padding: '0.3rem 0.5rem',
                                      borderRadius: 6,
                                      border: `1px solid ${isDarkMode ? 'rgba(139,163,217,0.6)' : '#3b5377'}`,
                                      background: isDarkMode ? 'rgba(139,163,217,0.08)' : 'rgba(59,83,119,0.08)',
                                      color: isDarkMode ? '#8ba3d9' : '#3b5377',
                                      cursor: suggestionMessages.length <= 1 ? 'not-allowed' : 'pointer',
                                      fontSize: '0.7rem',
                                      opacity: suggestionMessages.length <= 1 ? 0.5 : 1,
                                      transition: 'all 0.3s ease',
                                      fontWeight: 600
                                    }}
                                  >
                                    →
                                  </motion.button>
                                </div>
                              </div>
                              <div style={{
                                lineHeight: '1.4',
                                wordWrap: 'break-word',
                                marginBottom: '0.3rem'
                              }}>
                                {(() => {
                                  const suggestion = suggestionMessages[currentSuggestionIndex];
                                  if (!suggestion) return null;
                                  
                                  const formatted = formatMessageForDisplay(suggestion, userPreferences.romanizationDisplay, language);
                                  return (
                                    <>
                                      <span>{formatted.mainText}</span>
                                      {formatted.romanizedText && (
                                        <span style={{
                                          fontSize: '0.85em',
                                          color: '#555',
                                          opacity: 0.65,
                                          marginTop: 2,
                                          fontWeight: 400,
                                          lineHeight: '1.2',
                                          letterSpacing: '0.01em',
                                          display: 'block'
                                        }}>
                                          {formatted.romanizedText}
                                        </span>
                                      )}
                                    </>
                                  );
                                })()}
                              </div>
                              
                              {/* Explain and Listen buttons for suggestions */}
                              <div style={{
                                display: 'flex',
                                gap: '0.5rem',
                                marginTop: '0.5rem',
                                justifyContent: 'flex-end'
                              }}>
                                <button
                                  onClick={() => {
                                    const suggestion = suggestionMessages[currentSuggestionIndex];
                                    if (suggestion) {
                                      explainSuggestion(currentSuggestionIndex, suggestion.text);
                                    }
                                  }}
                                  style={{
                                    padding: '0.35rem 0.9rem',
                                    borderRadius: 6,
                                    border: '1px solid #4a90e2',
                                    background: 'rgba(74,144,226,0.08)',
                                    color: '#4a90e2',
                                    fontSize: '0.8rem',
                                    cursor: isTranslatingSuggestion[currentSuggestionIndex] ? 'not-allowed' : 'pointer',
                                    transition: 'all 0.2s ease',
                                    opacity: isTranslatingSuggestion[currentSuggestionIndex] ? 0.6 : 1,
                                    minWidth: '70px',
                                    fontWeight: 500,
                                    boxShadow: '0 1px 3px rgba(74,144,226,0.10)'
                                  }}
                                  title="Get translation"
                                >
                                  {isTranslatingSuggestion[currentSuggestionIndex] ? '🔄' : '💡 Explain'}
                                </button>
                                
                                <button
                                  onClick={() => {
                                    const suggestion = suggestionMessages[currentSuggestionIndex];
                                    if (suggestion) {
                                      const ttsText = getTTSText(suggestion, userPreferences.romanizationDisplay, language);
                                      const cacheKey = `suggestion_${currentSuggestionIndex}`;
                                      playTTSAudio(ttsText, language, cacheKey);
                                    }
                                  }}
                                  disabled={isGeneratingTTS[`suggestion_${currentSuggestionIndex}`] || isPlayingTTS[`suggestion_${currentSuggestionIndex}`]}
                                  style={{
                                    padding: '0.3rem 0.7rem',
                                    borderRadius: 8,
                                    border: isPlayingTTS[`suggestion_${currentSuggestionIndex}`] ? 'none' : '1px solid var(--blue-secondary)',
                                    background: isPlayingTTS[`suggestion_${currentSuggestionIndex}`] ? 'linear-gradient(135deg, var(--blue-secondary) 0%, #2a4a6a 100%)' : isDarkMode ? 'rgba(139,163,217,0.15)' : 'rgba(59,83,119,0.1)',
                                    color: isPlayingTTS[`suggestion_${currentSuggestionIndex}`] ? '#fff' : 'var(--blue-secondary)',
                                    fontSize: '0.7rem',
                                    cursor: (isGeneratingTTS[`suggestion_${currentSuggestionIndex}`] || isPlayingTTS[`suggestion_${currentSuggestionIndex}`]) ? 'not-allowed' : 'pointer',
                                    transition: 'all 0.3s ease',
                                    opacity: (isGeneratingTTS[`suggestion_${currentSuggestionIndex}`] || isPlayingTTS[`suggestion_${currentSuggestionIndex}`]) ? 0.6 : 1,
                                    minWidth: '80px',
                                    fontWeight: 600,
                                    fontFamily: 'Montserrat, Arial, sans-serif',
                                    boxShadow: isPlayingTTS[`suggestion_${currentSuggestionIndex}`] ? '0 2px 6px rgba(59,83,119,0.18)' : isDarkMode ? '0 2px 8px rgba(139,163,217,0.1)' : '0 2px 8px rgba(59,83,119,0.08)',
                                    backdropFilter: 'blur(10px)'
                                  }}
                                  title={isPlayingTTS[`suggestion_${currentSuggestionIndex}`] ? 'Playing audio...' : 'Listen to this message'}
                                >
                                  {isGeneratingTTS[`suggestion_${currentSuggestionIndex}`] ? '🔄' : isPlayingTTS[`suggestion_${currentSuggestionIndex}`] ? '🔊 Playing' : '🔊 Listen'}
                                </button>
                              </div>
                              
                              {/* Show suggestion translation/explanation if available */}
                              {showSuggestionTranslations[currentSuggestionIndex] && suggestionTranslations[currentSuggestionIndex] && (
                                <div style={{
                                  marginTop: '0.75rem',
                                  padding: '0.75rem',
                                  background: isDarkMode ? 'rgba(255,255,255,0.05)' : 'rgba(0,0,0,0.03)',
                                  borderRadius: '8px',
                                  border: '1px solid rgba(74,144,226,0.2)'
                                }}>
                                  {suggestionTranslations[currentSuggestionIndex].translation && (
                                    <div style={{ marginBottom: '0.5rem' }}>
                                      <strong style={{ color: isDarkMode ? '#8ba3d9' : '#4a90e2' }}>Translation:</strong>
                                      <div style={{ marginTop: '0.25rem', fontSize: '0.9rem' }}>
                                        {suggestionTranslations[currentSuggestionIndex].translation}
                                      </div>
                                    </div>
                                  )}
                                  {suggestionTranslations[currentSuggestionIndex].breakdown && (
                                    <div>
                                      <strong style={{ color: isDarkMode ? '#8ba3d9' : '#4a90e2' }}>Explanation:</strong>
                                      <div style={{ 
                                        marginTop: '0.25rem', 
                                        fontSize: '0.85rem',
                                        lineHeight: '1.4',
                                        whiteSpace: 'pre-wrap'
                                      }}>
                                        {suggestionTranslations[currentSuggestionIndex].breakdown}
                                      </div>
                                    </div>
                                  )}
                                </div>
                              )}
                            </div>
                          </div>
                        </div>
                      )}
                    </div>
                  );
                })}
              </div>
              
  
            </div>
          </div>
  
            {/* Recording Controls - Fixed bottom bar */}
            <div
              ref={recordingControlsRef}
              style={{
                width: '100%', // Take up full width of the panel
                padding: '1rem',
                background: isDarkMode
                  ? 'linear-gradient(135deg, var(--muted) 0%, rgba(255,255,255,0.02) 100%)'
                  : 'linear-gradient(135deg, rgba(195,141,148,0.08) 0%, rgba(195,141,148,0.03) 100%)',
                borderTop: isDarkMode ? '1px solid var(--border)' : '1px solid #e0e0e0',
                textAlign: 'center',
                transition: 'all 0.3s ease',
                boxShadow: '0 -4px 12px rgba(0,0,0,0.05)',
                zIndex: 10,
                flexShrink: 0, // Prevent shrinking
                height: '120px', // Increased height for bottom controls
                position: 'sticky',
                bottom: 0
              }}
            >
                {/* Main controls layout */}
                <div style={{
                  display: 'flex',
                  alignItems: 'center',
                  justifyContent: 'space-between',
                  height: '100%',
                  minHeight: '60px'
                }}>
                  {/* Left side - Autospeak and Short Feedback buttons */}
                  <div style={{
                    display: 'flex',
                    alignItems: 'center',
                    gap: '0.75rem',
                    flex: 1
                  }}>
                    {/* Autospeak Toggle Button */}
                    <motion.button
                      onClick={() => setAutoSpeak(v => !v)}
                      whileHover={{ scale: 1.05 }}
                      whileTap={{ scale: 0.95 }}
                      style={{
                        background: autoSpeak 
                          ? 'linear-gradient(135deg, var(--blue-secondary) 0%, #5a6b8a 100%)' 
                          : 'linear-gradient(135deg, var(--blue-secondary) 0%, #5a6b8a 100%)',
                        color: '#fff',
                        border: 'none',
                        borderRadius: 12,
                        padding: '0.6rem 1rem',
                        cursor: 'pointer',
                        fontWeight: 600,
                        fontSize: '0.8rem',
                        transition: 'all 0.3s ease',
                        boxShadow: '0 6px 24px rgba(60,76,115,0.25), 0 2px 8px rgba(60,76,115,0.15)',
                        minWidth: '110px',
                        fontFamily: 'Montserrat, Arial, sans-serif',
                        transform: 'translateZ(0)'
                      }}
                    >
                      {autoSpeak ? '✅ Autospeak ON' : 'Autospeak OFF'}
                    </motion.button>
  
                    {/* Short Feedback Toggle Button */}
                    <motion.button
                      onClick={() => setEnableShortFeedback(v => !v)}
                      whileHover={{ scale: 1.05 }}
                      whileTap={{ scale: 0.95 }}
                      style={{
                        background: enableShortFeedback 
                          ? 'linear-gradient(135deg, var(--blue-secondary) 0%, #5a6b8a 100%)' 
                          : 'linear-gradient(135deg, var(--rose-primary) 0%, #8a6a7a 100%)',
                        color: '#fff',
                        border: 'none',
                        borderRadius: 12,
                        padding: '0.6rem 1rem',
                        cursor: 'pointer',
                        fontWeight: 600,
                        fontSize: '0.8rem',
                        transition: 'all 0.3s ease',
                        boxShadow: '0 6px 24px rgba(60,76,115,0.25), 0 2px 8px rgba(60,76,115,0.15)',
                        minWidth: '110px',
                        fontFamily: 'Montserrat, Arial, sans-serif',
                        transform: 'translateZ(0)'
                      }}
                    >
                      {enableShortFeedback ? '💡 Short Feedback ON' : 'Short Feedback OFF'}
                    </motion.button>
                  </div>
  
                  {/* Center - Microphone Button */}
                  <div style={{
                    display: 'flex',
                    alignItems: 'center',
                    justifyContent: 'center',
                    gap: '0.75rem',
                    flex: 1
                  }}>
                    <motion.button
                      onClick={isRecording ? () => stopRecording(false) : startRecording}
                      disabled={isProcessing || (autoSpeak && isRecording)}
                      whileHover={{ scale: 1.05 }}
                      whileTap={{ scale: 0.95 }}
                      style={{
                        width: 56,
                        height: 56,
                        borderRadius: '50%',
                        border: 'none',
                        background: isRecording 
                          ? 'linear-gradient(135deg, var(--blue-secondary) 0%, #5a6b8a 100%)' 
                          : 'linear-gradient(135deg, var(--rose-primary) 0%, #8a6a7a 100%)',
                        color: '#fff',
                        fontSize: '24px',
                        cursor: isProcessing || (autoSpeak && isRecording) ? 'not-allowed' : 'pointer',
                        transition: 'all 0.3s ease',
                        boxShadow: isRecording 
                          ? '0 0 0 10px rgba(195,141,148,0.4), 0 10px 40px rgba(60,76,115,0.4)' 
                          : '0 10px 40px rgba(60,76,115,0.3)',
                        display: 'flex',
                        alignItems: 'center',
                        justifyContent: 'center',
                        transform: isRecording ? 'scale(1.1)' : 'scale(1)',
                        animation: isRecording ? 'pulse 2s infinite' : 'none',
                        backdropFilter: 'blur(20px)'
                      }}
                      title={isRecording ? 'Stop Recording' : 'Start Recording'}
                    >
                      {isRecording ? '⏹️' : '🎤'}
                    </motion.button>
  
                    {/* Redo Button - Only show in manual mode when recording */}
                    {isRecording && manualRecording && (
                      <button
                        onClick={() => stopRecording(true)}
                        style={{
                          background: isDarkMode 
                            ? 'linear-gradient(135deg, var(--rose-primary) 0%, #8a6a7a 100%)' 
                            : 'linear-gradient(135deg, var(--rose-primary) 0%, #8a6a7a 100%)',
                          color: '#fff',
                          border: 'none',
                          borderRadius: 6,
                          padding: '0.4rem 0.8rem',
                          cursor: 'pointer',
                          fontWeight: 500,
                          fontSize: '0.75rem',
                          transition: 'all 0.2s ease',
                          boxShadow: '0 1px 3px rgba(195,141,148,0.10)',
                          minWidth: '80px',
                          fontFamily: 'Montserrat, Arial, sans-serif'
                        }}
                      >
                        ⏹️ Redo
                      </button>
                    )}
                  </div>
  
                  {/* Right side - End Chat Button */}
                  <div style={{
                    display: 'flex',
                    alignItems: 'center',
                    justifyContent: 'flex-end',
                    flex: 1
                  }}>
                    <button
                      onClick={handleEndChat}
                      style={{
                        background: 'linear-gradient(135deg, var(--rose-primary) 0%, #8a6a7a 100%)',
                        color: '#fff',
                        border: 'none',
                        borderRadius: 12,
                        padding: '0.6rem 1rem',
                        cursor: 'pointer',
                        fontWeight: 600,
                        fontSize: '0.85rem',
                        transition: 'all 0.3s ease',
                        boxShadow: '0 6px 24px rgba(60,76,115,0.25), 0 2px 8px rgba(60,76,115,0.15)',
                        minWidth: '110px',
                        fontFamily: 'Montserrat, Arial, sans-serif',
                        transform: 'translateZ(0)'
                      }}
                      title="End chat, generate summary, and return to dashboard"
                    >
                      🏠 End Chat
                    </button>
                  </div>
                </div>
              </div>
          </div>
        </div>
        {/* Interrupt message - prominent UI position */}
        {wasInterrupted && !isRecording && (
          <div style={{
            position: 'fixed',
            left: 0,
            right: 0,
            top: 80,
            zIndex: 10000,
            display: 'flex',
            justifyContent: 'center',
            pointerEvents: 'none'
          }}>
            <div style={{
              background: '#fff7e6',
              color: '#e67e22',
              border: '2px solid #e67e22',
              borderRadius: 12,
              padding: '1rem 2rem',
              fontWeight: 700,
              fontSize: '1.1rem',
              boxShadow: '0 2px 12px rgba(230,126,34,0.08)',
              display: 'flex',
              alignItems: 'center',
              gap: 12,
              pointerEvents: 'auto'
            }}>
              <span style={{ fontSize: '1.5rem' }}>⏹️</span>
              Recording canceled. You can try again.
            </div>
          </div>
        )}
  
  
        {/* Floating Panel Toggle Buttons */}
        {!showShortFeedbackPanel && (
          <button
            onClick={() => setShowShortFeedbackPanel(true)}
            style={{
              position: 'fixed',
              left: '1rem',
              top: '6.7rem',
              background: 'var(--blue-secondary)',
              color: '#fff',
              border: 'none',
              borderRadius: '12px 0 0 12px',
              padding: '1.1rem 0.75rem',
              fontSize: '1.2rem',
              cursor: 'pointer',
              fontWeight: 600,
              transition: 'all 0.3s ease',
              boxShadow: '0 4px 16px rgba(60,76,115,0.25)',
              zIndex: 1000,
              fontFamily: 'Montserrat, Arial, sans-serif',
              height: '60px',
              display: 'flex',
              alignItems: 'center',
              justifyContent: 'center'
            }}
            title="Show Short Feedback Panel"
          >
            💡
          </button>
        )}
  
        {/* Topic Selection Modal */}
        <TopicSelectionModal
          isOpen={showTopicModal}
          onClose={() => setShowTopicModal(false)}
          onStartConversation={handleModalConversationStart}
          currentLanguage={language}
        />
  
        {/* Persona Modal */}
        <PersonaModal
          isOpen={showPersonaModal}
          onClose={cancelPersona}
          onSave={savePersona}
          isSaving={isSavingPersona}
          currentTopics={userPreferences?.topics || []}
          currentDescription={conversationDescription}
          currentFormality={userPreferences?.formality || 'neutral'}
        />
  
        {/* Grammarly-style popup for word explanations */}
        {activePopup && (
          <div
            data-popup="true"
            style={{
              position: 'fixed',
              left: Math.max(10, Math.min(window.innerWidth - 320, activePopup.position.x)),
              top: Math.max(10, activePopup.position.y - 60),
              transform: 'translateX(-50%)',
              backgroundColor: isDarkMode ? '#1e293b' : '#ffffff',
              border: `1px solid ${isDarkMode ? '#475569' : '#e2e8f0'}`,
              borderRadius: '8px',
              padding: '12px 16px',
              boxShadow: '0 4px 12px rgba(0, 0, 0, 0.15)',
              zIndex: 1000,
              maxWidth: '300px',
              fontSize: '14px',
              lineHeight: '1.4',
              color: isDarkMode ? '#e2e8f0' : '#1e293b',
              pointerEvents: 'auto'
            }}
            onClick={(e) => e.stopPropagation()}
          >
            <div style={{ fontWeight: 400, marginBottom: '4px', color: isDarkMode ? '#cbd5e1' : '#475569', fontSize: '13px' }}>
              {activePopup.wordKey.replace(/[__~~==<<>>]/g, '')}
            </div>
            <div style={{ fontSize: '14px', fontWeight: 600, color: isDarkMode ? '#f1f5f9' : '#0f172a' }}>
              {(() => {
                const translation = quickTranslations[activePopup.messageIndex]?.wordTranslations[activePopup.wordKey];
                console.log('Popup translation lookup:', { 
                  messageIndex: activePopup.messageIndex, 
                  wordKey: activePopup.wordKey, 
                  translation, 
                  allTranslations: quickTranslations[activePopup.messageIndex]?.wordTranslations,
                  availableKeys: Object.keys(quickTranslations[activePopup.messageIndex]?.wordTranslations || {})
                });
                return translation || feedbackExplanations[activePopup.messageIndex]?.[activePopup.wordKey] || 'No translation available';
              })()}
            </div>
            {/* Arrow pointing down to the word */}
            <div
              style={{
                position: 'absolute',
                bottom: '-6px',
                left: '50%',
                transform: 'translateX(-50%)',
                width: 0,
                height: 0,
                borderLeft: '6px solid transparent',
                borderRight: '6px solid transparent',
                borderTop: `6px solid ${isDarkMode ? '#1e293b' : '#ffffff'}`,
                filter: `drop-shadow(0 1px 1px ${isDarkMode ? 'rgba(0,0,0,0.3)' : 'rgba(0,0,0,0.1)'})`
              }}
            />
          </div>
        )}
  
        {/* Progress Modal */}
        {showProgressModal && progressData && chatHistory.length < 30 && (
          <div style={{
            position: 'fixed',
            top: 0,
            left: 0,
            right: 0,
            bottom: 0,
            backgroundColor: 'rgba(0, 0, 0, 0.5)',
            display: 'flex',
            justifyContent: 'center',
            alignItems: 'center',
            zIndex: 2000
          }}>
            <div style={{
              background: isDarkMode ? '#1e293b' : '#ffffff',
              padding: '1rem',
              borderRadius: '12px',
              maxWidth: '500px',
              width: '85%',
              boxShadow: '0 10px 25px rgba(0, 0, 0, 0.2)',
              border: isDarkMode ? '1px solid #334155' : '1px solid #e2e8f0'
            }}>
              {/* Header - Different messages based on level-ups */}
              {progressData.levelUpEvents && progressData.levelUpEvents.length > 0 ? (
                // Congratulations header for level-ups
                <div style={{
                  textAlign: 'center',
                  marginBottom: '1rem'
                }}>
                  <div style={{
                    fontSize: '1.5rem',
                    marginBottom: '0.3rem',
                    animation: 'bounce 1s ease-in-out'
                  }}>
                    🎉
                  </div>
                  <div style={{
                    color: 'var(--foreground)',
                    fontSize: '1rem',
                    fontWeight: 700,
                    marginBottom: '0.3rem',
                    fontFamily: 'Gabriela, Arial, sans-serif'
                  }}>
                    Congratulations! You've Leveled Up!
                  </div>
                  <div style={{
                    color: 'var(--muted-foreground)',
                    fontSize: '0.8rem',
                    fontFamily: 'AR One Sans, Arial, sans-serif'
                  }}>
                    Your hard work paid off! Here's what you achieved:
                  </div>
                </div>
              ) : (
                // Keep practicing header for no level-ups
                <div style={{
                  textAlign: 'center',
                  marginBottom: '1rem'
                }}>
                  <div style={{
                    fontSize: '2rem',
                    marginBottom: '0.4rem'
                  }}>
                    📊
                  </div>
                  <div style={{
                    color: 'var(--foreground)',
                    fontSize: '1.1rem',
                    fontWeight: 700,
                    marginBottom: '0.4rem',
                    fontFamily: 'Gabriela, Arial, sans-serif'
                  }}>
                    Keep Practicing!
                  </div>
                  <div style={{
                    color: 'var(--muted-foreground)',
                    fontSize: '0.85rem',
                    fontFamily: 'AR One Sans, Arial, sans-serif'
                  }}>
                    Here's your current progress on your learning goals:
                  </div>
                </div>
              )}
  
              {/* Progress Section - Always show all subgoals */}
              <div style={{
                marginTop: '0.3rem',
                padding: '0.75rem',
                background: 'linear-gradient(135deg, rgba(126,90,117,0.1) 0%, rgba(126,90,117,0.05) 100%)',
                borderRadius: '12px',
                border: '1px solid rgba(126,90,117,0.2)',
                overflow: 'hidden'
              }}>
                
                <div style={{ display: 'flex', flexDirection: 'column', gap: '0.5rem' }}>
                  {progressData.subgoalNames.map((subgoalName, index) => {
                    // Check if this subgoal has a level up event
                    const levelUpEvent = progressData.levelUpEvents?.find(event => 
                      event.subgoalId === progressData.subgoalIds[index]
                    );
                    
                    return (
                      <div key={`progress-${progressData.subgoalIds[index]}-${index}`} style={{
                        background: 'var(--card)',
                        borderRadius: '8px',
                        padding: '0.5rem',
                        border: levelUpEvent ? '1px solid rgba(126,90,117,0.3)' : '1px solid rgba(126,90,117,0.15)',
                        animation: `slideInUp 0.6s ease-out ${index * 0.2}s both`,
                        position: 'relative',
                        ...(levelUpEvent && {
                          background: 'linear-gradient(135deg, rgba(126,90,117,0.05) 0%, rgba(126,90,117,0.02) 100%)',
                          border: '1px solid rgba(126,90,117,0.3)'
                        })
                      }}>
                        <div style={{
                          display: 'flex',
                          alignItems: 'center',
                          gap: '0.4rem',
                          marginBottom: '0.5rem'
                        }}>
                          <div style={{
                            background: levelUpEvent ? 'var(--rose-primary)' : 'var(--rose-accent)',
                            color: '#fff',
                            borderRadius: '50%',
                            width: '24px',
                            height: '24px',
                            display: 'flex',
                            alignItems: 'center',
                            justifyContent: 'center',
                            fontSize: '0.8rem',
                            fontWeight: 600,
                            fontFamily: 'Montserrat, Arial, sans-serif'
                          }}>
                            {index + 1}
                          </div>
                          <div style={{
                            color: 'var(--foreground)',
                            fontWeight: 600,
                            fontSize: '0.8rem',
                            fontFamily: 'Gabriela, Arial, sans-serif'
                          }}>
                            {subgoalName}
                          </div>
                          {/* Always display level separately with consistent styling */}
                          <div style={{
                            color: 'var(--rose-accent)',
                            fontSize: '0.7rem',
                            fontWeight: 500,
                            fontFamily: 'Montserrat, Arial, sans-serif',
                            marginTop: '0.2rem'
                          }}>
                            {(() => {
                              // Check if there's a level-up event for this subgoal
                              const levelUpEvent = progressData.levelUpEvents?.find(event => 
                                progressData.subgoalIds && event.subgoalId === progressData.subgoalIds[index]
                              );
                              
                              if (levelUpEvent) {
                                // If there's a level-up event, show the previous level
                                return `Level ${levelUpEvent.oldLevel + 1}`;
                              } else {
                                // Calculate level from subgoal ID (this would need access to userSubgoalProgress)
                                // For now, default to Level 1 for level 0 subgoals
                                return 'Level 1';
                              }
                            })()}
                          </div>
                          {levelUpEvent && (
                            <div style={{
                              background: 'var(--rose-primary)',
                              color: '#fff',
                              borderRadius: '12px',
                              padding: '0.2rem 0.5rem',
                              fontSize: '0.7rem',
                              fontWeight: 600,
                              fontFamily: 'Montserrat, Arial, sans-serif',
                              marginLeft: 'auto'
                            }}>
                              LEVEL UP!
                            </div>
                          )}
                        </div>
                        
                        {/* Progress Section */}
                        <div style={{ marginBottom: '0.5rem' }}>
                          <div style={{
                            display: 'flex',
                            justifyContent: 'space-between',
                            alignItems: 'center',
                            marginBottom: '0.3rem'
                          }}>
                            <div style={{
                              color: 'var(--muted-foreground)',
                              fontSize: '0.75rem',
                              fontFamily: 'Montserrat, Arial, sans-serif'
                            }}>
                              {levelUpEvent ? `Level ${levelUpEvent.oldLevel + 1} → Level ${levelUpEvent.newLevel + 1}` : 'Current Progress'}
                            </div>
                            <div style={{
                              color: 'var(--rose-primary)',
                              fontSize: '0.75rem',
                              fontWeight: 600,
                              fontFamily: 'Montserrat, Arial, sans-serif'
                            }}>
                              {levelUpEvent ? '100%' : (progressData.percentages && progressData.percentages[index] !== undefined ? progressData.percentages[index] : 0) + '%'}
                            </div>
                          </div>
                          
                          {/* Progress Bar */}
                          <div style={{
                            width: '100%',
                            height: '6px',
                            background: 'rgba(126,90,117,0.1)',
                            borderRadius: '3px',
                            overflow: 'hidden',
                            position: 'relative'
                          }}>
                            <div style={{
                              width: `${progressData.percentages && progressData.percentages[index] ? progressData.percentages[index] : 0}%`,
                              height: '100%',
                              background: 'linear-gradient(90deg, var(--rose-primary) 0%, #8a6a7a 100%)',
                              borderRadius: '4px',
                              animation: 'progressFill 1.5s ease-out 0.5s both',
                              transform: 'translateZ(0)',
                              ['--target-width']: `${progressData.percentages && progressData.percentages[index] ? progressData.percentages[index] : 0}%`
                            } as React.CSSProperties} />
                          </div>
                        </div>
                        
                        {/* Level Transition for level up events */}
                        {levelUpEvent && (
                          <div style={{
                            background: 'rgba(126,90,117,0.05)',
                            borderRadius: '6px',
                            padding: '0.4rem',
                            border: '1px solid rgba(126,90,117,0.1)'
                          }}>
                            <div style={{
                              color: 'var(--muted-foreground)',
                              fontSize: '0.7rem',
                              fontWeight: 600,
                              marginBottom: '0.3rem',
                              fontFamily: 'Montserrat, Arial, sans-serif'
                            }}>
                              New Challenge:
                            </div>
                            <div style={{
                              color: 'var(--foreground)',
                              fontSize: '0.75rem',
                              lineHeight: '1.2',
                              fontFamily: 'AR One Sans, Arial, sans-serif'
                            }}>
                              {levelUpEvent.newDescription}
                            </div>
                          </div>
                        )}
                      </div>
                    );
                  })}
                </div>
              </div>
              
              <div style={{
                display: 'flex',
                justifyContent: 'center'
              }}>
                <button
                  onClick={() => {
                    setShowProgressModal(false);
                    setProgressData(null);
                    router.push('/dashboard');
                  }}
                  style={{
                    padding: '0.6rem 1.5rem',
                    border: 'none',
                    borderRadius: '8px',
                    background: 'var(--rose-primary)',
                    color: '#ffffff',
                    cursor: 'pointer',
                    fontSize: '0.9rem',
                    fontWeight: 600,
                    fontFamily: 'Montserrat, Arial, sans-serif',
                    transition: 'all 0.2s ease',
                    boxShadow: '0 2px 4px rgba(0, 0, 0, 0.1)'
                  }}
                  onMouseEnter={(e) => {
                    e.currentTarget.style.background = 'linear-gradient(135deg, var(--rose-primary) 0%, #8a6a7a 100%)';
                  }}
                  onMouseLeave={(e) => {
                    e.currentTarget.style.background = 'var(--rose-primary)';
                  }}
                >
                  Continue to Dashboard
                </button>
              </div>
            </div>
          </div>
        )}
        </div>
    );
  };

export default AnalyzeContent;<|MERGE_RESOLUTION|>--- conflicted
+++ resolved
@@ -1297,12 +1297,7 @@
         const token = localStorage.getItem('jwt');
         
         // Call the Node.js server which will route to Python API with admin controls
-<<<<<<< HEAD
         const response = await axios.post('/api/tts', {
-=======
-        const backendUrl = process.env.NEXT_PUBLIC_BACKEND_URL || 'http://localhost:4000';
-        const response = await axios.post(`${backendUrl}/api/tts`, {
->>>>>>> a7c33dc4
           text,
           language
         }, {
@@ -1342,12 +1337,8 @@
         const ttsUrl = await generateTTSForText(text, language, cacheKey);
         if (ttsUrl) {
           // Handle both relative and absolute URLs from backend
-<<<<<<< HEAD
-          const audioUrl = ttsUrl.startsWith('http') ? ttsUrl : `${window.location.origin}${ttsUrl}`;
-=======
           const backendUrl = process.env.NEXT_PUBLIC_BACKEND_URL || 'http://localhost:4000';
           const audioUrl = ttsUrl.startsWith('http') ? ttsUrl : `${backendUrl}${ttsUrl}`;
->>>>>>> a7c33dc4
           const audio = new window.Audio(audioUrl);
           ttsAudioRef.current = audio;
           
@@ -1392,12 +1383,8 @@
       
       try {
         // Handle both relative and absolute URLs from backend
-<<<<<<< HEAD
-        const audioUrl = ttsUrl.startsWith('http') ? ttsUrl : `${window.location.origin}${ttsUrl}`;
-=======
         const backendUrl = process.env.NEXT_PUBLIC_BACKEND_URL || 'http://localhost:4000';
         const audioUrl = ttsUrl.startsWith('http') ? ttsUrl : `${backendUrl}${ttsUrl}`;
->>>>>>> a7c33dc4
         const audio = new window.Audio(audioUrl);
         ttsAudioRef.current = audio;
         
@@ -2674,12 +2661,8 @@
           console.log('[DEBUG] Playing initial AI message TTS:', (aiMessage as any).ttsUrl);
           // Handle both relative and absolute URLs from backend
           const ttsUrl = (aiMessage as any).ttsUrl;
-<<<<<<< HEAD
-          const audioUrl = ttsUrl.startsWith('http') ? ttsUrl : `${window.location.origin}${ttsUrl}`;
-=======
           const backendUrl = process.env.NEXT_PUBLIC_BACKEND_URL || 'http://localhost:4000';
           const audioUrl = ttsUrl.startsWith('http') ? ttsUrl : `${backendUrl}${ttsUrl}`;
->>>>>>> a7c33dc4
           try {
             const headResponse = await fetch(audioUrl, { method: 'HEAD' });
             if (headResponse.ok) {
