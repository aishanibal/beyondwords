/* eslint-disable @typescript-eslint/no-explicit-any */
/* eslint-disable @typescript-eslint/no-unused-vars */
/* eslint-disable react-hooks/exhaustive-deps */
/* eslint-disable react/no-unescaped-entities */
"use client";
import React, { useState, useRef, useEffect, useMemo } from 'react';
import { useUser } from '../ClientLayout';
import { useDarkMode } from '../contexts/DarkModeContext';
import axios from 'axios';
import { useRouter, useSearchParams } from 'next/navigation';
import { motion } from 'framer-motion';
import TopicSelectionModal from './TopicSelectionModal';
import PersonaModal from './PersonaModal';
import LoadingScreen from '../components/LoadingScreen';
import { LEARNING_GOALS, LearningGoal, getProgressiveSubgoalDescription, getSubgoalLevel, updateSubgoalProgress, SubgoalProgress, LevelUpEvent } from '../../lib/preferences';

// TypeScript: Add type declarations for browser APIs
declare global {
  interface Window {
    SpeechRecognition: any;
    webkitSpeechRecognition: any;
    MediaRecorder: typeof MediaRecorder;
  }
}

// Add types for getLanguageLabel
const getLanguageLabel = (code: string): string => {
  // Add index signature to fix TS error
  const languages: { [key: string]: string } = {
    'en': 'English',
    'es': 'Spanish',
    'fr': 'French',
    'zh': 'Mandarin',
    'ja': 'Japanese',
    'ko': 'Korean',
    'tl': 'Tagalog',
    'hi': 'Hindi',
    'ml': 'Malayalam',
    'ta': 'Tamil',
    'or': 'Odia',
  };
  return languages[code] || 'English';
};

// Script languages that need romanization
const SCRIPT_LANGUAGES = {
  'hi': 'Devanagari',
  'ja': 'Japanese',
  'zh': 'Chinese',
  'ko': 'Korean',
  'ar': 'Arabic',
  'ta': 'Tamil',
  'ml': 'Malayalam',
  'or': 'Odia'
};

const isScriptLanguage = (languageCode: string): boolean => {
  return languageCode in SCRIPT_LANGUAGES;
};

const formatScriptLanguageText = (text: string, languageCode: string): { mainText: string; romanizedText?: string } => {
  if (!isScriptLanguage(languageCode)) {
    return { mainText: text };
  }
  
  // Check if the text already contains romanized format (text) or (romanized)
  if (text.includes('(') && text.includes(')')) {
    // Try different patterns to extract main text and romanized text
    // Pattern 1: text (romanized) at the end
    let match = text.match(/^(.+?)\s*\(([^)]+)\)$/);
    if (match) {
      return { mainText: match[1].trim(), romanizedText: match[2].trim() };
    }
    
    // Pattern 2: text (romanized) anywhere in the text
    match = text.match(/^(.+?)\s*\(([^)]+)\)/);
    if (match) {
      return { mainText: match[1].trim(), romanizedText: match[2].trim() };
    }
    
    // Pattern 3: (romanized) text - romanized at the beginning
    match = text.match(/^\(([^)]+)\)\s*(.+)$/);
    if (match) {
      return { mainText: match[2].trim(), romanizedText: match[1].trim() };
    }
  }
  
  // If it's a script language but doesn't have romanization, return as is
  // The AI should handle the formatting, but this is a fallback
  return { mainText: text };
};

// Add index signature to CLOSENESS_LEVELS for string indexing
const CLOSENESS_LEVELS: { [key: string]: string } = {
  intimate: '👫 Intimate: Close friends, family, or partners',
  friendly: '😊 Friendly: Peers, classmates, or casual acquaintances',
  respectful: '🙏 Respectful: Teachers, elders, or professionals',
  formal: '🎩 Formal: Strangers, officials, or business contacts',
  distant: '🧑‍💼 Distant: Large groups, public speaking, or unknown audience',
};

interface ChatMessage {
  id?: string;
  sender: string;
  text: string;
  romanizedText?: string;
  timestamp: Date;
  messageType?: string;
  audioFilePath?: string | null;
  ttsUrl?: string | null;
  translation?: string;
  breakdown?: string;
  detailedFeedback?: string;
  shortFeedback?: string;
  showDetailedFeedback?: boolean;
  showShortFeedback?: boolean;
  showDetailedBreakdown?: boolean;
  isSuggestion?: boolean;
  suggestionIndex?: number;
  totalSuggestions?: number;
  isFromOriginalConversation?: boolean; // Track if message is from original conversation
  isProcessing?: boolean; // Track if message is being processed
}

interface User {
  id: string;
  email: string;
  name?: string;
  selectedLanguage?: string;
  target_language?: string;
  language?: string;
  proficiency_level?: string;
  learning_goals?: string[];
  talk_topics?: string[];
  [key: string]: unknown;
}

function usePersistentChatHistory(user: User | null): [ChatMessage[], React.Dispatch<React.SetStateAction<ChatMessage[]>>] {
  const [chatHistory, setChatHistory] = React.useState<ChatMessage[]>(() => {
    if (!user) {
      const saved = localStorage.getItem('chatHistory');
      return saved ? (JSON.parse(saved) as ChatMessage[]) : [];
    }
    return [];
  });

  React.useEffect(() => {
    if (!user) {
      localStorage.setItem('chatHistory', JSON.stringify(chatHistory));
    } else {
      localStorage.removeItem('chatHistory');
    }
  }, [chatHistory, user]);

  return [chatHistory, setChatHistory];
}

function Analyze() {
  const router = useRouter();
  const searchParams = useSearchParams();
  const { isDarkMode } = useDarkMode();

  // Helper to get JWT token
  const getAuthHeaders = () => {
    const token = typeof window !== 'undefined' ? localStorage.getItem('jwt') : null;
    return token ? { Authorization: `Bearer ${token}` } : {};
  };

  const urlConversationId = searchParams?.get('conversation');
  const urlLang = searchParams?.get('language');
  const urlTopics = searchParams?.get('topics');
  const urlFormality = searchParams?.get('formality');
  const usePersona = searchParams?.get('usePersona') === 'true';

  // Flag to skip validation right after creating a conversation
  const [skipValidation, setSkipValidation] = useState(false);

  // Prevent body scrolling on analyze page
  React.useEffect(() => {
    document.body.classList.add('analyze-page-active');
    return () => {
      document.body.classList.remove('analyze-page-active');
    };
  }, []);

  // Add CSS keyframe animation for message appearance
  React.useEffect(() => {
    const style = document.createElement('style');
    style.textContent = `
      @keyframes messageAppear {
        0% {
          opacity: 0;
          transform: translateY(10px) scale(0.95);
        }
        100% {
          opacity: 1;
          transform: translateY(0) scale(1);
        }
      }
      @keyframes pulse {
        0% {
          box-shadow: 0 0 0 0 rgba(195,141,148,0.25);
        }
        70% {
          box-shadow: 0 0 0 12px rgba(195,141,148,0);
        }
        100% {
          box-shadow: 0 0 0 0 rgba(195,141,148,0);
        }
      }
      @keyframes pulse-autospeak {
        0% {
          box-shadow: 0 0 0 0 rgba(60,76,115,0.25), 0 0 0 0 rgba(195,141,148,0.25);
        }
        50% {
          box-shadow: 0 0 0 8px rgba(60,76,115,0.18), 0 0 0 16px rgba(195,141,148,0.12);
        }
        100% {
          box-shadow: 0 0 0 0 rgba(60,76,115,0.25), 0 0 0 0 rgba(195,141,148,0.25);
        }
      }
      @keyframes pulse-silence {
        0% { box-shadow: 0 0 0 0 #e67e2255; }
        70% { box-shadow: 0 0 0 8px #e67e2200; }
        100% { box-shadow: 0 0 0 0 #e67e2255; }
      }
      @keyframes slideDown {
        0% {
          opacity: 0;
          transform: translateY(-10px);
          max-height: 0;
        }
        100% {
          opacity: 1;
          transform: translateY(0);
          max-height: 200px;
        }
      }
      @keyframes bounce {
        0%, 20%, 53%, 80%, 100% {
          transform: translate3d(0,0,0);
        }
        40%, 43% {
          transform: translate3d(0, -8px, 0);
        }
        70% {
          transform: translate3d(0, -4px, 0);
        }
        90% {
          transform: translate3d(0, -2px, 0);
        }
      }
      @keyframes slideInUp {
        0% {
          opacity: 0;
          transform: translateY(20px);
        }
        100% {
          opacity: 1;
          transform: translateY(0);
        }
      }
              @keyframes progressFill {
          0% {
            width: 0%;
          }
          100% {
            width: var(--target-width, 100%);
          }
        }
        
        @keyframes progressFillFromTo {
          0% {
            width: var(--start-width);
          }
          100% {
            width: var(--end-width);
          }
        }
        
        /* Hover effects for buttons */
        .hover-lift:hover {
          transform: translateY(-2px);
          box-shadow: 0 8px 32px rgba(60,60,60,0.15);
        }
        
        /* Smooth transitions for all interactive elements */
        * {
          transition: all 0.3s ease;
        }
        
        /* Button hover effects */
        button:hover {
          transform: translateY(-1px);
          box-shadow: 0 6px 20px rgba(0,0,0,0.15);
        }
        
        /* Panel hover effects */
        .panel-hover:hover {
          transform: translateY(-1px);
          box-shadow: 0 8px 32px rgba(60,60,60,0.12);
        }
    `;
    document.head.appendChild(style);
    return () => { document.head.removeChild(style); };
  }, []);

  const { user } = useUser() as { user: User | null };
  const [isRecording, setIsRecording] = useState<boolean>(false);
  const [isProcessing, setIsProcessing] = useState<boolean>(false);

<<<<<<< HEAD
  // Hide suggestions when processing starts and prevent re-showing
  React.useEffect(() => {
    if (isProcessing) {
      setShowSuggestionCarousel(false);
      setSuggestionMessages([]);
    }
  }, [isProcessing]);
=======
  // Authentication protection
  useEffect(() => {
    if (user === null) {
      router.push('/login');
      return;
    }
  }, [user, router]);

  // Show loading while checking authentication
  if (user === null) {
    return <LoadingScreen message="Checking authentication..." />;
  }
>>>>>>> be5f6062


  const recognitionRef = useRef<{ lang: string; stop: () => void } | null>(null);
  const ttsAudioRef = useRef<HTMLAudioElement | null>(null);
  const autoSpeakRef = useRef<boolean>(false);
  const [showSavePrompt, setShowSavePrompt] = useState<boolean>(false);
  const [chatHistory, setChatHistory] = usePersistentChatHistory(user);
  const [language, setLanguage] = useState<string>(urlLang || user?.target_language || 'en');
  const [conversationId, setConversationId] = useState<string | null>(null);
  const [isLoadingConversation, setIsLoadingConversation] = useState<boolean>(false);
  const [suggestions, setSuggestions] = useState<unknown[]>([]); // TODO: type this
  const [isLoadingSuggestions, setIsLoadingSuggestions] = useState<boolean>(false);
  const [currentSuggestionIndex, setCurrentSuggestionIndex] = useState<number>(0);
  const [showSuggestionCarousel, setShowSuggestionCarousel] = useState<boolean>(false);
  const [suggestionMessages, setSuggestionMessages] = useState<ChatMessage[]>([]);
  const [translations, setTranslations] = useState<Record<number, { translation?: string; breakdown?: string; has_breakdown?: boolean }>>({});
  const [isTranslating, setIsTranslating] = useState<Record<number, boolean>>({});
  const [showTranslations, setShowTranslations] = useState<Record<number, boolean>>({});
  const [suggestionTranslations, setSuggestionTranslations] = useState<Record<number, { translation?: string; breakdown?: string; has_breakdown?: boolean }>>({});
  const [isTranslatingSuggestion, setIsTranslatingSuggestion] = useState<Record<number, boolean>>({});
  const [showSuggestionTranslations, setShowSuggestionTranslations] = useState<Record<number, boolean>>({});
  const [isLoadingMessageFeedback, setIsLoadingMessageFeedback] = useState<Record<number, boolean>>({});
  const [leftPanelWidth, setLeftPanelWidth] = useState(0.2); // 20% of screen width
  const [rightPanelWidth, setRightPanelWidth] = useState(0.2); // 20% of screen width
  const [isResizing, setIsResizing] = useState(false);
  const [resizingPanel, setResizingPanel] = useState<'left' | 'right' | null>(null);
  const [showPersonaModal, setShowPersonaModal] = useState(false);
  const [isSavingPersona, setIsSavingPersona] = useState(false);
  const [conversationDescription, setConversationDescription] = useState<string>('');
  const [isUsingPersona, setIsUsingPersona] = useState<boolean>(false);
  const [isNewPersona, setIsNewPersona] = useState<boolean>(false);
  const [showTopicModal, setShowTopicModal] = useState<boolean>(false);
  const [autoSpeak, setAutoSpeak] = useState<boolean>(false);
  const [enableShortFeedback, setEnableShortFeedback] = useState<boolean>(true);
  const mediaRecorderRef = useRef<MediaRecorder | null>(null);
  const audioChunksRef = useRef<Blob[]>([]);
  const [mediaStream, setMediaStream] = useState<MediaStream | null>(null);
  const [wasInterrupted, setWasInterrupted] = useState<boolean>(false);
  const interruptedRef = useRef<boolean>(false);
  const [shortFeedbacks, setShortFeedbacks] = useState<Record<number, string>>({});
  const [isProcessingShortFeedback, setIsProcessingShortFeedback] = useState<boolean>(false);
  const [isLoadingInitialAI, setIsLoadingInitialAI] = useState<boolean>(false);
  const [pendingTTSCount, setPendingTTSCount] = useState<number>(0);
  const [isPlayingAnyTTS, setIsPlayingAnyTTS] = useState<boolean>(false);
  const [showProgressModal, setShowProgressModal] = useState<boolean>(false);
  const [progressData, setProgressData] = useState<{
    percentages: number[];
    subgoalNames: string[];
    subgoalIds: string[];
    levelUpEvents?: LevelUpEvent[];
    progressTransitions?: Array<{
      subgoalId: string;
      previousProgress: number;
      currentProgress: number;
    }>;
  } | null>(null);
  const [manualRecording, setManualRecording] = useState(false);
  const [showShortFeedbackPanel, setShowShortFeedbackPanel] = useState<boolean>(true);
  const [shortFeedback, setShortFeedback] = useState<string>('');

  // Calculate actual panel widths based on visibility - memoized to prevent unnecessary re-renders
  const panelWidths = useMemo(() => {
    const visiblePanels = [showShortFeedbackPanel, true].filter(Boolean).length;
    
    if (visiblePanels === 1) {
      // Only middle panel visible
      return { left: 0, center: 1, right: 0 };
    } else {
      // Left and middle panels visible - allow resizing between them
      const centerWidth = Math.max(0.4, 1 - leftPanelWidth); // Ensure center is at least 40%
      return { left: 1 - centerWidth, center: centerWidth, right: 0 };
    }
  }, [showShortFeedbackPanel, leftPanelWidth]);
  const [showDetailedBreakdown, setShowDetailedBreakdown] = useState<{[key: number]: boolean}>({});
  const [showSuggestionExplanations, setShowSuggestionExplanations] = useState<{[key: number]: boolean}>({});
  const [explainButtonPressed, setExplainButtonPressed] = useState<boolean>(false);
  const [parsedBreakdown, setParsedBreakdown] = useState<{
    sentence: string;
    overview: string;
    details: string;
  }[]>([]);
  const [feedbackExplanations, setFeedbackExplanations] = useState<Record<number, Record<string, string>>>({});
  const [activePopup, setActivePopup] = useState<{ messageIndex: number; wordKey: string; position: { x: number; y: number } } | null>(null);
  const [showCorrectedVersions, setShowCorrectedVersions] = useState<Record<number, boolean>>({});
  const [quickTranslations, setQuickTranslations] = useState<Record<number, { fullTranslation: string; wordTranslations: Record<string, string>; romanized: string; error: boolean; generatedWords?: string[]; generatedScriptWords?: string[] }>>({});
  const [showQuickTranslations, setShowQuickTranslations] = useState<Record<number, boolean>>({});
  const [sessionStartTime, setSessionStartTime] = useState<Date | null>(null);
  
  // TTS caching state
  const [ttsCache, setTtsCache] = useState<Map<string, { url: string; timestamp: number }>>(new Map());
  const [isGeneratingTTS, setIsGeneratingTTS] = useState<{[key: string]: boolean}>({});
  const [isPlayingTTS, setIsPlayingTTS] = useState<{[key: string]: boolean}>({});
  const [userPreferences, setUserPreferences] = useState<{
    formality: string;
    topics: string[];
    user_goals: string[];
    userLevel: string;
    feedbackLanguage: string;
    romanizationDisplay?: string;
  }>({
    formality: 'friendly',
    topics: [],
    user_goals: [],
    userLevel: 'beginner',
    feedbackLanguage: 'en',
    romanizationDisplay: 'both'
  });
  
  // Keep refs in sync with state
  useEffect(() => {
    if (recognitionRef.current) {
      recognitionRef.current.lang = language || 'en-US';
    }
  }, [language]);

  // Add global click handler for word clicks
  useEffect(() => {
    // Add global click handler
    (window as any).handleWordClick = (wordKey: string, messageIndex: number, event: MouseEvent) => {
      event.preventDefault();
      event.stopPropagation();
      
      const explanations = feedbackExplanations[messageIndex] || {};
      const explanation = explanations[wordKey];
      
      if (explanation) {
        const rect = (event.target as HTMLElement).getBoundingClientRect();
        setActivePopup({
          messageIndex,
          wordKey,
          position: {
            x: rect.left + rect.width / 2,
            y: rect.top
          }
        });
      }
    };

    // Add click handler to close popup when clicking outside
    const handleClickOutside = (event: MouseEvent) => {
      const target = event.target as HTMLElement;
      console.log('Click outside handler triggered, target:', target);
      
      if (target && target.closest('[data-popup="true"]')) {
        console.log('Click was on popup, not hiding');
        return; // Don't hide if clicking on popup
      }
      
      if (target && target.closest('[data-clickable-word="true"]')) {
        console.log('Click was on clickable word, not hiding');
        return; // Don't hide if clicking on a word
      }
      
      console.log('Click was outside popup, hiding popup');
      setActivePopup(null);
    };

    document.addEventListener('mousedown', handleClickOutside);

    return () => {
      delete (window as any).handleWordClick;
      document.removeEventListener('mousedown', handleClickOutside);
    };
      }, [feedbackExplanations, quickTranslations]);

  // Clean up TTS cache periodically (every 10 minutes)
  useEffect(() => {
    const interval = setInterval(() => {
      const now = Date.now();
      const newCache = new Map();
      
      ttsCache.forEach((value, key) => {
        // Keep cache entries for 5 minutes
        if (now - value.timestamp < 5 * 60 * 1000) {
          newCache.set(key, value);
        }
      });
      
      setTtsCache(newCache);
    }, 10 * 60 * 1000); // Run every 10 minutes
    
    return () => clearInterval(interval);
  }, [ttsCache]);

  // On unmount: stop recording and save session if needed
  useEffect(() => {
    return () => {
      // Stop any ongoing recording
      stopRecording();
      // Save session if there is unsaved chat history
      if (user && chatHistory.length > 0) {
        saveSessionToBackend(false); // Don't show alert on navigation
      }
    };
  }, []);

  // Show topic modal automatically when accessing analyze page without conversation ID
  useEffect(() => {
    if (user && !urlConversationId && !conversationId && chatHistory.length === 0) {
      setShowTopicModal(true);
    }
  }, [user, urlConversationId, conversationId, chatHistory.length]);

  useEffect(() => {
    if (user && localStorage.getItem('chatHistory')) {
      setShowSavePrompt(true);
    }
  }, [user]);

  useEffect(() => {
    if (user?.language && !language) {
      setLanguage(user.language);
    }
  }, [user, language]);

  useEffect(() => {
    if (urlTopics) {
      const topics = urlTopics.split(',').filter((topic: string) => topic.trim());
      // setSelectedTopics(topics); // This setter is no longer used
    }
  }, [urlTopics]);

  // Debug chat history changes
  useEffect(() => {
    console.log('Chat history changed:', chatHistory);
  }, [chatHistory]);

  // Function to fetch user's dashboard preferences
  const fetchUserDashboardPreferences = async (languageCode: string) => {
    try {
      const response = await axios.get(`/api/user/language-dashboards`, { headers: getAuthHeaders() });
      const dashboards = response.data.dashboards || [];
      const dashboard = dashboards.find((d: any) => d.language === languageCode);
      
      if (dashboard) {
        return {
          romanization_display: dashboard.romanization_display || 'both',
          proficiency_level: dashboard.proficiency_level || 'beginner',
          talk_topics: dashboard.talk_topics || [],
          learning_goals: dashboard.learning_goals || [],
          speak_speed: dashboard.speak_speed || 1.0
        };
      }
      return null;
    } catch (error) {
      console.error('Error fetching dashboard preferences:', error);
      return null;
    }
  };

  const loadExistingConversation = async (convId: string | null) => {
    if (!user || !convId) {
      console.log('[DEBUG] No user or conversation ID, skipping load');
      return;
    }
    console.log('[DEBUG] Loading existing conversation:', convId);
    setIsLoadingConversation(true);
    try {
      const response = await axios.get(`/api/conversations/${convId}`, { headers: getAuthHeaders() });
      console.log('[DEBUG] Conversation load response:', response.data);
      const conversation = response.data.conversation;
      setConversationId(conversation.id);
      setLanguage(conversation.language);
      
      // Extract user preferences from conversation
      const formality = conversation.formality || 'friendly';
      const topics = conversation.topics ? (typeof conversation.topics === 'string' ? JSON.parse(conversation.topics) : conversation.topics) : [];
      const feedbackLanguage = 'en'; // Default to English for now
      
      // Fetch user's dashboard preferences for this language
      const dashboardPrefs = await fetchUserDashboardPreferences(conversation.language || 'en');
      const userLevel = dashboardPrefs?.proficiency_level || user?.proficiency_level || 'beginner';
      
      // Use conversation's learning goals if available, otherwise fall back to dashboard preferences
      const conversationLearningGoals = conversation.learning_goals ? 
        (typeof conversation.learning_goals === 'string' ? JSON.parse(conversation.learning_goals) : conversation.learning_goals) : 
        null;
      
      let user_goals: string[] = [];
      
      // Priority: conversation learning goals > dashboard prefs > user learning goals
      if (conversationLearningGoals && conversationLearningGoals.length > 0) {
        user_goals = conversationLearningGoals;
      } else if (dashboardPrefs?.learning_goals && dashboardPrefs.learning_goals.length > 0) {
        user_goals = dashboardPrefs.learning_goals;
      } else if (user?.learning_goals) {
        user_goals = typeof user.learning_goals === 'string' ? JSON.parse(user.learning_goals) : user.learning_goals;
      }
      
      console.log('[DEBUG] Learning goals extraction:', {
        conversationLearningGoalsRaw: conversation.learning_goals,
        conversationLearningGoalsParsed: conversationLearningGoals,
        dashboardPrefsLearningGoals: dashboardPrefs?.learning_goals,
        userLearningGoals: user?.learning_goals,
        finalUserGoals: user_goals
      });
      
      const romanizationDisplay = dashboardPrefs?.romanization_display || 'both';
      

      
      // Check if conversation uses a persona
      const usesPersona = conversation.uses_persona || false;
      const personaDescription = conversation.description || '';
      

      
      // Set persona flags
      setIsUsingPersona(usesPersona);
      setIsNewPersona(false); // Existing conversations are not new personas
      setConversationDescription(personaDescription);
      
      const messages = conversation.messages || [];
      const history = messages.map((msg: unknown) => {
        // If the database already has romanized_text stored separately, use it
        if ((msg as any).romanized_text) {
          return {
            sender: (msg as any).sender,
            text: (msg as any).text,
            romanizedText: (msg as any).romanized_text,
            timestamp: new Date((msg as any).created_at),
            isFromOriginalConversation: true // Mark existing messages as old
          };
        } else {
          // Fallback to parsing the text for romanized content
          const formatted = formatScriptLanguageText((msg as any).text, conversation.language || 'en');
          return {
            sender: (msg as any).sender,
            text: formatted.mainText,
            romanizedText: formatted.romanizedText,
            timestamp: new Date((msg as any).created_at),
            isFromOriginalConversation: true // Mark existing messages as old
          };
        }
      });

      setChatHistory(history);
      
      // Don't set session start time here - it will be set when the conversation is actually continued
      // Session start time should be set when user clicks "Continue" button, not when conversation is loaded
      
      // Store user preferences for use in API calls
      setUserPreferences({ formality, topics, user_goals, userLevel, feedbackLanguage, romanizationDisplay });
    } catch (error: unknown) {
      console.error('[DEBUG] Error loading conversation:', error);
      console.error('[DEBUG] Error details:', (error as any).response?.data || (error as any).message);
      // Don't show error to user, just log it
    } finally {
      setIsLoadingConversation(false);
    }
  };
  

  // Remove auto-fetch - suggestions will be fetched on-demand only

  // Handle conversation loading and creation
  useEffect(() => {
    console.log('[DEBUG] useEffect for conversation loading:', {
      user,
      conversationId,
      isLoadingConversation,
      urlConversationId
    });
    
  
  
   
    
    // Show save prompt for localStorage data
    if (user && localStorage.getItem('chatHistory')) {
      setShowSavePrompt(true);
    }
  }, [user, conversationId, isLoadingConversation, urlConversationId, loadExistingConversation]);

  // Move validateConversationId outside useEffect
  const validateConversationId = async (
    user: User | null,
    urlConversationId: string | null,
    setConversationId: React.Dispatch<React.SetStateAction<string | null>>,
    attempt = 1
  ) => {
    if (user && urlConversationId) {
      try {
        const response = await axios.get(`/api/conversations/${urlConversationId}`, { headers: getAuthHeaders() });
        if (!response.data.conversation) {
          removeConversationParam();
        }
      } catch (error: unknown) {
        if (error && typeof error === 'object' && 'response' in error && (error as any).response && typeof (error as any).response === 'object' && 'status' in (error as any).response && (error as any).response.status === 404) {
          if (attempt < 3) {
            setTimeout(() => {
              validateConversationId(user, urlConversationId, setConversationId, attempt + 1);
            }, 300);
          } else {
            removeConversationParam();
          }
        }
      }
    }
  };

  function removeConversationParam() {
    const newUrl = new URL(window.location.href);
    newUrl.searchParams.delete('conversation');
    window.history.replaceState({}, '', newUrl);
    setConversationId(null);
  }

  useEffect(() => {
    // On login, check if urlConversationId is present and valid
    if (!skipValidation) {
      validateConversationId(user, urlConversationId || null, setConversationId);
    }
  }, [user, urlConversationId, skipValidation]);


  const saveSessionToBackend = async (showAlert = true) => {
    try {
      // 1. Create a new conversation
      const token = localStorage.getItem('jwt');
      const conversationRes = await axios.post(
        '/api/conversations',
        {
          language,
          title: 'Saved Session',
          topics: [], // Optionally extract topics from chatHistory if needed
          formality: 'friendly'
        },
        token ? { headers: { Authorization: `Bearer ${token}` } } : undefined
      );

      const newConversationId = conversationRes.data.conversation.id;

      // 2. Add each message in chatHistory as a message in the conversation, with correct order
      for (let i = 0; i < chatHistory.length; i++) {
        const msg = chatHistory[i];
        await axios.post(
          `/api/conversations/${newConversationId}/messages`,
          {
            sender: msg.sender,
            text: msg.text,
            messageType: 'text',
            message_order: i + 1, // Ensure correct order
          },
          token ? { headers: { Authorization: `Bearer ${token}` } } : undefined
        );
      }

      setShowSavePrompt(false);
      localStorage.removeItem('chatHistory');
      if (showAlert) {
        alert('Session saved to your account as a conversation!');
      }
    } catch (e: unknown) {
      console.error('Save session error:', e);
      if (showAlert) {
        alert('Failed to save session.');
      }
    }
  };

  // Auto-save session after conversation exchanges
  // const autoSaveSession = async () => {
  //   if (user?.id && chatHistory.length > 0) {
  //     await saveSessionToBackend(false);
  //   }
  // };

  // Store the classes, not instances
  const SpeechRecognitionClassRef = useRef<any>(null);
  const MediaRecorderClassRef = useRef<typeof window.MediaRecorder | null>(null);

  useEffect(() => {
    if (typeof window !== 'undefined') {
      SpeechRecognitionClassRef.current = window.SpeechRecognition || (window as any).webkitSpeechRecognition;
      MediaRecorderClassRef.current = window.MediaRecorder;
      
      // Check browser compatibility
      if (!window.MediaRecorder) {
        console.warn('MediaRecorder API not supported in this browser');
      }
      if (!navigator.mediaDevices || !navigator.mediaDevices.getUserMedia) {
        console.warn('MediaDevices API not supported in this browser');
      }
      if (!SpeechRecognitionClassRef.current) {
        console.warn('SpeechRecognition API not supported in this browser');
      }
      
      // Check if running on HTTPS (required for getUserMedia)
      if (window.location.protocol !== 'https:' && window.location.hostname !== 'localhost') {
        console.warn('getUserMedia requires HTTPS in production. Audio recording may not work.');
      }
    }
  }, []);

  // Replace startRecording and stopRecording with MediaRecorder + SpeechRecognition logic
  const startRecording = async () => {
    setWasInterrupted(false);
    if (!MediaRecorderClassRef.current) {
      alert('MediaRecorder API not supported in this browser.');
      return;
    }
    
    // Check if mediaDevices is available
    if (!navigator.mediaDevices || !navigator.mediaDevices.getUserMedia) {
      alert('Microphone access is not available in this browser. Please use a modern browser with microphone support.');
      return;
    }
    
    try {
      const stream = await navigator.mediaDevices.getUserMedia({ audio: true });
      setMediaStream(stream);
      audioChunksRef.current = [];
      const mediaRecorder = new MediaRecorderClassRef.current(stream);
      mediaRecorderRef.current = mediaRecorder;
      mediaRecorder.ondataavailable = (e: BlobEvent) => {
        if (e.data.size > 0) {
          audioChunksRef.current.push(e.data);
        }
      };
      mediaRecorder.onstop = () => {
        if (interruptedRef.current) {
          interruptedRef.current = false;
          setWasInterrupted(true);
          stream.getTracks().forEach(track => track.stop());
          setMediaStream(null);
          setIsRecording(false);
          setManualRecording(false); // Only reset manualRecording if we were in manual mode
          return;
        }
        const audioBlob = new Blob(audioChunksRef.current, { type: 'audio/webm' });
        sendAudioToBackend(audioBlob);
        stream.getTracks().forEach(track => track.stop());
        setMediaStream(null);
        setIsRecording(false);
        setManualRecording(false); // Only reset manualRecording if we were in manual mode
      };
      mediaRecorder.start();
      setIsRecording(true);
      if (autoSpeakRef.current) {
        // Use SpeechRecognition for silence detection in autospeak mode only
        if (!SpeechRecognitionClassRef.current) {
          alert('SpeechRecognition API not supported in this browser.');
          return;
        }
        const recognition = new SpeechRecognitionClassRef.current();
        recognitionRef.current = recognition;
        recognition.lang = language || 'en-US';
        recognition.interimResults = false;
        recognition.continuous = false;
        
                  // Set longer timeout for autospeak mode to give users more time to speak
          if (autoSpeakRef.current) {
            // Extend the recognition timeout to 10 seconds for autospeak mode
            recognition.maxAlternatives = 1;
            // Note: SpeechRecognition timeout is browser-dependent, but we can add our own timeout
            setTimeout(() => {
              if (recognitionRef.current) {
                console.log('[DEBUG] Autospeak: Speech recognition timeout reached, stopping recording');
                recognitionRef.current.stop();
              }
            }, 10000); // 10 seconds timeout for autospeak mode
          }
        recognition.onresult = (event: unknown) => {
          setIsRecording(false);
          if (mediaRecorderRef.current && mediaRecorderRef.current.state !== 'inactive') {
            mediaRecorderRef.current.stop();
          }
        };
        recognition.onerror = (event: unknown) => {
          setIsRecording(false);
          if (mediaRecorderRef.current && mediaRecorderRef.current.state !== 'inactive') {
            mediaRecorderRef.current.stop();
          }
          alert('Speech recognition error: ' + (event as any).error);
        };
        recognition.onend = () => {
          setIsRecording(false);
          if (mediaRecorderRef.current && mediaRecorderRef.current.state !== 'inactive') {
            mediaRecorderRef.current.stop();
          }
        };
        recognition.start();
        setManualRecording(false); // Not manual mode
      } else {
        // Manual mode: no speech recognition, just record until user stops
        setManualRecording(true);
      }
    } catch (err: unknown) {
      console.error('Audio recording error:', err);
      let errorMessage = 'Could not start audio recording: ' + (err as any).message;
      
      // Provide more specific error messages
      if ((err as any).name === 'NotAllowedError') {
        errorMessage = 'Microphone access denied. Please allow microphone permissions and try again.';
      } else if ((err as any).name === 'NotFoundError') {
        errorMessage = 'No microphone found. Please connect a microphone and try again.';
      } else if ((err as any).name === 'NotSupportedError') {
        errorMessage = 'Audio recording is not supported in this browser. Please use a modern browser.';
      } else if ((err as any).name === 'SecurityError') {
        errorMessage = 'Microphone access blocked for security reasons. Please check your browser settings.';
      }
      
      alert(errorMessage);
      setIsRecording(false);
      setManualRecording(false);
      setMediaStream(null);
    }
  };

  // Fix: Only reset manualRecording if we were in manual mode
  const stopRecording = (interrupted = false) => {
    if (interrupted) {
      interruptedRef.current = true;
    }
    if (recognitionRef.current) {
      recognitionRef.current.stop();
      setIsRecording(false);
    }
    if (mediaRecorderRef.current && mediaRecorderRef.current.state !== 'inactive') {
      mediaRecorderRef.current.stop();
    }
    if (mediaStream) {
      mediaStream.getTracks().forEach(track => track.stop());
      setMediaStream(null);
    }
    // Only reset manualRecording if we were in manual mode
    if (manualRecording) {
      setManualRecording(false);
    }
  };

  // New: Separate function to fetch and show short feedback
  const fetchAndShowShortFeedback = async (transcription: string) => {
    console.log('[DEBUG] fetchAndShowShortFeedback called', { autoSpeak, enableShortFeedback, chatHistory: [...chatHistory] });
    if (!autoSpeak || !enableShortFeedback) return;
    
    // Prevent duplicate calls while processing
    if (isProcessingShortFeedback) {
      console.log('[DEBUG] Already processing short feedback, skipping duplicate call');
      return;
    }
    
    // Check if we already have a short feedback for this transcription to prevent duplicates
    const existingFeedback = chatHistory.find(msg => 
      msg.sender === 'System' && 
      msg.text && 
      msg.timestamp && 
      Date.now() - msg.timestamp.getTime() < 5000 // Within last 5 seconds
    );
    
    if (existingFeedback) {
      console.log('[DEBUG] Short feedback already exists, skipping duplicate call');
      return;
    }
    
    setIsProcessingShortFeedback(true);
    
    // Prepare context (last 4 messages)
    const context = chatHistory.slice(-4).map(msg => `${msg.sender}: ${msg.text}`).join('\n');
    try {
      console.log('[DEBUG] (fetchAndShowShortFeedback) Calling /short_feedback API with:', { transcription, context, language, user_level: userPreferences.userLevel, user_topics: userPreferences.topics, formality: userPreferences.formality, feedback_language: userPreferences.feedbackLanguage });
      // Call the Express proxy endpoint instead of Python directly
      const token = localStorage.getItem('jwt');
      const shortFeedbackRes = await axios.post(
        '/api/short_feedback',
        {
          user_input: transcription,
          context,
          language,
          user_level: userPreferences.userLevel,
          user_topics: userPreferences.topics,
          formality: userPreferences.formality,
          feedback_language: userPreferences.feedbackLanguage
        },
        token ? { headers: { Authorization: `Bearer ${token}` } } : undefined
      );
      console.log('[DEBUG] /short_feedback response', shortFeedbackRes);
      const shortFeedback = shortFeedbackRes.data.short_feedback;
      console.log('[DEBUG] shortFeedback value:', shortFeedback);
      
      if (shortFeedback !== undefined && shortFeedback !== null && shortFeedback !== '') {
        console.log('[DEBUG] Adding System feedback to chatHistory', { shortFeedback, chatHistory: [...chatHistory] });
        
        // Use a more reliable approach to set the short feedback key
        setChatHistory(prev => {
          const currentLength = prev.length;
          const updated = [...prev, { sender: 'System', text: shortFeedback, timestamp: new Date() }];
          console.log('[DEBUG] (fetchAndShowShortFeedback) Updated chatHistory after System message:', updated);
          
          // Set short feedback with the correct index
          setShortFeedbacks(shortFeedbacks => ({ ...shortFeedbacks, [currentLength]: shortFeedback }));
          
          return updated;
        });
        
        // Play short feedback TTS (if autospeak and feedback exists)
        const cacheKey = `short_feedback_${Date.now()}`;
        await playTTSAudio(shortFeedback, language, cacheKey);
      } else {
        console.warn('[DEBUG] (fetchAndShowShortFeedback) shortFeedback is empty or undefined:', shortFeedback);
      }
    } catch (e: unknown) {
      console.error('[DEBUG] (fetchAndShowShortFeedback) Error calling /short_feedback API:', e);
    } finally {
      setIsProcessingShortFeedback(false);
    }
  };

  // TTS functions with caching - now integrated with admin-controlled backend
  const generateTTSForText = async (text: string, language: string, cacheKey: string): Promise<string | null> => {
    console.log('[DEBUG] generateTTSForText called with:', { text, language, cacheKey });
    
    // Check cache first (cache for 5 minutes)
    const cached = ttsCache.get(cacheKey);
    const now = Date.now();
    if (cached && (now - cached.timestamp) < 5 * 60 * 1000) {
      console.log('Using cached TTS for:', cacheKey);
      return cached.url;
    }
    
    // Set generating state
    setIsGeneratingTTS(prev => ({ ...prev, [cacheKey]: true }));
    
    try {
      const token = localStorage.getItem('jwt');
      
      console.log('[DEBUG] Sending TTS request with text:', text);
      console.log('[DEBUG] TTS request payload:', { text, language });
      
      // Call the Node.js server which will route to Python API with admin controls
      const response = await axios.post('http://localhost:4000/api/tts', {
        text,
        language
      }, {
        headers: { Authorization: `Bearer ${token}` }
      });
      
      const ttsUrl = response.data.ttsUrl;
      if (ttsUrl) {
        // Cache the result
        setTtsCache(prev => new Map(prev).set(cacheKey, { url: ttsUrl, timestamp: now }));
        return ttsUrl;
      }
      return null;
    } catch (error) {
      console.error('Error generating TTS:', error);
      return null;
    } finally {
      setIsGeneratingTTS(prev => ({ ...prev, [cacheKey]: false }));
    }
  };

  const playTTSAudio = async (text: string, language: string, cacheKey: string) => {
    // Stop any currently playing audio
    if (ttsAudioRef.current) {
      ttsAudioRef.current.pause();
      ttsAudioRef.current = null;
    }
    
    // Set playing state
    setIsPlayingTTS(prev => ({ ...prev, [cacheKey]: true }));
    setIsPlayingAnyTTS(true);
    
    try {
      const ttsUrl = await generateTTSForText(text, language, cacheKey);
      if (ttsUrl) {
        // Handle both relative and absolute URLs from backend
        const audioUrl = ttsUrl.startsWith('http') ? ttsUrl : `http://localhost:4000${ttsUrl}`;
        const audio = new window.Audio(audioUrl);
        ttsAudioRef.current = audio;
        
        audio.onended = () => {
          ttsAudioRef.current = null;
          setIsPlayingTTS(prev => ({ ...prev, [cacheKey]: false }));
          setIsPlayingAnyTTS(false);
          
          // For autospeak mode, restart recording after TTS finishes
          if (autoSpeakRef.current) {
            setTimeout(() => {
              if (autoSpeakRef.current) startRecording();
            }, 300);
          }
        };
        
        audio.onerror = () => {
          console.error('Error playing TTS audio');
          ttsAudioRef.current = null;
          setIsPlayingTTS(prev => ({ ...prev, [cacheKey]: false }));
          setIsPlayingAnyTTS(false);
          
          // For autospeak mode, restart recording even if TTS fails
          if (autoSpeakRef.current) {
            setTimeout(() => {
              if (autoSpeakRef.current) startRecording();
            }, 300);
          }
        };
        
        await audio.play();
      }
    } catch (error) {
      console.error('Error playing TTS:', error);
      setIsPlayingTTS(prev => ({ ...prev, [cacheKey]: false }));
      setIsPlayingAnyTTS(false);
      
      // For autospeak mode, restart recording even if TTS fails
      if (autoSpeakRef.current) {
        setTimeout(() => {
          if (autoSpeakRef.current) startRecording();
        }, 300);
      }
    }
  };

  const playExistingTTS = async (ttsUrl: string, cacheKey: string) => {
    // Stop any currently playing audio
    if (ttsAudioRef.current) {
      ttsAudioRef.current.pause();
      ttsAudioRef.current = null;
    }
    
    // Set playing state
    setIsPlayingTTS(prev => ({ ...prev, [cacheKey]: true }));
    setIsPlayingAnyTTS(true);
    
    try {
      // Handle both relative and absolute URLs from backend
      const audioUrl = ttsUrl.startsWith('http') ? ttsUrl : `http://localhost:4000${ttsUrl}`;
      const audio = new window.Audio(audioUrl);
      ttsAudioRef.current = audio;
      
      audio.onended = () => {
        ttsAudioRef.current = null;
        setIsPlayingTTS(prev => ({ ...prev, [cacheKey]: false }));
        setIsPlayingAnyTTS(false);
        
        // For autospeak mode, restart recording after TTS finishes
        if (autoSpeakRef.current) {
          setTimeout(() => {
            if (autoSpeakRef.current) startRecording();
          }, 300);
        }
      };
      
      audio.onerror = () => {
        console.error('Error playing existing TTS audio');
        ttsAudioRef.current = null;
        setIsPlayingTTS(prev => ({ ...prev, [cacheKey]: false }));
        setIsPlayingAnyTTS(false);
        
        // For autospeak mode, restart recording even if TTS fails
        if (autoSpeakRef.current) {
          setTimeout(() => {
            if (autoSpeakRef.current) startRecording();
          }, 300);
        }
      };
      
      await audio.play();
    } catch (error) {
      console.error('Error playing existing TTS:', error);
      setIsPlayingTTS(prev => ({ ...prev, [cacheKey]: false }));
      setIsPlayingAnyTTS(false);
    }
  };

  const getTTSUrl = async (text: string, language: string) => null;
  const playTTS = async (url: string) => {};

  const generateRomanizedText = async (text: string, languageCode: string): Promise<string> => {
    if (!isScriptLanguage(languageCode)) {
      return '';
    }
    
    try {
      const token = localStorage.getItem('jwt');
      const response = await axios.post(
        '/api/translate',
        {
          text: text,
          source_language: languageCode,
          target_language: 'en',
          breakdown: false
        },
        token ? { headers: { Authorization: `Bearer ${token}` } } : undefined
      );
      
      // For romanization, we want the transliteration, not translation
      // This is a simplified approach - in a real implementation, you'd want a dedicated romanization service
      return response.data.romanized || '';
    } catch (error) {
      console.error('Error generating romanized text:', error);
      return '';
    }
  };

  // Update sendAudioToBackend to handle short feedback in autospeak mode
  const sendAudioToBackend = async (audioBlob: Blob) => {
    if (!(audioBlob instanceof Blob)) return;
    try {
      setIsProcessing(true);
      
      // Add user message immediately with a placeholder
      const placeholderMessage = { 
        sender: 'User', 
        text: '🎤 Processing your message...', 
        romanizedText: '',
        timestamp: new Date(),
        isFromOriginalConversation: false,
        isProcessing: true // Add flag to identify processing messages
      };
      
      // Note: Suggestions will be hidden by the !isProcessing condition in the render
      
      // Add placeholder message immediately
      console.log('[DEBUG] Adding placeholder message:', placeholderMessage);
      setChatHistory(prev => [...prev, placeholderMessage]);
      
      // Step 1: Get transcription first
      console.log('[DEBUG] Step 1: Getting transcription...');
      const formData = new FormData();
      formData.append('audio', audioBlob, 'recording.webm');
      formData.append('language', language);
      
      // Add JWT token to headers
      const token = localStorage.getItem('jwt');
      console.log('[DEBUG] Sending transcription request to /api/transcribe_only');
      const transcriptionResponse = await axios.post('/api/transcribe_only', formData, {
        headers: {
          'Content-Type': 'multipart/form-data',
          ...(token ? { Authorization: `Bearer ${token}` } : {})
        }
      });
      
      console.log('[DEBUG] Transcription response:', transcriptionResponse.data);
      console.log('[DEBUG] Full transcription response:', transcriptionResponse.data);
      console.log('[DEBUG] Response status:', transcriptionResponse.status);
      console.log('[DEBUG] Response headers:', transcriptionResponse.headers);
      
      const transcription = transcriptionResponse.data.transcription || 'Speech recorded';
      console.log('[DEBUG] Transcription received:', transcription);
      console.log('[DEBUG] Transcription length:', transcription.length);
      console.log('[DEBUG] Transcription is empty or fallback:', !transcription || transcription === 'Speech recorded');
      
      // Generate romanized text for user messages in script languages
      let userRomanizedText = '';
      if (isScriptLanguage(language) && transcription !== 'Speech recorded') {
        userRomanizedText = await generateRomanizedText(transcription, language);
      }
      
      // Replace the placeholder message with the actual transcript
      console.log('[DEBUG] Replacing placeholder with transcript:', transcription);
      setChatHistory(prev => {
        const updated = prev.map((msg, index) => {
          // Find the last processing message and replace it
          if (msg.isProcessing && msg.sender === 'User') {
            console.log('[DEBUG] Found processing message to replace:', msg);
            return {
              ...msg,
              text: transcription,
              romanizedText: userRomanizedText,
              isProcessing: false
            };
          }
          return msg;
        });
        console.log('[DEBUG] Updated chat history after transcript replacement:', updated);
        return updated;
      });
      
      // Save user message to backend
      if (conversationId) {
        await saveMessageToBackend('User', transcription, 'text', null, null, userRomanizedText);
      }
      
      // Step 2: Get AI response separately
      console.log('[DEBUG] Step 2: Getting AI response...');
      
      // Add AI processing message after transcript is displayed
      const aiProcessingMessage = { 
        sender: 'AI', 
        text: '🤖 Processing AI response...', 
        romanizedText: '',
        timestamp: new Date(),
        isFromOriginalConversation: false,
        isProcessing: true
      };
      setChatHistory(prev => [...prev, aiProcessingMessage]);
      
      // Create updated chat history that includes the user's transcription
      const updatedChatHistory = [...chatHistory, {
        sender: 'User',
        text: transcription,
        romanizedText: userRomanizedText,
        timestamp: new Date(),
        isFromOriginalConversation: false
      }];
      
      const aiResponseData = {
        transcription: transcription,
        chat_history: updatedChatHistory,
        language: language,
        user_level: userPreferences.userLevel,
        user_topics: userPreferences.topics,
        user_goals: user?.learning_goals ? (typeof user.learning_goals === 'string' ? JSON.parse(user.learning_goals) : user.learning_goals) : [],
        formality: userPreferences.formality,
        feedback_language: userPreferences.feedbackLanguage
      };
      
      console.log('[DEBUG] Sending AI response request to /api/ai_response with data:', aiResponseData);
      const aiResponseResponse = await axios.post('/api/ai_response', aiResponseData, {
        headers: {
          'Content-Type': 'application/json',
          ...(token ? { Authorization: `Bearer ${token}` } : {})
        }
      });
      
      console.log('[DEBUG] AI response response:', aiResponseResponse.data);
      const aiResponse = aiResponseResponse.data.ai_response;
      console.log('[DEBUG] AI response received:', aiResponse);
      
              // Add AI response if present
        if (aiResponse) {
          console.log('[DEBUG] Adding AI response:', aiResponse);
          const formattedResponse = formatScriptLanguageText(aiResponse, language);
          setChatHistory(prev => {
            const updated = prev.map((msg, index) => {
              // Find the last processing AI message and replace it
              if (msg.isProcessing && msg.sender === 'AI') {
                console.log('[DEBUG] Found AI processing message to replace:', msg);
                return {
                  ...msg,
                  text: formattedResponse.mainText,
                  romanizedText: formattedResponse.romanizedText,
                  ttsUrl: null, // We'll handle TTS separately if needed
                  isProcessing: false
                };
              }
              return msg;
            });
            console.log('[DEBUG] Chat history after replacing AI processing message:', updated);
            return updated;
          });
          if (conversationId) {
            await saveMessageToBackend('AI', formattedResponse.mainText, 'text', null, null, formattedResponse.romanizedText);
          }
          
          // Automatically play TTS for AI message
          console.log('[DEBUG] Auto-playing TTS for AI message:', formattedResponse.mainText);
          console.log('[DEBUG] Formatted response:', formattedResponse);
          const aiMessage: ChatMessage = {
            text: formattedResponse.mainText,
            romanizedText: formattedResponse.romanizedText,
            sender: 'AI',
            timestamp: new Date(),
            isFromOriginalConversation: false
          };
          const ttsText = getTTSText(aiMessage, userPreferences.romanizationDisplay, language);
          console.log('[DEBUG] TTS text before cleaning:', ttsText);
          console.log('[DEBUG] User preferences romanization display:', userPreferences.romanizationDisplay);
          console.log('[DEBUG] Language:', language);
          const cacheKey = `ai_message_auto_${Date.now()}`;
          await playTTSAudio(ttsText, language, cacheKey);
          
          // Note: TTS will handle autospeak restart in its onended event
          // No need to manually restart recording here
        }
      
      // Note: TTS is handled separately if needed
      console.log('[DEBUG] Audio processing complete');
    } catch (error: unknown) {
      console.error('[DEBUG] Error in sendAudioToBackend:', error);
      if (axios.isAxiosError(error)) {
        console.error('[DEBUG] Axios error details:', {
          status: error.response?.status,
          data: error.response?.data,
          message: error.message
        });
      }
      const errorMessage = {
        sender: 'System',
        text: '❌ Error processing audio. Please try again.',
        timestamp: new Date(),
        isFromOriginalConversation: false // New message added after Continue
      };
      setChatHistory(prev => [...prev, errorMessage]);
    } finally {
      console.log('[DEBUG] Clearing processing state');
      setIsProcessing(false);
    }
  };

  const requestDetailedFeedback = async () => {
    // Get the last 3 messages as context
    const contextMessages = chatHistory.slice(-3);
    const context = contextMessages.map(msg => `${msg.sender}: ${msg.text}`).join('\n');

    // Get the latest user message
    const lastUserMessage = [...chatHistory].reverse().find(msg => msg.sender === 'User');
    if (!lastUserMessage || !lastUserMessage.text || lastUserMessage.text === 'Speech recorded') {
      // Show error in console only
      console.error('No valid user speech found for feedback. Please record a message first.');
      return;
    }

    try {
      const token = localStorage.getItem('jwt');
      const payload = {
        user_input: lastUserMessage.text,
        context,
        language,
        user_level: user?.proficiency_level || 'beginner',
        user_topics: user?.talk_topics || []
      };
      console.log('Detailed feedback payload:', payload);
      const response = await axios.post(
        '/api/feedback',
        payload,
        token ? { headers: { Authorization: `Bearer ${token}` } } : undefined
      );
      setShortFeedback(response.data.feedback);
      // Optionally, add to chatHistory
              setChatHistory(prev => [...prev, { sender: 'System', text: response.data.feedback, timestamp: new Date(), isFromOriginalConversation: false }]);
      // Feedback is applied to the message, no need to add to chat
    } catch (error: unknown) {
      console.error('Error getting detailed feedback:', error);
      console.error('[DEBUG] Error response:', (error as any).response?.data);
      console.error('[DEBUG] Error status:', (error as any).response?.status);
      console.error('[DEBUG] Error message:', (error as any).message);
      // Show error in console only
      console.error('Error getting detailed feedback. Please try again.');
    }
  };

  const fetchSuggestions = async () => {
    if (!user) return;
    
    setIsLoadingSuggestions(true);
    try {
      const token = localStorage.getItem('jwt');
      const response = await axios.post(
        '/api/suggestions',
        {
          conversationId: conversationId,
          language: language,
          user_level: userPreferences.userLevel,
          user_topics: userPreferences.topics,
          formality: userPreferences.formality,
          feedback_language: userPreferences.feedbackLanguage
        },
        token ? { headers: { Authorization: `Bearer ${token}` } } : undefined
      );
      setSuggestions(response.data.suggestions || []);
    } catch (error: unknown) {
      console.error('Error fetching suggestions:', error);
      setSuggestions([]);
    } finally {
      setIsLoadingSuggestions(false);
    }
  };

  const handleSuggestionButtonClick = async () => {
    if (!user || isProcessing) return;
    
    setIsLoadingSuggestions(true);
    try {
      const token = localStorage.getItem('jwt');
      const response = await axios.post(
        '/api/suggestions',
        {
          conversationId: conversationId,
          language: language,
          user_level: userPreferences.userLevel,
          user_topics: userPreferences.topics,
          formality: userPreferences.formality,
          feedback_language: userPreferences.feedbackLanguage
        },
        token ? { headers: { Authorization: `Bearer ${token}` } } : undefined
      );
      
      const suggestions = response.data.suggestions || [];
      if (suggestions.length > 0) {
        // Create temporary suggestion messages with all data from the API
        const tempMessages = suggestions.map((suggestion: any, index: number) => {
          const formattedText = formatScriptLanguageText(suggestion.text?.replace(/\*\*/g, '') || '', language);
          return {
            sender: 'User',
            text: formattedText.mainText,
            romanizedText: formattedText.romanizedText || suggestion.romanized || '',
            timestamp: new Date(),
            messageType: 'text',
            isSuggestion: true,
            suggestionIndex: index,
            totalSuggestions: suggestions.length,
            // Preserve the explanation and translation from the API response
            explanation: suggestion.explanation || '',
            translation: suggestion.translation || '',
            romanized: suggestion.romanized || ''
          };
        });
        
        setSuggestionMessages(tempMessages);
        setCurrentSuggestionIndex(0);
        setShowSuggestionCarousel(true);
      }
    } catch (error: unknown) {
      console.error('Error fetching suggestions:', error);
    } finally {
      setIsLoadingSuggestions(false);
    }
  };

  const navigateSuggestion = (direction: 'prev' | 'next') => {
    if (suggestionMessages.length === 0) return;
    
    if (direction === 'prev') {
      setCurrentSuggestionIndex(prev => 
        prev === 0 ? suggestionMessages.length - 1 : prev - 1
      );
    } else {
      setCurrentSuggestionIndex(prev => 
        prev === suggestionMessages.length - 1 ? 0 : prev + 1
      );
    }
  };

  const clearSuggestionCarousel = () => {
    setCurrentSuggestionIndex(0);
    setSuggestions([]);
    setSuggestionMessages([]);
    setShowSuggestionCarousel(false);
  };

  const generateConversationSummary = async () => {
    try {
      const sessionMessages = getSessionMessages();
      
      // Debug logging for conversation history
      console.log('[DEBUG] Total chat history length:', chatHistory.length);
      console.log('[DEBUG] Session messages (new only):', sessionMessages.length);
      console.log('[DEBUG] Session messages details:', sessionMessages.map(msg => ({
        sender: msg.sender,
        text: msg.text.substring(0, 50) + '...',
        timestamp: msg.timestamp,
        isFromOriginalConversation: msg.isFromOriginalConversation
      })));
      
      if (sessionMessages.length === 0) {
        console.log('No session messages found for evaluation');
        router.push('/dashboard');
        return;
      }
      
      const userSessionMessages = sessionMessages.filter(msg => msg.sender === 'User');
      console.log('[DEBUG] User session messages:', userSessionMessages.length);
      
      if (userSessionMessages.length === 0) {
        console.log('No user messages in session, skipping evaluation');
        router.push('/dashboard');
        return;
      }
      
      // For continued conversations, only show progress popup if there are new messages
      const hasContinuedConversation = sessionStartTime !== null;
      const hasNewMessages = userSessionMessages.length > 0;
      
      console.log('[DEBUG] Is continued conversation:', hasContinuedConversation);
      console.log('[DEBUG] Has new messages:', hasNewMessages);
      
      // If continued conversation but no new messages, just navigate to dashboard
      // But only if we don't have any progress data to show
      if (hasContinuedConversation && !hasNewMessages) {
        console.log('Continued conversation with no new messages, navigating to dashboard');
        // Don't navigate immediately - let the progress modal logic handle it
        // router.push('/dashboard');
        // return;
      }
      
      // Use the learning goals from the current conversation (userPreferences.user_goals)
      // Also try to get from user object if not available in preferences
      console.log('[DEBUG] userPreferences in generateConversationSummary:', userPreferences);
      console.log('[DEBUG] userPreferences.user_goals:', userPreferences.user_goals);
      
      // Try to get learning goals from multiple sources
      let user_goals = userPreferences.user_goals?.length > 0 
        ? userPreferences.user_goals 
        : (user?.learning_goals ? (typeof user.learning_goals === 'string' ? JSON.parse(user.learning_goals) : user.learning_goals) : []);
      
      // If still empty, try to get from the conversation object directly
      if (!user_goals || user_goals.length === 0) {
        console.log('[DEBUG] user_goals is empty, trying to get from conversation object');
        // Try to fetch the conversation again to get the learning goals
        try {
          const token = localStorage.getItem('jwt');
          const response = await axios.get(`/api/conversations/${conversationId}`, {
            headers: { ...(token ? { Authorization: `Bearer ${token}` } : {}) }
          });
          const conversation = response.data.conversation;
          if (conversation?.learning_goals) {
            const conversationLearningGoals = typeof conversation.learning_goals === 'string' 
              ? JSON.parse(conversation.learning_goals) 
              : conversation.learning_goals;
            console.log('[DEBUG] Retrieved learning goals from conversation:', conversationLearningGoals);
            user_goals = conversationLearningGoals;
          }
        } catch (error) {
          console.log('[DEBUG] Error fetching conversation for learning goals:', error);
        }
      }
      
      // Get user's current subgoal progress to determine the appropriate level for each subgoal
      const storedProgress = localStorage.getItem(`subgoal_progress_${user?.id}_${language}`);
      let userSubgoalProgress: SubgoalProgress[] = [];
      if (storedProgress) {
        try {
          userSubgoalProgress = JSON.parse(storedProgress);
          console.log('[DEBUG] Loaded user subgoal progress for evaluation:', userSubgoalProgress);
        } catch (error) {
          console.error('[DEBUG] Error parsing stored subgoal progress:', error);
        }
      }
      
      let subgoalInstructions = '';
      
      if (user_goals.length > 0) {
        // User has specific learning goals for this conversation
        console.log('[DEBUG] Building subgoal instructions from goals:', user_goals);
        subgoalInstructions = user_goals.map((goalId: string) => {
          const goal = LEARNING_GOALS.find((g: LearningGoal) => g.id === goalId);
          console.log(`[DEBUG] Processing goal ${goalId} for instructions:`, goal);
          
          if (goal?.subgoals) {
            const instructions = goal.subgoals
              .filter(subgoal => subgoal.description)
              .map(subgoal => {
                // Get the user's current level for this subgoal
                const userLevel = getSubgoalLevel(subgoal.id, userSubgoalProgress);
                // Use progressive description based on current level
                const progressiveDescription = getProgressiveSubgoalDescription(subgoal.id, userLevel);
                console.log(`[DEBUG] Subgoal ${subgoal.id}: level=${userLevel}, progressive description:`, progressiveDescription);
                return progressiveDescription;
              });
            console.log(`[DEBUG] Instructions for goal ${goalId}:`, instructions);
            return instructions.join('\n');
          }
          return '';
        }).filter(instructions => instructions.length > 0).join('\n');
      } else {
        // Fallback: use the first learning goal as default
        const defaultGoal = LEARNING_GOALS[0]; // Use the first goal as default
        if (defaultGoal?.subgoals) {
          subgoalInstructions = defaultGoal.subgoals
            .filter(subgoal => subgoal.description)
            .map(subgoal => {
              // Get the user's current level for this subgoal
              const userLevel = getSubgoalLevel(subgoal.id, userSubgoalProgress);
              // Use progressive description based on current level
              const progressiveDescription = getProgressiveSubgoalDescription(subgoal.id, userLevel);
              console.log(`[DEBUG] Default subgoal ${subgoal.id}: level=${userLevel}, progressive description:`, progressiveDescription);
              return progressiveDescription;
            })
            .join('\n');
        } else {
          subgoalInstructions = '';
        }
      }
      
      console.log('[DEBUG] Final subgoal instructions:', subgoalInstructions);

      // Check if this is a continued conversation (has existing title)
      const isContinuedConversation = sessionStartTime !== null;
      console.log('[DEBUG] Is continued conversation:', isContinuedConversation);
      
      // If continued conversation, we should preserve the existing title
      // and only evaluate new messages for progress
      const requestPayload = {
        chat_history: sessionMessages,
        subgoal_instructions: subgoalInstructions,
        target_language: language,
        feedback_language: userPreferences?.feedbackLanguage || 'en',
        is_continued_conversation: isContinuedConversation
      };
      
      console.log('[DEBUG] Request payload:', requestPayload);

      const token = localStorage.getItem('jwt');
      const response = await axios.post('/api/conversation-summary', requestPayload, {
        headers: {
          ...(token ? { Authorization: `Bearer ${token}` } : {})
        }
      });

      console.log('Summary response:', response.data);
      
      // Update the existing conversation with the Gemini-generated title and synopsis
      if (conversationId) {
        try {
          // Check if the conversation already has a title before updating
          let shouldUpdateTitle = true;
          
          // Check if the conversation already has a title
          try {
            const conversationResponse = await axios.get(`/api/conversations/${conversationId}`, {
              headers: {
                ...(token ? { Authorization: `Bearer ${token}` } : {})
              }
            });
            
            const existingTitle = conversationResponse.data?.conversation?.title;
            console.log('[DEBUG] Existing conversation title:', existingTitle);
            
            // Always update title when a new one is generated, regardless of existing title
            // This ensures that the most relevant title (based on actual conversation content) is used
            console.log('[DEBUG] Will update title with new generated title:', response.data.title);
          } catch (error) {
            console.error('[DEBUG] Error fetching conversation data:', error);
            // If we can't fetch the conversation data, proceed with updating the title
          }
          
          // Only update the title if we should and if we have a valid title
          // console.log('[DEBUG] Title update decision:', {
          //   shouldUpdateTitle,
          //   responseTitle: response.data.title,
          //   responseTitleTrimmed: response.data.title?.trim(),
          //   isContinuedConversation,
          //   hasValidTitle: response.data.title && response.data.title.trim() !== '' && response.data.title !== '[No Title]'
          // });
          
          if (shouldUpdateTitle && response.data.title && response.data.title.trim() !== '' && response.data.title !== '[No Title]') {
            console.log('[DEBUG] Updating conversation title:', response.data.title);
            await axios.put(`/api/conversations/${conversationId}/title`, {
              title: response.data.title
            }, {
              headers: {
                ...(token ? { Authorization: `Bearer ${token}` } : {})
              }
            });
          } else {
            // console.log('[DEBUG] Skipping title update - preserving existing title or no valid title generated');
          }
          
          // Update the conversation with the synopsis and progress data
          console.log('Saving synopsis and progress data:', {
            synopsis: response.data.synopsis,
            progress_data: response.data.progress_percentages ? JSON.stringify({
              goals: user_goals,
              percentages: response.data.progress_percentages
            }) : null
          });
          
          // Only save progress data if it's valid and not empty
          const progressDataToSave = response.data.progress_percentages && 
            response.data.progress_percentages.length > 0 && 
            response.data.progress_percentages.some((p: number) => p > 0) 
            ? JSON.stringify({
                goals: user_goals,
                percentages: response.data.progress_percentages
              })
            : null;
          
                      // console.log('Progress data to save:', progressDataToSave);
          
          await axios.patch(`/api/conversations/${conversationId}`, {
            synopsis: response.data.synopsis,
            progress_data: progressDataToSave
          }, {
            headers: {
              ...(token ? { Authorization: `Bearer ${token}` } : {})
            }
          });
          
          // console.log('Successfully saved synopsis and progress data');
          
          // console.log('Conversation updated with synopsis');
          // console.log('Title handling:', isContinuedConversation ? 'Preserved original title' : `Updated to: ${response.data.title}`);
          // console.log('Synopsis:', response.data.synopsis.substring(0, 100) + '...');
          
          // Show progress popup if we have progress percentages
          console.log('[DEBUG] Progress data received:', response.data.progress_percentages);
          // console.log('Progress data check:', response.data.progress_percentages);
          // console.log('Full response data:', response.data);
          // console.log('Response data type:', typeof response.data.progress_percentages);
          // console.log('Response data length:', response.data.progress_percentages?.length);
          
          // Always show progress modal if we have progress data, regardless of whether percentages changed
          // Also show if it's a continued conversation with new messages
          if ((response.data.progress_percentages && response.data.progress_percentages.length > 0) || 
              (hasContinuedConversation && hasNewMessages)) {
            // console.log('Setting progress modal with data:', response.data.progress_percentages);
            // console.log('userPreferences:', userPreferences);
            // console.log('userPreferences.user_goals:', userPreferences?.user_goals);
            
            // Get current user subgoal progress from localStorage
            const storedProgress = localStorage.getItem(`subgoal_progress_${user?.id}_${language}`);
            let userSubgoalProgress: SubgoalProgress[] = [];
            if (storedProgress) {
              try {
                userSubgoalProgress = JSON.parse(storedProgress);
              } catch (error) {
                console.error('Error parsing stored subgoal progress:', error);
              }
            }
            
            // Process level-ups for each subgoal
            const levelUpEvents: LevelUpEvent[] = [];
            const updatedSubgoalProgress = [...userSubgoalProgress];
            
            // Get subgoal IDs for the current goals in the same order as they appear in subgoal_instructions
            const subgoalIds: string[] = [];
            user_goals?.forEach((goalId: string) => {
              const goal = LEARNING_GOALS.find((g: LearningGoal) => g.id === goalId);
              if (goal?.subgoals) {
                goal.subgoals.forEach(subgoal => {
                  if (subgoal.description) {
                    subgoalIds.push(subgoal.id);
                  }
                });
              }
            });
            
            // Update progress for each subgoal
            // console.log('[DEBUG] Progress percentages from LLM:', response.data.progress_percentages);
            // console.log('[DEBUG] Subgoal IDs in order:', subgoalIds);
            
            // Check if progress_percentages exists and is an array
            if (response.data.progress_percentages && Array.isArray(response.data.progress_percentages)) {
              response.data.progress_percentages.forEach((percentage: number, index: number) => {
              if (index < subgoalIds.length) {
                const subgoalId = subgoalIds[index];
                // console.log(`[DEBUG] Processing index ${index}: subgoalId=${subgoalId}, percentage=${percentage}`);
                
                const { updatedProgress, levelUpEvent } = updateSubgoalProgress(
                  subgoalId,
                  percentage,
                  updatedSubgoalProgress
                );
                
                if (levelUpEvent) {
                  console.log(`[DEBUG] Level up detected for ${subgoalId} with ${percentage}%`);
                  console.log(`[DEBUG] Level up event:`, levelUpEvent);
                  levelUpEvents.push(levelUpEvent);
                } else {
                  console.log(`[DEBUG] No level up for ${subgoalId} with ${percentage}%`);
                }
                
                // Update the progress array
                updatedSubgoalProgress.splice(0, updatedSubgoalProgress.length, ...updatedProgress);
              }
            });
            } else {
              // console.log('[DEBUG] No progress_percentages found in response or not an array');
            }
            
            // Save updated progress to localStorage
            localStorage.setItem(`subgoal_progress_${user?.id}_${language}`, JSON.stringify(updatedSubgoalProgress));
            
            // Dispatch custom event to notify dashboard of level-up
            window.dispatchEvent(new CustomEvent('subgoalProgressUpdated', {
              detail: { levelUpEvents, updatedProgress: updatedSubgoalProgress }
            }));
            
            const subgoalNames = user_goals?.map((goalId: string) => {
              const goal = LEARNING_GOALS.find((g: LearningGoal) => g.id === goalId);
              console.log('Found goal for ID', goalId, ':', goal);
              return goal?.subgoals?.map(subgoal => {
                const userLevel = getSubgoalLevel(subgoal.id, updatedSubgoalProgress);
                
                // Check if there's a level-up event for this subgoal
                const levelUpEvent = levelUpEvents.find(event => event.subgoalId === subgoal.id);
                
                // If there's a level-up event, use the previous level (oldLevel) for the description
                // Otherwise, use the current level
                const descriptionLevel = levelUpEvent ? levelUpEvent.oldLevel : userLevel;
                
                console.log(`[DEBUG] Subgoal ${subgoal.id}:`, {
                  userLevel,
                  levelUpEvent: levelUpEvent ? { oldLevel: levelUpEvent.oldLevel, newLevel: levelUpEvent.newLevel } : null,
                  descriptionLevel,
                  description: getProgressiveSubgoalDescription(subgoal.id, descriptionLevel)
                });
                
                return getProgressiveSubgoalDescription(subgoal.id, descriptionLevel);
              }) || [];
            }).flat().slice(0, 3) || []; // Take first 3 subgoals
            
            console.log('Subgoal names:', subgoalNames);
            console.log('Level up events:', levelUpEvents);
            console.log('[DEBUG] Response data:', response.data);
            console.log('[DEBUG] Progress percentages from response:', response.data.progress_percentages);
            console.log('[DEBUG] Progress percentages type:', typeof response.data.progress_percentages);
            console.log('[DEBUG] Progress percentages is array:', Array.isArray(response.data.progress_percentages));
            console.log('Setting progress data:', {
              percentages: response.data.progress_percentages,
              subgoalNames: subgoalNames,
              levelUpEvents: levelUpEvents
            });
            
            // Create progress transition data
                        const progressTransitions = response.data.progress_percentages && Array.isArray(response.data.progress_percentages) 
              ? response.data.progress_percentages.map((percentage: number, index: number) => {
                const subgoalId = subgoalIds[index];
                const previousProgress = userSubgoalProgress?.find(p => p.subgoalId === subgoalId)?.percentage || 0;
                return {
                  subgoalId,
                  previousProgress,
                  currentProgress: percentage
                };
              })
              : [];
            
            // console.log('[DEBUG] Setting progress data:', {
            //   rawProgressPercentages: response.data.progress_percentages,
            //   rawProgressPercentagesType: typeof response.data.progress_percentages,
            //   isArray: Array.isArray(response.data.progress_percentages),
            //   processedPercentages: response.data.progress_percentages && Array.isArray(response.data.progress_percentages) 
            //     ? response.data.progress_percentages 
            //     : [],
            //   processedPercentagesType: typeof (response.data.progress_percentages && Array.isArray(response.data.progress_percentages) 
            //     ? response.data.progress_percentages 
            //     : []),
            //   subgoalNames: subgoalNames,
            //   subgoalIds: subgoalIds,
            //   levelUpEvents: levelUpEvents,
            //   levelUpEventsLength: levelUpEvents.length,
            //   subgoalNamesLength: subgoalNames.length,
            //   responseDataKeys: Object.keys(response.data),
            //   responseDataProgressType: typeof response.data.progress_percentages
            // });
            
            const finalProgressData = {
              percentages: response.data.progress_percentages && Array.isArray(response.data.progress_percentages) 
                ? response.data.progress_percentages 
                : [],
              subgoalNames: subgoalNames,
              subgoalIds: subgoalIds,
              levelUpEvents: levelUpEvents,
              progressTransitions: progressTransitions
            };
            
            console.log('[DEBUG] Final progress data percentages:', finalProgressData.percentages);
            console.log('[DEBUG] Final progress data being set:', {
              percentages: finalProgressData.percentages,
              percentagesType: typeof finalProgressData.percentages,
              percentagesLength: finalProgressData.percentages?.length,
              percentagesValues: finalProgressData.percentages,
              subgoalNames: finalProgressData.subgoalNames,
              subgoalIds: finalProgressData.subgoalIds,
              levelUpEvents: finalProgressData.levelUpEvents
            });
            
            // console.log('[DEBUG] Final progress data being set:', {
            //   ...finalProgressData,
            //   percentagesType: typeof finalProgressData.percentages,
            //   percentagesLength: finalProgressData.percentages?.length,
            //   percentagesValues: finalProgressData.percentages,
            //   percentagesMap: finalProgressData.percentages?.map((p, i) => ({ index: i, value: p, type: typeof p }))
            // });
            
            console.log('[DEBUG] About to set progress data:', finalProgressData);
            setProgressData(finalProgressData);
            setShowProgressModal(true);
            console.log('[DEBUG] Progress modal state after setting:', { showProgressModal: true, progressData: finalProgressData });
            // console.log('Progress modal should be visible now');
            // console.log('showProgressModal state:', true);
                      } else {
              // console.log('No progress data and not a continued conversation with new messages, navigating to dashboard');
              // If no progress data, navigate directly to dashboard
              router.push('/dashboard');
            }
        } catch (updateError) {
          console.error('Error updating conversation with summary:', updateError);
          // If there's an error updating, still navigate to dashboard
          router.push('/dashboard');
        }
      }
      
      return response.data;
    } catch (error: unknown) {
      console.error('Error generating conversation summary:', error);
      if (axios.isAxiosError(error)) {
        console.error('Response status:', error.response?.status);
        console.error('Response data:', error.response?.data);
      }
      throw error;
    }
  };

  const fetchInitialAIMessage = async (convId: string, topics: string[]) => {
    setIsLoadingInitialAI(true);
    try {
      // Compose a fake empty user message to trigger AI opening
      const token = localStorage.getItem('jwt');
      const response = await axios.post(
        '/api/conversations/' + convId + '/messages',
        {
          sender: 'User',
          text: '', // Empty input to signal "AI, start the conversation"
          messageType: 'text',
          topics: topics,
        },
        token ? { headers: { Authorization: `Bearer ${token}` } } : undefined
      );
      console.log('[DEBUG] POST /api/conversations/:id/messages response:', response.data);
      // Use the AI message from the POST response if present
      if (response.data && response.data.aiMessage) {
        console.log('[DEBUG] AI message from POST response:', response.data.aiMessage);
        const formattedMessage = formatScriptLanguageText((response.data.aiMessage as any).text, language);
        setChatHistory([{ 
          sender: 'AI', 
          text: formattedMessage.mainText, 
          romanizedText: formattedMessage.romanizedText,
          timestamp: new Date(),
          isFromOriginalConversation: false // New conversation message
        }]);
      } else {
        console.log('[DEBUG] No aiMessage in POST response, falling back to GET');
        // Fallback: fetch the updated conversation to get the AI's reply
        const token = localStorage.getItem('jwt');
        const convRes = await axios.get(
          `/api/conversations/${convId}`,
          token ? { headers: { Authorization: `Bearer ${token}` } } : undefined
        );
        const messages = convRes.data.conversation.messages || [];
        // Find the first AI message
        const aiMsg = messages.find((m: unknown) => (m as any).sender === 'AI');
        if (aiMsg) {
          console.log('[DEBUG] AI message from GET:', aiMsg);
          const formattedMessage = formatScriptLanguageText((aiMsg as any).text, language);
          setChatHistory([{ 
            sender: 'AI', 
            text: formattedMessage.mainText, 
            romanizedText: formattedMessage.romanizedText,
            timestamp: new Date((aiMsg as any).created_at),
            isFromOriginalConversation: false // New conversation message
          }]);
        } else {
          console.log('[DEBUG] No AI message found in conversation after GET');
        }
      }
    } catch (err: unknown) {
      console.error('[DEBUG] Error in fetchInitialAIMessage:', err);
      // Fallback: just add a generic AI greeting
      setChatHistory([{ sender: 'AI', text: 'Hello! What would you like to talk about today?', timestamp: new Date(), isFromOriginalConversation: false }]);
    } finally {
      setIsLoadingInitialAI(false);
    }
  };

  const handleModalConversationStart = async (newConversationId: string, topics: string[], aiMessage: unknown, formality: string, learningGoals: string[], description?: string, isUsingExistingPersona?: boolean) => {
    setConversationId(newConversationId);
    setChatHistory([]);
    setShowTopicModal(false);
    setSkipValidation(true);
    setTimeout(() => setSkipValidation(false), 2000); // Skip validation for 2 seconds
    
    // For new conversations, sessionStartTime should be null initially
    setSessionStartTime(null);
    console.log('[DEBUG] Set session start time for new conversation: null');
    
    // Set the conversation description
    setConversationDescription(description || '');
    
    // Check if this is a persona-based conversation (has a description)
    const isPersonaConversation = !!(description && description.trim());
    setIsUsingPersona(isPersonaConversation);
    
    // Mark this as a new persona only if it's not using an existing persona
    setIsNewPersona(!isUsingExistingPersona);
    
    console.log('[DEBUG] Starting conversation with persona:', { 
      description, 
      isPersonaConversation, 
      formality, 
      topics 
    });
    
    // Fetch user's dashboard preferences for this language
    const dashboardPrefs = await fetchUserDashboardPreferences(language);
    const romanizationDisplay = dashboardPrefs?.romanization_display || 'both';
    
    // Update user preferences with the selected formality, topics, and learning goals
    setUserPreferences(prev => ({
      ...prev,
      formality,
      topics,
      user_goals: learningGoals,
      romanizationDisplay
    }));
    
    // Use Next.js router to update the URL
    router.replace(`/analyze?conversation=${newConversationId}&topics=${encodeURIComponent(topics.join(','))}`);
    
    // Set the initial AI message from the backend response
    if (aiMessage && (aiMessage as any).text && (aiMessage as any).text.trim()) {
      const formattedMessage = formatScriptLanguageText((aiMessage as any).text, language);
      setChatHistory([{ 
        sender: 'AI', 
        text: formattedMessage.mainText, 
        romanizedText: formattedMessage.romanizedText,
        ttsUrl: (aiMessage as any).ttsUrl || null,
        timestamp: new Date(),
        isFromOriginalConversation: false // New conversation message
      }]);
      
      // Play TTS for the initial AI message if available
      if ((aiMessage as any).ttsUrl) {
        // Handle both relative and absolute URLs from backend
        const ttsUrl = (aiMessage as any).ttsUrl;
        const audioUrl = ttsUrl.startsWith('http') ? ttsUrl : `http://localhost:4000${ttsUrl}`;
        try {
          const headResponse = await fetch(audioUrl, { method: 'HEAD' });
          if (headResponse.ok) {
            const audio = new window.Audio(audioUrl);
            ttsAudioRef.current = audio;
            audio.onended = () => {
              ttsAudioRef.current = null;
            };
            audio.play().catch(error => {
              console.error('Failed to play initial TTS audio:', error);
            });
          }
        } catch (fetchError: unknown) {
          console.error('Error checking initial TTS audio file:', fetchError);
        }
      } else {
        // Auto-generate and play TTS for initial AI message
        console.log('[DEBUG] Auto-playing TTS for initial AI message:', formattedMessage.mainText);
        const aiMessageObj: ChatMessage = {
          text: formattedMessage.mainText,
          romanizedText: formattedMessage.romanizedText,
          sender: 'AI',
          timestamp: new Date(),
          isFromOriginalConversation: false
        };
        const ttsText = getTTSText(aiMessageObj, romanizationDisplay, language);
        const cacheKey = `ai_message_initial_${Date.now()}`;
        await playTTSAudio(ttsText, language, cacheKey);
        
        // Note: TTS will handle autospeak restart in its onended event
        // No need to manually restart recording here
      }
    } else {
      const fallbackMessage = 'Hello! What would you like to talk about today?';
      setChatHistory([{ sender: 'AI', text: fallbackMessage, timestamp: new Date(), isFromOriginalConversation: false }]);
      
      // Auto-generate and play TTS for fallback AI message
      console.log('[DEBUG] Auto-playing TTS for fallback AI message:', fallbackMessage);
      const aiMessageObj: ChatMessage = {
        text: fallbackMessage,
        sender: 'AI',
        timestamp: new Date(),
        isFromOriginalConversation: false
      };
      const ttsText = getTTSText(aiMessageObj, romanizationDisplay, language);
      const cacheKey = `ai_message_fallback_${Date.now()}`;
      await playTTSAudio(ttsText, language, cacheKey);
      
      // Note: TTS will handle autospeak restart in its onended event
      // No need to manually restart recording here
    }
  };

  const handleSuggestionClick = () => {
    // Just scroll to recording button to encourage user to record
    const recordingSection = document.querySelector('[data-recording-section]');
    if (recordingSection) {
      recordingSection.scrollIntoView({ behavior: 'smooth' });
    }
  };

  const saveMessageToBackend = async (sender: string, text: string, messageType = 'text', audioFilePath = null, targetConversationId = null, romanizedText: string | null = null) => {
    const useConversationId = targetConversationId || conversationId;
    if (!useConversationId) {
      console.error('[DEBUG] No conversation ID available');
      return;
    }
    console.log('[DEBUG] Saving message to backend:', { sender, text, messageType, audioFilePath, romanizedText, conversationId: useConversationId });
    try {
      const token = localStorage.getItem('jwt');
      const response = await axios.post(
        `/api/conversations/${useConversationId}/messages`,
        {
          sender,
          text,
          messageType,
          audioFilePath,
          romanized_text: romanizedText
        },
        token ? { headers: { Authorization: `Bearer ${token}` } } : undefined
      );
      console.log('[DEBUG] Message saved to backend successfully:', response.data);
    } catch (error: unknown) {
      console.error('[DEBUG] Error saving message to backend:', error);
      console.error('[DEBUG] Error details:', (error as any).response?.data || (error as any).message);
    }
  };

  const translateMessage = async (messageIndex: number, text: string, breakdown = false) => {
    if (isTranslating[messageIndex]) return;
    
    setIsTranslating(prev => ({ ...prev, [messageIndex]: true }));
    
    try {
      const token = localStorage.getItem('jwt');
      
      if (breakdown) {
        // Call detailed breakdown API
        const response = await axios.post(
          '/api/detailed_breakdown',
          {
            llm_response: text,
            user_input: '', // We don't have the user input for this message
            context: chatHistory.slice(-4).map(msg => `${msg.sender}: ${msg.text}`).join('\n'),
            language: language,
            user_level: userPreferences.userLevel,
            user_topics: userPreferences.topics,
            user_goals: userPreferences.user_goals,
            formality: userPreferences.formality,
            feedback_language: userPreferences.feedbackLanguage
          },
          token ? { headers: { Authorization: `Bearer ${token}` } } : undefined
        );
        
        setTranslations(prev => ({ 
          ...prev, 
          [messageIndex]: { 
            translation: text, // Show original text as translation
            breakdown: response.data.breakdown,
            has_breakdown: true
          } 
        }));
      } else {
        // Call regular translation API
        const response = await axios.post(
          '/api/translate',
          {
            text,
            source_language: 'auto',
            target_language: 'en',
            breakdown
          },
          token ? { headers: { Authorization: `Bearer ${token}` } } : undefined
        );
        
        setTranslations(prev => ({ 
          ...prev, 
          [messageIndex]: response.data 
        }));
      }
      
      setShowTranslations(prev => ({ 
        ...prev, 
        [messageIndex]: true 
      }));
    } catch (error: unknown) {
      console.error('Translation/breakdown error:', error);
      setTranslations(prev => ({ 
        ...prev, 
        [messageIndex]: { 
          translation: breakdown ? 'Detailed breakdown failed' : 'Translation failed', 
          error: true 
        } 
      }));
    } finally {
      setIsTranslating(prev => ({ ...prev, [messageIndex]: false }));
    }
  };

  const explainSuggestion = async (suggestionIndex: number, text: string) => {
    if (isTranslatingSuggestion[suggestionIndex]) return;
    
    setIsTranslatingSuggestion(prev => ({ ...prev, [suggestionIndex]: true }));
    
    try {
      // Call the new API endpoint to get explanation and translation
      const token = localStorage.getItem('jwt');
      const requestData = {
        suggestion_text: text,
        chatHistory: chatHistory,
        language: language,
        user_level: userPreferences.userLevel,
        user_topics: userPreferences.topics,
        formality: userPreferences.formality,
        feedback_language: userPreferences.feedbackLanguage,
        user_goals: userPreferences.user_goals
      };
      
      console.log('[DEBUG] explainSuggestion() calling /api/explain_suggestion with:', requestData);
      
      const response = await axios.post(
        '/api/explain_suggestion',
        requestData,
        token ? { headers: { Authorization: `Bearer ${token}` } } : undefined
      );
      
      const result = response.data;
      console.log('[DEBUG] explainSuggestion() received response:', result);
      
      setSuggestionTranslations(prev => ({ 
        ...prev, 
        [suggestionIndex]: { 
          translation: result.translation || '',
          breakdown: result.explanation || '',
          has_breakdown: true
        } 
      }));
      
      setShowSuggestionTranslations(prev => ({ 
        ...prev, 
        [suggestionIndex]: true 
      }));
    } catch (error: unknown) {
      console.error('Suggestion explanation error:', error);
      setSuggestionTranslations(prev => ({ 
        ...prev, 
        [suggestionIndex]: { 
          translation: 'Explanation failed', 
          error: true 
        } 
      }));
    } finally {
      setIsTranslatingSuggestion(prev => ({ ...prev, [suggestionIndex]: false }));
    }
  };

  const handleMessageClick = (index: number, text: string) => {
    if (showTranslations[index]) {
      // Hide translation
      setShowTranslations(prev => ({ ...prev, [index]: false }));
    } else {
      // Show existing translation if available, otherwise do nothing
      // (Let the user use the Detailed Breakdown button for new translations)
      if (translations[index]) {
        setShowTranslations(prev => ({ ...prev, [index]: true }));
      }
      // Removed the automatic translation call to avoid interfering with detailed breakdown
    }
  };

  const requestDetailedFeedbackForMessage = async (messageIndex: number) => {
    console.log('[DEBUG] requestDetailedFeedbackForMessage called with index:', messageIndex);
    console.log('[DEBUG] conversationId:', conversationId);
    
    if (!conversationId) {
      console.log('[DEBUG] No conversationId, returning early');
      return;
    }
    
    console.log('[DEBUG] Setting loading state for message:', messageIndex);
    setIsLoadingMessageFeedback(prev => ({ ...prev, [messageIndex]: true }));
    
    try {
      const token = localStorage.getItem('jwt');
      
      // Get the message text and context
      const message = chatHistory[messageIndex];
      const user_input = message?.text || '';
      const context = chatHistory.slice(-4).map(msg => `${msg.sender}: ${msg.text}`).join('\n');
      
      // Ensure user preferences are loaded for the current language
      if (!userPreferences.romanizationDisplay || userPreferences.romanizationDisplay === 'both') {
        console.log('[DEBUG] Loading user dashboard preferences for language:', language);
        const dashboardPrefs = await fetchUserDashboardPreferences(language || 'en');
        if (dashboardPrefs) {
          setUserPreferences(prev => ({
            ...prev,
            romanizationDisplay: dashboardPrefs.romanization_display || 'both'
          }));
          console.log('[DEBUG] Updated user preferences with dashboard settings:', dashboardPrefs);
        }
      }
      
      const requestData = {
        user_input,
        context,
        language,
        user_level: userPreferences.userLevel,
        user_topics: userPreferences.topics,
        romanization_display: userPreferences.romanizationDisplay
      };
      
      console.log('[DEBUG] Request data for feedback:', requestData);
      console.log('[DEBUG] Current language:', language);
      console.log('[DEBUG] User preferences:', userPreferences);
      
      console.log('[DEBUG] Sending to /api/feedback:', requestData);
      console.log('[DEBUG] Request data details:', {
        user_input: user_input,
        context_length: context.length,
        language: language,
        user_level: userPreferences.userLevel,
        user_topics: userPreferences.topics
      });
      
      // Test server connectivity first
      try {
        const healthCheck = await axios.get('/api/health');
        console.log('[DEBUG] Server health check:', healthCheck.status);
      } catch (healthError: unknown) {
        console.error('[DEBUG] Server health check failed:', (healthError as any).message);
      }
      
      console.log('[DEBUG] JWT token exists:', !!token);
      console.log('[DEBUG] JWT token length:', token ? token.length : 0);
      
      console.log('[DEBUG] Making API call to /api/feedback...');
      const response = await axios.post(
        '/api/feedback',
        requestData,
        token ? { headers: { Authorization: `Bearer ${token}` } } : undefined
      );
      
      console.log('[DEBUG] API response received:', response.status);
      console.log('[DEBUG] Response data:', response.data);
      
      const detailedFeedback = response.data.feedback;
      console.log('[DEBUG] Detailed feedback extracted:', detailedFeedback);
      console.log('[DEBUG] Detailed feedback type:', typeof detailedFeedback);
      console.log('[DEBUG] Detailed feedback length:', detailedFeedback?.length);
      console.log('[DEBUG] Detailed feedback first 200 chars:', detailedFeedback?.substring(0, 200));
      console.log('[DEBUG] Detailed feedback contains formatting markers:', {
        hasDoubleUnderscore: detailedFeedback?.includes('__'),
        hasDoubleTilde: detailedFeedback?.includes('~~'),
        hasDoubleEquals: detailedFeedback?.includes('=='),
        hasDoubleAngle: detailedFeedback?.includes('<<')
      });
      
      // Extract formatted sentence from feedback and update chat history
      console.log('[DEBUG] User preferences before extraction:', userPreferences);
      const formattedSentence = extractFormattedSentence(detailedFeedback, userPreferences.romanizationDisplay || 'both');
      console.log('[DEBUG] Extracted formatted sentence:', formattedSentence);
      console.log('[DEBUG] Romanization display setting:', userPreferences.romanizationDisplay);
      
      // Parse explanations for each highlighted word
      const explanations = parseFeedbackExplanations(detailedFeedback);
      console.log('[DEBUG] Parsed explanations:', explanations);
      
      // Extract corrected version
      const correctedVersion = extractCorrectedVersion(detailedFeedback);
      console.log('[DEBUG] Extracted corrected version:', correctedVersion);
      
      // Store explanations for this message
      setFeedbackExplanations(prev => ({
        ...prev,
        [messageIndex]: explanations
      }));
      
      // Show corrected version automatically when feedback is generated
      setShowCorrectedVersions(prev => ({
        ...prev,
        [messageIndex]: true
      }));
      
      // Update the message in chat history with the feedback and formatted text
      console.log('[DEBUG] Updating message with formatted sentence:', formattedSentence);
      setChatHistory(prev => {
        console.log('[DEBUG] Previous chat history length:', prev.length);
        console.log('[DEBUG] Message index:', messageIndex);
        console.log('[DEBUG] Current message:', prev[messageIndex]);
        console.log('[DEBUG] About to set detailedFeedback:', detailedFeedback);
        
        const updated = prev.map((msg, idx) => {
          if (idx === messageIndex) {
            const updatedMsg = { 
              ...msg, 
              detailedFeedback: detailedFeedback,
              // Update the message text with formatted version if available
              ...(formattedSentence && {
                text: formattedSentence.mainText,
                romanizedText: formattedSentence.romanizedText
              })
            };
            console.log('[DEBUG] Updated message object:', updatedMsg);
            console.log('[DEBUG] Updated message detailedFeedback:', updatedMsg.detailedFeedback);
            return updatedMsg;
          }
          return msg;
        });
        
        console.log('[DEBUG] Final updated message:', updated[messageIndex]);
        console.log('[DEBUG] Message has detailedFeedback:', !!updated[messageIndex].detailedFeedback);
        console.log('[DEBUG] Message detailedFeedback value:', updated[messageIndex].detailedFeedback);
        console.log('[DEBUG] Message text:', updated[messageIndex].text);
        console.log('[DEBUG] Message romanizedText:', updated[messageIndex].romanizedText);
        return updated;
      });
      
      // Store feedback in the database for the specific message (if it has an ID)
      console.log('[DEBUG] Message ID:', message?.id);
      if (message && message.id) {
        const token = localStorage.getItem('jwt');
        console.log('[DEBUG] Storing feedback in database for message ID:', message.id);
        try {
          await axios.post(
            '/api/messages/feedback',
            {
              messageId: message.id,
              feedback: detailedFeedback
            },
            token ? { headers: { Authorization: `Bearer ${token}` } } : undefined
          );
          console.log('[DEBUG] Feedback stored in database successfully');
        } catch (dbError) {
          console.error('[DEBUG] Failed to store feedback in database:', dbError);
        }
      } else {
        console.log('[DEBUG] No message ID, skipping database storage');
      }
      

    } catch (error: unknown) {
      console.error('Error getting detailed feedback:', error);
      console.error('[DEBUG] Error response:', (error as any).response?.data);
      console.error('[DEBUG] Error status:', (error as any).response?.status);
      console.error('[DEBUG] Error status text:', (error as any).response?.statusText);
      console.error('[DEBUG] Full error object:', error);
      // Show error in console only
      console.error('Error getting detailed feedback. Please try again.');
    } finally {
      setIsLoadingMessageFeedback(prev => ({ ...prev, [messageIndex]: false }));
    }
  };

  const toggleDetailedFeedback = (messageIndex: number) => {
    console.log('[DEBUG] toggleDetailedFeedback called with index:', messageIndex);
    const message = chatHistory[messageIndex];
    console.log('[DEBUG] Message:', message);
    console.log('[DEBUG] Message has detailedFeedback:', !!message?.detailedFeedback);
    
    if (message && message.detailedFeedback) {
      console.log('[DEBUG] Feedback already exists for this message');
      // Feedback already applied to the message, no action needed
    } else {
      console.log('[DEBUG] Generating new feedback');
      // Generate new feedback
      requestDetailedFeedbackForMessage(messageIndex);
    }
  };

  const requestShortFeedbackForMessage = async (messageIndex: number) => {
    const message = chatHistory[messageIndex];
    if (!message || (message as any).sender !== 'AI') return;

    console.log('[DEBUG] Starting requestShortFeedbackForMessage for messageIndex:', messageIndex);
    console.log('[DEBUG] Message:', message);
    console.log('[DEBUG] User preferences:', userPreferences);
    console.log('[DEBUG] Language:', language);

    setIsLoadingMessageFeedback(prev => ({ ...prev, [messageIndex]: true }));

    try {
      const token = localStorage.getItem('jwt');
      const requestData = {
        text: message.text,
        user_level: userPreferences.userLevel,
        user_topics: userPreferences.topics,
        user_goals: userPreferences.user_goals,
        feedback_language: userPreferences.feedbackLanguage,
        language: language
      };

      console.log('[DEBUG] Request data for short feedback:', requestData);
      console.log('[DEBUG] Making request to /api/short_feedback');

      // Call Gemini client directly through Python API
      const response = await axios.post(
        '/api/short_feedback',
        requestData,
        token ? { headers: { Authorization: `Bearer ${token}` } } : undefined
      );

      console.log('[DEBUG] Short feedback response received:', response);
      console.log('[DEBUG] Response data:', response.data);
      console.log('[DEBUG] Response status:', response.status);

      const shortFeedback = response.data.short_feedback;
      console.log('[DEBUG] Extracted short feedback:', shortFeedback);
      
      // Store short feedback in state
      setShortFeedbacks(prev => ({ ...prev, [messageIndex]: shortFeedback }));
      console.log('[DEBUG] Updated shortFeedbacks state for messageIndex:', messageIndex);
      
      // Update the short feedback display in left panel
      setShortFeedback(shortFeedback);
      
      // Clear parsed breakdown since this is short feedback, not detailed breakdown
      setParsedBreakdown([]);
      setShowDetailedBreakdown({});
      console.log('[DEBUG] Set shortFeedback state to:', shortFeedback);
    } catch (error: unknown) {
      console.error('[DEBUG] Error getting short feedback:', error);
      console.error('[DEBUG] Error response:', (error as any).response?.data);
      console.error('[DEBUG] Error status:', (error as any).response?.status);
      setShortFeedback('Error getting short feedback. Please try again.');
    } finally {
      setIsLoadingMessageFeedback(prev => ({ ...prev, [messageIndex]: false }));
      console.log('[DEBUG] Finished requestShortFeedbackForMessage');
    }
  };

  const parseBreakdownResponse = (breakdownText: string) => {
    console.log('[DEBUG] Parsing breakdown response:', breakdownText);
    
    // Split by double newlines to separate sections
    const sections = breakdownText.split('\n\n').filter(section => section.trim());
    console.log('[DEBUG] Split sections:', sections);
    
    // Parse each sentence section
    const sentences: Array<{ sentence: string; overview: string; details: string }> = [];
    let currentSentence: string | null = null;
    let currentOverview = '';
    let currentDetails: string[] = [];
    
    for (let i = 0; i < sections.length; i++) {
      const section = sections[i];
      const trimmedSection = section.trim();
      
      // Check if this section contains a sentence (the first line is usually the sentence)
      // The backend doesn't use asterisks, so we need to identify sentences differently
      const lines = trimmedSection.split('\n');
      const firstLine = lines[0]?.trim();
      
      // If this looks like a sentence (contains the target language text), treat it as a new sentence
      if (firstLine && firstLine.length > 0 && !firstLine.startsWith('•') && 
          !firstLine.includes('Literal translation') && 
          !firstLine.includes('Sentence structure pattern')) {
        
        // If we have a previous sentence, save it
        if (currentSentence) {
          sentences.push({
            sentence: currentSentence,
            overview: currentOverview,
            details: currentDetails.join('\n\n').trim()
          });
        }
        
        // Start new sentence - the first line is the sentence, rest is overview/details
        currentSentence = firstLine;
        currentOverview = lines.slice(1).join('\n').trim();
        currentDetails = [];
      } else {
        // This is a details section for the current sentence
        if (currentSentence && (trimmedSection.startsWith('•') || 
            trimmedSection.includes('Literal translation') || 
            trimmedSection.includes('Sentence structure pattern'))) {
          currentDetails.push(trimmedSection);
        }
      }
    }
    
    // Add the last sentence
    if (currentSentence) {
      sentences.push({
        sentence: currentSentence,
        overview: currentOverview,
        details: currentDetails.join('\n\n').trim()
      });
    }
    
    console.log('[DEBUG] Parsed sentences:', sentences);
    
    return sentences;
  };

  const requestDetailedBreakdownForMessage = async (messageIndex: number) => {
    const message = chatHistory[messageIndex];
    if (!message || (message as any).sender !== 'AI') return;

    console.log('[DEBUG] Starting requestDetailedBreakdownForMessage for messageIndex:', messageIndex);
    console.log('[DEBUG] Message:', message);
    console.log('[DEBUG] User preferences:', userPreferences);
    console.log('[DEBUG] Language:', language);

    setIsLoadingMessageFeedback(prev => ({ ...prev, [messageIndex]: true }));

    try {
      const token = localStorage.getItem('jwt');
      const requestData = {
        llm_response: message.text,
        user_input: "", // AI message doesn't have user input
        context: "",
        language: language,
        user_level: userPreferences.userLevel,
        user_topics: userPreferences.topics,
        user_goals: userPreferences.user_goals,
        formality: userPreferences.formality,
        feedback_language: userPreferences.feedbackLanguage
      };

      console.log('[DEBUG] Request data for detailed breakdown:', requestData);
      console.log('[DEBUG] Making request to /api/detailed_breakdown');

      // Call Gemini client's get_detailed_breakdown function through Python API
      const response = await axios.post(
        '/api/detailed_breakdown',
        requestData,
        token ? { headers: { Authorization: `Bearer ${token}` } } : undefined
      );

      console.log('[DEBUG] Detailed breakdown response received:', response);
      console.log('[DEBUG] Response data:', response.data);
      console.log('[DEBUG] Response status:', response.status);
      console.log('[DEBUG] Response data keys:', Object.keys(response.data));
      console.log('[DEBUG] Response data type:', typeof response.data);

      const detailedBreakdown = response.data.breakdown || response.data.feedback;
      console.log('[DEBUG] Extracted detailed breakdown:', detailedBreakdown);
      console.log('[DEBUG] Detailed breakdown type:', typeof detailedBreakdown);
      console.log('[DEBUG] Detailed breakdown length:', detailedBreakdown?.length);
      
      if (!detailedBreakdown) {
        console.error('[DEBUG] No detailed breakdown received from API');
        setShortFeedback('Error: No detailed breakdown received from API');
        return;
      }
      
      // Parse the breakdown response
      console.log('[DEBUG] Raw LLM response:', detailedBreakdown);
      const parsed = parseBreakdownResponse(detailedBreakdown);
      console.log('[DEBUG] Parsed breakdown structure:', parsed);
      console.log('[DEBUG] Parsed breakdown length:', parsed.length);
      
      if (parsed.length === 0) {
        console.error('[DEBUG] Failed to parse breakdown response');
        setShortFeedback('Error: Failed to parse breakdown response');
        return;
      }
      
      // Show initial part (first sentence + overview) in left panel
      const initialDisplay = parsed.length > 0 && parsed[0].sentence 
        ? `${parsed[0].sentence}\n\n${parsed[0].overview}` 
        : parsed.length > 0 ? parsed[0].overview : '';
      console.log('[DEBUG] Setting initial display:', initialDisplay);
      
      // Update all states in the correct order
      setShortFeedback(initialDisplay);
      setParsedBreakdown(parsed);
      setShowDetailedBreakdown({}); // Start collapsed
      
      // Store the parsed breakdown in shortFeedbacks state for consistency
      console.log('[DEBUG] About to update shortFeedbacks state');
      setShortFeedbacks(prev => {
        const newState = { ...prev, [messageIndex]: initialDisplay };
        console.log('[DEBUG] New shortFeedbacks state:', newState);
        return newState;
      });
      console.log('[DEBUG] Updated shortFeedbacks state for messageIndex:', messageIndex);
      
      // Also store in message for consistency
      setChatHistory(prev => 
        prev.map((msg, idx) => 
          idx === messageIndex 
            ? { ...msg, detailedFeedback: detailedBreakdown }
            : msg
        )
      );
      console.log('[DEBUG] Updated chatHistory with detailed feedback');
    } catch (error: unknown) {
      console.error('[DEBUG] Error getting detailed breakdown:', error);
      console.error('[DEBUG] Error response:', (error as any).response?.data);
      console.error('[DEBUG] Error status:', (error as any).response?.status);
      setShortFeedback('Error getting detailed breakdown. Please try again.');
    } finally {
      setIsLoadingMessageFeedback(prev => ({ ...prev, [messageIndex]: false }));
      console.log('[DEBUG] Finished requestDetailedBreakdownForMessage');
    }
  };

  const toggleShortFeedback = (messageIndex: number) => {
    const message = chatHistory[messageIndex];
    
    console.log('[DEBUG] toggleShortFeedback called for messageIndex:', messageIndex);
    console.log('[DEBUG] Message:', message);
    console.log('[DEBUG] Existing shortFeedbacks:', shortFeedbacks);
    console.log('[DEBUG] shortFeedbacks[messageIndex]:', shortFeedbacks[messageIndex]);
    
    // Set explain button as pressed
    setExplainButtonPressed(true);
    
    if (message && shortFeedbacks[messageIndex]) {
      // Show existing short feedback in left panel
      console.log('[DEBUG] Showing existing short feedback:', shortFeedbacks[messageIndex]);
      setShortFeedback(shortFeedbacks[messageIndex]);
      
      // If we have detailed feedback stored, parse it to show the collapsible details
      if (message.detailedFeedback) {
        const parsed = parseBreakdownResponse(message.detailedFeedback);
        setParsedBreakdown(parsed);
        setShowDetailedBreakdown({}); // Start collapsed
      }
    } else {
      // Generate new short feedback
      console.log('[DEBUG] Generating new short feedback');
      requestShortFeedbackForMessage(messageIndex);
    }
  };

  // Panel resize handlers
  const handleLeftResizeStart = (e: React.MouseEvent) => {
    e.preventDefault();
    setIsResizing(true);
    setResizingPanel('left');
  };



  const handleMouseMove = (e: MouseEvent) => {
    if (!isResizing || !resizingPanel) return;
    
    const containerWidth = window.innerWidth;
          const minPanelRatio = 0.2; // Minimum 20% of screen width
      const maxPanelRatio = 0.3; // Maximum 30% of screen width
          const minCenterRatio = 0.4; // Middle panel should never be smaller than 40%
    
    const visiblePanels = [showShortFeedbackPanel, true].filter(Boolean).length;
    
    if (visiblePanels === 2) {
      // Left and middle panels visible - handle resizing between them
      if (resizingPanel === 'left') {
        // Resizing left panel (which affects center panel)
        const newLeftRatio = Math.max(minPanelRatio, Math.min(1 - minCenterRatio, e.clientX / containerWidth));
        setLeftPanelWidth(newLeftRatio);
      }
    } else {
      // Only middle panel visible - no resizing needed
      return;
    }
  };

  const handleMouseUp = () => {
    setIsResizing(false);
    setResizingPanel(null);
  };

  // Persona-related functions
  const handleEndChat = async () => {
    console.log('handleEndChat called, isNewPersona:', isNewPersona);
    
    // Check if there are any session messages before proceeding
    const sessionMessages = getSessionMessages();
    const userSessionMessages = sessionMessages.filter(msg => msg.sender === 'User');
    
    
    
    // If no user messages in session, just navigate to dashboard without evaluation
    if (userSessionMessages.length === 0) {
      console.log('No user messages in session, navigating to dashboard without evaluation');
      router.push('/dashboard');
      return;
    }
    
    // Only show persona modal if this is a new persona (not using an existing one)
    if (isNewPersona) {
      console.log('Showing persona modal');
      setShowPersonaModal(true);
    } else {
      console.log('Skipping persona modal, generating summary directly');
      // Generate conversation summary (progress modal will handle navigation if needed)
      try {
        if (chatHistory.length > 0) {
          await generateConversationSummary();
        } else {
          router.push('/dashboard');
        }
      } catch (error) {
        console.error('Error generating conversation summary:', error);
        router.push('/dashboard');
      }
    }
  };



  const savePersona = async (personaName: string) => {
    setIsSavingPersona(true);
    try {
      const personaData = {
        name: personaName,
        description: conversationDescription || '',
        topics: userPreferences?.topics || [],
        formality: userPreferences?.formality || 'neutral',
        language: language,
        conversationId: conversationId,
        userId: user?.id
      };

      // Save persona to database
      const response = await axios.post('/api/personas', personaData, {
        headers: getAuthHeaders()
      });

      if (response.status === 201) {
        // Update the conversation to mark it as using a persona
        if (conversationId) {
          try {
            await axios.patch(`/api/conversations/${conversationId}`, {
              usesPersona: true,
              personaId: response.data.persona.id
            }, {
              headers: getAuthHeaders()
            });
          } catch (error) {
            console.error('Error updating conversation with persona info:', error);
          }
        }
        
        // Close modal
        setShowPersonaModal(false);
        
        // Generate conversation summary after saving persona
        try {
          // Check if there are any session messages before proceeding
          const sessionMessages = getSessionMessages();
          const userSessionMessages = sessionMessages.filter(msg => msg.sender === 'User');
          
          console.log('Session messages in savePersona:', sessionMessages.length);
          console.log('User session messages in savePersona:', userSessionMessages.length);
          
          // If no user messages in session, just navigate to dashboard without evaluation
          if (userSessionMessages.length === 0) {
            console.log('No user messages in session, navigating to dashboard without evaluation');
            router.push('/dashboard');
            return;
          }
          
          if (chatHistory.length > 0) {
            await generateConversationSummary();
          } else {
            router.push('/dashboard');
          }
        } catch (error) {
          console.error('Error generating conversation summary:', error);
          // If summary generation fails, still navigate to dashboard
          router.push('/dashboard');
        }
      } else {
        throw new Error('Failed to save persona');
      }
    } catch (error) {
      console.error('Error saving persona:', error);
      alert('Error saving persona. Please try again.');
    } finally {
      setIsSavingPersona(false);
    }
  };

  const cancelPersona = async () => {
    setShowPersonaModal(false);
    
    // Generate conversation summary after canceling persona
    try {
      // Check if there are any session messages before proceeding
      const sessionMessages = getSessionMessages();
      const userSessionMessages = sessionMessages.filter(msg => msg.sender === 'User');
      
      console.log('Session messages in cancelPersona:', sessionMessages.length);
      console.log('User session messages in cancelPersona:', userSessionMessages.length);
      
      // If no user messages in session, just navigate to dashboard without evaluation
      if (userSessionMessages.length === 0) {
        console.log('No user messages in session, navigating to dashboard without evaluation');
        router.push('/dashboard');
        return;
      }
      
      if (chatHistory.length > 0) {
        await generateConversationSummary();
      } else {
        router.push('/dashboard');
      }
    } catch (error) {
      console.error('Error generating conversation summary:', error);
      // If summary generation fails, still navigate to dashboard
      router.push('/dashboard');
    }
  };

  // Add/remove event listeners
  useEffect(() => {
    if (isResizing) {
      document.addEventListener('mousemove', handleMouseMove);
      document.addEventListener('mouseup', handleMouseUp);
      return () => {
        document.removeEventListener('mousemove', handleMouseMove);
        document.removeEventListener('mouseup', handleMouseUp);
      };
    }
  }, [isResizing, resizingPanel]);

  useEffect(() => {
    console.log('[DEBUG] Chat history changed:', chatHistory);
  }, [chatHistory]);

  useEffect(() => {
    console.log('[DEBUG] shortFeedback state changed:', shortFeedback);
  }, [shortFeedback]);

  useEffect(() => {
    console.log('[DEBUG] shortFeedbacks state changed:', shortFeedbacks);
  }, [shortFeedbacks]);



  useEffect(() => {
    autoSpeakRef.current = autoSpeak;
    // When Autospeak is turned ON, start recording if not already recording
    if (autoSpeak && !isRecording && !isProcessing) {
      startRecording();
    }
    // When Autospeak is turned OFF, stop any ongoing recording
    if (!autoSpeak) {
      stopRecording();
      // Stop any playing TTS audio
      if (ttsAudioRef.current) {
        ttsAudioRef.current.pause();
        ttsAudioRef.current.currentTime = 0;
        ttsAudioRef.current = null;
      }
    }
    // Only run this effect when autoSpeak changes
    // eslint-disable-next-line react-hooks/exhaustive-deps
  }, [autoSpeak]);

  // Add this useEffect to load chat history from backend if conversationIdParam is present and chatHistory is empty
  useEffect(() => {
    if (user && urlConversationId && chatHistory.length === 0) {
      loadExistingConversation(urlConversationId);
    }
    // eslint-disable-next-line react-hooks/exhaustive-deps
  }, [user, urlConversationId]);

  // Handle persona data when using a persona
  useEffect(() => {
    if (usePersona && user) {
      const personaData = localStorage.getItem('selectedPersona');
      if (personaData) {
        try {
          const persona = JSON.parse(personaData);
          
          // Auto-fill formality and topics from persona
          if (persona.formality || persona.topics) {
            // Update user preferences with persona data (romanization will be set in startConversationWithPersona)
            setUserPreferences(prev => ({
              ...prev,
              formality: persona.formality || prev.formality,
              topics: persona.topics || prev.topics
            }));
          }
          
          // Auto-start conversation with persona data
          const startConversationWithPersona = async () => {
            try {
              // Fetch user's dashboard preferences for this language
              const dashboardPrefs = await fetchUserDashboardPreferences(language);
              const romanizationDisplay = dashboardPrefs?.romanization_display || 'both';
              
              // Update user preferences with romanization display
              setUserPreferences(prev => ({
                ...prev,
                romanizationDisplay
              }));
              
              // Create a new conversation with persona data
              const topics = persona.topics || [];
              const formality = persona.formality || 'neutral';
              
              // Set the persona flag - this is an existing persona, not a new one
              setIsUsingPersona(true);
              setIsNewPersona(false);
              
              // Create conversation with persona information
              const token = localStorage.getItem('jwt');
              const response = await axios.post('/api/conversations', {
                language: language,
                title: topics.length === 1 ? `${topics[0]} Discussion` : 'Multi-topic Discussion',
                topics: topics,
                formality: formality,
                description: persona.description,
                usesPersona: true,
                personaId: null, // This is a new persona, not a saved one
                learningGoals: [] // Personas don't have specific learning goals
              }, {
                headers: { Authorization: `Bearer ${token}` }
              });
              
              const { conversation, aiMessage } = response.data;
              if (conversation && conversation.id) {
                // Start the conversation immediately
                await handleModalConversationStart(conversation.id, topics, aiMessage, formality, [], persona.description, true);
              }
              
              // Clear the persona data from localStorage
              localStorage.removeItem('selectedPersona');
            } catch (error) {
              console.error('Error starting conversation with persona:', error);
            }
          };
          
          startConversationWithPersona();
        } catch (error) {
          console.error('Error parsing persona data:', error);
          localStorage.removeItem('selectedPersona');
        }
      }
    }
    // eslint-disable-next-line react-hooks/exhaustive-deps
  }, [usePersona, user]);

  const formatMessageForDisplay = (message: ChatMessage, romanizationDisplay: string | undefined): { mainText: string; romanizedText?: string } => {
  // For non-script languages or undefined preference, just show the text
  if (!romanizationDisplay || romanizationDisplay === 'both') {
    return { mainText: message.text, romanizedText: message.romanizedText };
  } else if (romanizationDisplay === 'script_only') {
    return { mainText: message.text };
  } else if (romanizationDisplay === 'romanized_only') {
    return { mainText: message.romanizedText || message.text };
  } else {
    // Default to showing both
    return { mainText: message.text, romanizedText: message.romanizedText };
  }
};

  // Helper function to get the appropriate text for TTS based on romanization display preference
  const getTTSText = (message: ChatMessage, romanizationDisplay: string | undefined, language: string): string => {
    console.log('[DEBUG] getTTSText called with:', { 
      messageText: message.text, 
      messageRomanizedText: message.romanizedText, 
      romanizationDisplay, 
      language 
    });
    
    let textToUse: string;
    
    // For non-script languages, always use the main text
    if (!isScriptLanguage(language)) {
      textToUse = message.text;
      console.log('[DEBUG] Non-script language, using main text:', textToUse);
    } else {
      // For script languages, ALWAYS use the script text for TTS (more accurate)
      // Display preference doesn't affect TTS - only affects what's shown visually
      if (message.text && message.text.trim()) {
        // Use the script text (main text) directly
        textToUse = message.text;
        console.log('[DEBUG] Script language, using script text for TTS (more accurate):', textToUse);
      } else {
        // Fall back to romanized text only if script text is not available
        textToUse = message.romanizedText || message.text;
        console.log('[DEBUG] Script language, falling back to romanized text:', textToUse);
      }
    }
    
    // Safety check - if text is empty or only contains punctuation, use fallback
    if (!textToUse || textToUse.trim().length === 0) {
      console.log('[DEBUG] Warning: Empty text for TTS, using fallback');
      textToUse = message.text || 'Hello';
    }
    
    // Clean the text for TTS - remove formatting markers and excessive punctuation
    const cleanedText = cleanTextForTTS(textToUse);
    
    console.log('[DEBUG] getTTSText final result:', cleanedText);
    
    return cleanedText;
  };
  
  const cleanTextForTTS = (text: string): string => {
    if (!text) return text;
    
    console.log('[DEBUG] cleanTextForTTS input:', text);
    
    let cleaned = text;
    
    // Remove formatting markers that shouldn't be read aloud
    cleaned = cleaned.replace(/__([^_]+)__/g, '$1'); // Remove __word__ markers
    console.log('[DEBUG] After removing __ markers:', cleaned);
    cleaned = cleaned.replace(/~~([^~]+)~~/g, '$1'); // Remove ~~word~~ markers  
    console.log('[DEBUG] After removing ~~ markers:', cleaned);
    cleaned = cleaned.replace(/==([^=]+)==/g, '$1'); // Remove ==word== markers
    console.log('[DEBUG] After removing == markers:', cleaned);
    cleaned = cleaned.replace(/<<([^>]+)>>/g, '$1'); // Remove <<word>> markers
    console.log('[DEBUG] After removing << markers:', cleaned);
    
    // Remove excessive punctuation that might be read as "exclamation point"
    cleaned = cleaned.replace(/[!]{2,}/g, '!'); // Multiple ! to single !
    console.log('[DEBUG] After cleaning ! marks:', cleaned);
    cleaned = cleaned.replace(/[?]{2,}/g, '?'); // Multiple ? to single ?
    console.log('[DEBUG] After cleaning ? marks:', cleaned);
    cleaned = cleaned.replace(/[.]{3,}/g, '...'); // Multiple . to ...
    console.log('[DEBUG] After cleaning . marks:', cleaned);
    
    // Remove any remaining HTML-like tags
    cleaned = cleaned.replace(/<[^>]*>/g, '');
    console.log('[DEBUG] After removing HTML tags:', cleaned);
    
    // Trim whitespace
    cleaned = cleaned.trim();
    console.log('[DEBUG] After trimming:', cleaned);
    
    console.log('[DEBUG] TTS text cleaned:', { original: text, cleaned });
    
    return cleaned;
  };

  // Helper function to render formatted text with color-coded underlines and clickable popups
  const renderFormattedText = (text: string, messageIndex: number) => {
    console.log('[DEBUG] renderFormattedText called with:', text);
    if (!text) return text;
    
    // Test if the text contains any formatting markers
    const hasFormatting = text.includes('__') || text.includes('~~') || text.includes('==') || text.includes('<<');
    console.log('[DEBUG] Text has formatting markers:', hasFormatting);
    if (!hasFormatting) {
      console.log('[DEBUG] No formatting markers found, returning original text');
      return text;
    }
    
    // Get explanations for this message
    const explanations = feedbackExplanations[messageIndex] || {};
    
    // Simple approach: replace each formatting pattern with styled spans
    let result = text;
    let elementIndex = 0;
    
    // Replace grammar mistakes (red) - __word__
    result = result.replace(/__([^_]+)__/g, (match, word) => {
      const wordKey = match;
      const hasExplanation = explanations[wordKey];
      const cursorStyle = hasExplanation ? 'cursor: pointer;' : '';
      return `<span class="grammar-${elementIndex++}" data-word-key="${wordKey}" data-message-index="${messageIndex}" style="text-decoration: underline; text-decoration-color: ${isDarkMode ? '#dc2626' : '#dc2626'}; text-decoration-thickness: 2px; color: ${isDarkMode ? '#dc2626' : '#dc2626'}; font-weight: 600; ${cursorStyle}" onclick="window.handleWordClick('${wordKey}', ${messageIndex}, event)">${word}</span>`;
    });
    
    // Replace unnatural phrasing (yellow) - ~~word~~
    result = result.replace(/~~([^~]+)~~/g, (match, word) => {
      const wordKey = match;
      const hasExplanation = explanations[wordKey];
      const cursorStyle = hasExplanation ? 'cursor: pointer;' : '';
      return `<span class="unnatural-${elementIndex++}" data-word-key="${wordKey}" data-message-index="${messageIndex}" style="text-decoration: underline; text-decoration-color: ${isDarkMode ? '#d97706' : '#d97706'}; text-decoration-thickness: 2px; color: ${isDarkMode ? '#d97706' : '#d97706'}; font-weight: 600; ${cursorStyle}" onclick="window.handleWordClick('${wordKey}', ${messageIndex}, event)">${word}</span>`;
    });
    
    // Replace English words (blue) - ==word==
    result = result.replace(/==([^=]+)==/g, (match, word) => {
      const wordKey = match;
      const hasExplanation = explanations[wordKey];
      const cursorStyle = hasExplanation ? 'cursor: pointer;' : '';
      return `<span class="english-${elementIndex++}" data-word-key="${wordKey}" data-message-index="${messageIndex}" style="text-decoration: underline; text-decoration-color: ${isDarkMode ? '#2563eb' : '#2563eb'}; text-decoration-thickness: 2px; color: ${isDarkMode ? '#2563eb' : '#2563eb'}; font-weight: 600; ${cursorStyle}" onclick="window.handleWordClick('${wordKey}', ${messageIndex}, event)">${word}</span>`;
    });
    
    // Replace correct alternatives (green) - <<word>>
    result = result.replace(/<<([^>]+)>>/g, (match, word) => {
      const wordKey = match;
      const hasExplanation = explanations[wordKey];
      const cursorStyle = hasExplanation ? 'cursor: pointer;' : '';
      return `<span class="correct-${elementIndex++}" data-word-key="${wordKey}" data-message-index="${messageIndex}" style="background-color: ${isDarkMode ? '#10b981' : '#10b981'}; color: #ffffff; padding: 2px 4px; border-radius: 4px; font-weight: 700; font-size: 0.95em; box-shadow: 0 1px 2px rgba(0,0,0,0.1); ${cursorStyle}" onclick="window.handleWordClick('${wordKey}', ${messageIndex}, event)">${word}</span>`;
    });
    
    // Convert HTML string to React elements with proper text color
    return <span 
      style={{ color: 'inherit' }}
      dangerouslySetInnerHTML={{ __html: result }} 
    />;
  };

  // Helper function to extract corrected version from feedback
  const extractCorrectedVersion = (feedback: string): { mainText: string; romanizedText?: string } | null => {
    if (!feedback) return null;
    
    // Find the corrected version section
    const correctedMatch = feedback.match(/\*\*Corrected Version\*\*\s*\n([\s\S]*?)(?=\n\n|$)/);
    if (!correctedMatch) return null;
    
    const correctedText = correctedMatch[1].trim();
    const lines = correctedText.split('\n').filter(line => line.trim());
    
    if (lines.length === 0) return null;
    
    // For script languages, we expect both script and romanized lines
    if (isScriptLanguage(language)) {
      if (lines.length >= 2) {
        const scriptLine = lines[0].trim();
        const romanizedLine = lines[1].trim();
        return { mainText: scriptLine, romanizedText: romanizedLine };
      } else {
        return { mainText: lines[0].trim() };
      }
    } else {
      return { mainText: lines[0].trim() };
    }
  };

  // Helper function to parse feedback and extract explanations for each highlighted word
  const parseFeedbackExplanations = (feedback: string): Record<string, string> => {
    const explanations: Record<string, string> = {};
    
    if (!feedback) return explanations;
    
    // Find the explanation section
    const explanationMatch = feedback.match(/\*\*Explanation\*\*\s*\n([\s\S]*?)(?=\*\*Corrected Version\*\*|$)/);
    if (!explanationMatch) return explanations;
    
    const explanationText = explanationMatch[1];
    
    // Parse each explanation line
    const lines = explanationText.split('\n').filter(line => line.trim());
    
    lines.forEach(line => {
      // Look for patterns like: ==word== / ==word== - explanation
      const match = line.match(/(__[^_]+__|~~[^~]+~~|==[^=]+==|<<[^>]+>>)\s*\/?\s*(__[^_]+__|~~[^~]+~~|==[^=]+==|<<[^>]+>>)?\s*-\s*(.+)/);
      if (match) {
        const word1 = match[1];
        const word2 = match[2];
        const explanation = match[3].trim();
        
        // Create keys for both words if they exist
        if (word1) {
          explanations[word1] = explanation;
        }
        if (word2) {
          explanations[word2] = explanation;
        }
      }
    });
    
    return explanations;
  };

  // Helper function to extract formatted sentence from detailed feedback
  const extractFormattedSentence = (feedback: string, romanizationDisplay: string): { mainText: string; romanizedText?: string } | null => {
    if (!feedback) return null;
    
    const lines = feedback.split('\n');
    let sentenceSection = '';
    let inSentenceSection = false;
    
    for (const line of lines) {
      if (line.includes('**Your Sentence**')) {
        inSentenceSection = true;
        continue;
      }
      if (inSentenceSection && line.startsWith('**')) {
        break; // End of sentence section
      }
      if (inSentenceSection && line.trim()) {
        sentenceSection += line + '\n';
      }
    }
    
    if (!sentenceSection.trim()) return null;
    
    const sentenceLines = sentenceSection.trim().split('\n').filter(line => line.trim());
    
    if (sentenceLines.length === 0) return null;
    
    // For script languages, we expect both script and romanized lines
    if (isScriptLanguage(language)) {
      if (sentenceLines.length >= 2) {
        const scriptLine = sentenceLines[0].trim();
        const romanizedLine = sentenceLines[1].trim();
        
        // Apply romanization display preference
        if (romanizationDisplay === 'script_only') {
          return { mainText: scriptLine };
        } else if (romanizationDisplay === 'romanized_only') {
          return { mainText: romanizedLine };
        } else {
          // 'both' or default
          return { mainText: scriptLine, romanizedText: romanizedLine };
        }
      } else {
        // Only one line available
        return { mainText: sentenceLines[0].trim() };
      }
    } else {
      // Non-script language
      return { mainText: sentenceLines[0].trim() };
    }
  };

  // Simple parsing function for quick translation
  const parseQuickTranslation = (translationText: string) => {
    const result = {
      fullTranslation: '',
      wordTranslations: {} as Record<string, string>,
      romanized: '',
      error: false,
      generatedWords: [] as string[], // Store the romanized words in order
      generatedScriptWords: [] as string[] // Store the script words in order
    };
    
    if (!translationText) return result;
    
    console.log('=== PARSING QUICK TRANSLATION ===');
    console.log('Raw text:', translationText);
    console.log('Text length:', translationText.length);
    
    try {
      const lines = translationText.split('\n');
      console.log('Total lines:', lines.length);
      
      for (const line of lines) {
        const trimmedLine = line.trim();
        console.log('Processing line:', `"${trimmedLine}"`);
        
        if (trimmedLine.includes('**Full Translation:**')) {
          console.log('Found Full Translation section');
          continue;
        } else if (trimmedLine.includes('**Word-by-Word Breakdown:**')) {
          console.log('Found Word-by-Word Breakdown section');
          continue;
        } else if (trimmedLine.includes('**Romanized Version:**')) {
          console.log('Found Romanized Version section');
          continue;
        }
        
        // Simple parsing: look for "script / romanized -- translation" format
        if (trimmedLine.includes(' / ') && trimmedLine.includes(' -- ')) {
          console.log('Found script/romanized format:', trimmedLine);
          const parts = trimmedLine.split(' -- ');
          if (parts.length === 2) {
            const leftSide = parts[0].trim();
            const translation = parts[1].trim();
            
            // Split left side on " / " to get script and romanized
            const scriptRomanized = leftSide.split(' / ');
            if (scriptRomanized.length === 2) {
              const script = scriptRomanized[0].trim();
              const romanized = scriptRomanized[1].trim();
              
              // Store both script and romanized as keys (with punctuation included)
              result.wordTranslations[script] = translation;
              result.wordTranslations[romanized] = translation;
              
              // Add to generated words lists (with punctuation included)
              result.generatedScriptWords.push(script);
              result.generatedWords.push(romanized);
              
              console.log(`✅ Parsed: script="${script}", romanized="${romanized}", translation="${translation}"`);
            }
          }
        }
        // Also handle simple "word -- translation" format
        else if (trimmedLine.includes(' -- ') && !trimmedLine.includes(' / ')) {
          console.log('Found simple word format:', trimmedLine);
          const parts = trimmedLine.split(' -- ');
          if (parts.length === 2) {
            const word = parts[0].trim();
            const translation = parts[1].trim();
            
            // Store the word as-is (with punctuation included)
            result.wordTranslations[word] = translation;
            result.generatedWords.push(word);
            result.generatedScriptWords.push(word); // For non-script languages, same as romanized
            
            console.log(`✅ Parsed: word="${word}", translation="${translation}"`);
          }
        }
        // Handle full translation line
        else if (trimmedLine && !trimmedLine.startsWith('**') && !result.fullTranslation) {
          console.log('Found full translation:', trimmedLine);
          result.fullTranslation = trimmedLine;
        }
      }
      
      console.log('=== FINAL PARSED RESULT ===');
      console.log('Full translation:', result.fullTranslation);
      console.log('Word translations count:', Object.keys(result.wordTranslations).length);
      console.log('All word translations:', result.wordTranslations);
      console.log('Generated script words in order:', result.generatedScriptWords);
      console.log('Generated romanized words in order:', result.generatedWords);
      
    } catch (error) {
      console.error('Error parsing quick translation:', error);
      result.error = true;
    }
    
    return result;
  };

  // Helper function to render feedback text with formatting and headers
  const renderFeedbackText = (text: string) => {
    if (!text) return null;
    
    // Helper function to process a single line with formatting
    const processLineWithFormatting = (line: string, lineIndex: number) => {
      let result = line;
      let elementIndex = 0;
      
      // Replace grammar mistakes (red) - __word__
      result = result.replace(/__([^_]+)__/g, (match, word) => {
        return `<span class="grammar-${lineIndex}-${elementIndex++}" style="text-decoration: underline; text-decoration-color: ${isDarkMode ? '#ef4444' : '#dc2626'}; text-decoration-thickness: 2px; color: ${isDarkMode ? '#ef4444' : '#dc2626'}; font-weight: 600;">${word}</span>`;
      });
      
      // Replace unnatural phrasing (yellow) - ~~word~~
      result = result.replace(/~~([^~]+)~~/g, (match, word) => {
        return `<span class="unnatural-${lineIndex}-${elementIndex++}" style="text-decoration: underline; text-decoration-color: ${isDarkMode ? '#fbbf24' : '#f59e0b'}; text-decoration-thickness: 2px; color: ${isDarkMode ? '#fbbf24' : '#f59e0b'}; font-weight: 600;">${word}</span>`;
      });
      
      // Replace English words (blue) - ==word==
      result = result.replace(/==([^=]+)==/g, (match, word) => {
        return `<span class="english-${lineIndex}-${elementIndex++}" style="text-decoration: underline; text-decoration-color: ${isDarkMode ? '#60a5fa' : '#2563eb'}; text-decoration-thickness: 2px; color: ${isDarkMode ? '#60a5fa' : '#2563eb'}; font-weight: 600;">${word}</span>`;
      });
      
      // Replace correct alternatives (green) - <<word>>
      result = result.replace(/<<([^>]+)>>/g, (match, word) => {
        return `<span class="correct-${lineIndex}-${elementIndex++}" style="background-color: ${isDarkMode ? '#10b981' : '#10b981'}; color: #ffffff; padding: 2px 4px; border-radius: 4px; font-weight: 700; font-size: 0.95em; box-shadow: 0 1px 2px rgba(0,0,0,0.1);">${word}</span>`;
      });
      
             return <span 
         style={{ color: 'inherit' }}
         dangerouslySetInnerHTML={{ __html: result }} 
       />;
    };

    // Split the text into lines to handle different sections
    const lines = text.split('\n');
    const renderedLines = lines.map((line, index) => {
      // Handle bold headers (e.g., **Your Sentence**, **Corrected Version**)
      if (line.trim().startsWith('**') && line.trim().endsWith('**')) {
        const headerText = line.trim().slice(2, -2);
        const isMainHeader = headerText === 'Your Sentence' || headerText === 'Corrected Version';
        
        return (
          <div key={index} style={{ 
            fontWeight: 700, 
            fontSize: isMainHeader ? '1.1rem' : '1rem', 
            marginTop: index > 0 ? '1.5rem' : '0',
            marginBottom: '0.75rem',
            color: isDarkMode ? '#e8b3c3' : '#c38d94',
            borderBottom: isMainHeader ? `2px solid ${isDarkMode ? '#e8b3c3' : '#c38d94'}` : 'none',
            paddingBottom: isMainHeader ? '0.5rem' : '0',
            display: 'flex',
            alignItems: 'center',
            gap: '0.5rem'
          }}>
            {isMainHeader && (
              <span style={{ fontSize: '1.2rem' }}>
                {headerText === 'Your Sentence' ? '💬' : '✅'}
              </span>
            )}
            {headerText}
          </div>
        );
      }
      
      // Fallback for any line that contains ** and these specific headers
      if (line.includes('**') && (line.includes('Your Sentence') || line.includes('Corrected Version'))) {
        const headerText = line.replace(/\*\*/g, '').trim();
        const isMainHeader = headerText === 'Your Sentence' || headerText === 'Corrected Version';
        
        return (
          <div key={index} style={{ 
            fontWeight: 700, 
            fontSize: isMainHeader ? '1.1rem' : '1rem', 
            marginTop: index > 0 ? '1.5rem' : '0',
            marginBottom: '0.75rem',
            color: isDarkMode ? '#e8b3c3' : '#c38d94',
            borderBottom: isMainHeader ? `2px solid ${isDarkMode ? '#e8b3c3' : '#c38d94'}` : 'none',
            paddingBottom: isMainHeader ? '0.5rem' : '0',
            display: 'flex',
            alignItems: 'center',
            gap: '0.5rem'
          }}>
            {isMainHeader && (
              <span style={{ fontSize: '1.2rem' }}>
                {headerText === 'Your Sentence' ? '💬' : '✅'}
              </span>
            )}
            {headerText}
          </div>
        );
      }
      
      // Process line with formatting
      const processedLine = processLineWithFormatting(line, index);
      
      // Return the processed line
      return (
        <div key={index} style={{ marginBottom: '0.5rem' }}>
          {processedLine}
        </div>
      );
    });
    
    return renderedLines;
  };

  // Quick translation function
  const quickTranslation = async (messageIndex: number, text: string) => {
    console.log('[DEBUG] quickTranslation() called with messageIndex:', messageIndex, 'text:', text);
    
    if (isLoadingMessageFeedback[messageIndex]) {
      console.log('[DEBUG] Already loading, returning early');
      return;
    }
    
    setIsLoadingMessageFeedback(prev => ({ ...prev, [messageIndex]: true }));
    
    // Clear all previous translations when starting a new one
    setQuickTranslations({});
    
    try {
      const token = localStorage.getItem('jwt');
      const requestData = {
        ai_message: text,
        language: language,
        user_level: userPreferences.userLevel,
        user_topics: userPreferences.topics,
        formality: userPreferences.formality,
        feedback_language: userPreferences.feedbackLanguage,
        user_goals: userPreferences.user_goals,
        description: conversationDescription
      };

      console.log('[DEBUG] quickTranslation() calling /api/quick_translation with:', requestData);
      
      const response = await axios.post(
        '/api/quick_translation',
        requestData,
        token ? { headers: { Authorization: `Bearer ${token}` } } : undefined
      );
      
      const result = response.data;
      console.log('[DEBUG] quickTranslation() received response:', result);
      
      const translationText = result.translation;
      console.log('[DEBUG] Raw Gemini translation text:', translationText);
      
      const parsedTranslation = parseQuickTranslation(translationText);
      console.log('[DEBUG] Parsed translation:', parsedTranslation);
      
      // Test with sample data if no translation received
      if (!translationText || Object.keys(parsedTranslation.wordTranslations).length === 0) {
        console.log('[DEBUG] No translation received, using test data');
        const testResponse = `**Full Translation:**
Yes, the current serials don't have the same quality as the old ones, right?

**Word-by-Word Breakdown:**
जी / ji -- Sir/Yes (respectful term)
बिल्कुल / bilkul -- Absolutely/Exactly
आजकल / aajkal -- Nowadays/These days
तो / to -- then/so
एक / ek -- one/a/single
ही / hi -- only/same
बात / baat -- point/matter/thing
को / ko -- to/object marker
बहुत / bahut -- very/much/a lot
लंबा / lamba -- long
खींच / kheench -- drag/stretch/prolong
देते / dete -- give/they give (present continuous tense)
हैं / hain -- are/they are (present continuous tense)`;
        
        const testParsedTranslation = parseQuickTranslation(testResponse);
        console.log('[DEBUG] Test parsed translation:', testParsedTranslation);
        setQuickTranslations(prev => ({ ...prev, [messageIndex]: testParsedTranslation }));
      } else {
        setQuickTranslations(prev => ({ ...prev, [messageIndex]: parsedTranslation }));
      }
      
    } catch (error: unknown) {
      console.error('Quick translation error:', error);
      setQuickTranslations(prev => ({ 
        ...prev, 
        [messageIndex]: { 
          fullTranslation: 'Translation failed', 
          wordTranslations: {},
          romanized: '',
          error: true,
          generatedWords: [],
          generatedScriptWords: []
        } 
      }));
    } finally {
      setIsLoadingMessageFeedback(prev => ({ ...prev, [messageIndex]: false }));
    }
  };

  // State for LLM response breakdown in sidebar
  const [llmBreakdown, setLlmBreakdown] = useState<string>('');
  const [showLlmBreakdown, setShowLlmBreakdown] = useState<boolean>(false);
  const [showQuickTranslation, setShowQuickTranslation] = useState<boolean>(true);

  // Function to get detailed breakdown of LLM response
  const explainLLMResponse = async (messageIndex: number, text: string) => {
    console.log('[DEBUG] explainLLMResponse() called with messageIndex:', messageIndex, 'text:', text);
    
    if (isLoadingMessageFeedback[messageIndex]) {
      console.log('[DEBUG] Already loading, returning early');
      return;
    }
    
    setIsLoadingMessageFeedback(prev => ({ ...prev, [messageIndex]: true }));
    
    try {
      const token = localStorage.getItem('jwt');
      const requestData = {
        llm_response: text,
        user_input: "",
        context: "",
        language: language,
        user_level: userPreferences.userLevel,
        user_topics: userPreferences.topics,
        formality: userPreferences.formality,
        feedback_language: userPreferences.feedbackLanguage,
        user_goals: userPreferences.user_goals,
        description: conversationDescription
      };

      console.log('[DEBUG] explainLLMResponse() calling /api/detailed_breakdown with:', requestData);
      
      const response = await axios.post(
        '/api/detailed_breakdown',
        requestData,
        token ? { headers: { Authorization: `Bearer ${token}` } } : undefined
      );
      
      const result = response.data;
      console.log('[DEBUG] explainLLMResponse() received response:', result);
      
      const breakdownText = result.breakdown;
      console.log('[DEBUG] Raw breakdown text:', breakdownText);
      
      if (!breakdownText) {
        console.log('[DEBUG] No breakdown received');
        return;
      }
      
      // Set the breakdown in sidebar state
      setLlmBreakdown(breakdownText);
      setShowLlmBreakdown(true);
      setShowQuickTranslation(false); // Collapse quick translation when LLM breakdown is shown
      
    } catch (error: unknown) {
      console.error('Explain LLM response error:', error);
    } finally {
      setIsLoadingMessageFeedback(prev => ({ ...prev, [messageIndex]: false }));
    }
  };

  // Render clickable message with word translations
  const renderClickableMessage = (message: ChatMessage, messageIndex: number, translation: any) => {
    if (!translation || !translation.wordTranslations) {
      return message.text;
    }
    
    console.log('renderClickableMessage:', {
      messageText: message.text,
      generatedWords: translation.generatedWords,
      generatedScriptWords: translation.generatedScriptWords,
      wordTranslations: translation.wordTranslations,
      availableKeys: Object.keys(translation.wordTranslations)
    });
    
    // Use the generated words from the AI response to guarantee keys exist
    if (translation.generatedWords && translation.generatedWords.length > 0) {
      // Check if this is a script language (has both script and romanized words)
      const isScriptLanguage = translation.generatedScriptWords && 
                              translation.generatedScriptWords.length > 0 && 
                              translation.generatedScriptWords.some(word => /[\u0900-\u097F\u0B80-\u0BFF\u0C00-\u0C7F\u0C80-\u0CFF\u0D00-\u0D7F\u0D80-\u0DFF\u0E00-\u0E7F\u0E80-\u0EFF\u0F00-\u0FFF\u1000-\u109F\u1100-\u11FF\u1200-\u137F\u1380-\u139F\u13A0-\u13FF\u1400-\u167F\u1680-\u169F\u16A0-\u16FF\u1700-\u171F\u1720-\u173F\u1740-\u175F\u1760-\u177F\u1780-\u17FF\u1800-\u18AF\u1900-\u194F\u1950-\u197F\u1980-\u19DF\u19E0-\u19FF\u1A00-\u1A1F\u1A20-\u1AAF\u1AB0-\u1AFF\u1B00-\u1B7F\u1B80-\u1BBF\u1BC0-\u1BFF\u1C00-\u1C4F\u1C50-\u1C7F\u1C80-\u1CDF\u1CD0-\u1CFF\u1D00-\u1D7F\u1D80-\u1DBF\u1DC0-\u1DFF\u1E00-\u1EFF\u1F00-\u1FFF]/.test(word));
      
      if (isScriptLanguage && translation.generatedScriptWords.length > 0) {
        return (
          <div>
            {/* Script words */}
            <div style={{ marginBottom: '0.5rem' }}>
              <strong>Script:</strong>
              <div style={{ 
                                  marginTop: '0.25rem',
                  fontSize: '1rem',
                  lineHeight: '1.8',
                wordWrap: 'break-word',
                overflowWrap: 'break-word',
                display: 'flex',
                flexWrap: 'wrap',
                gap: '0.25rem'
              }}>
                {renderClickableWordsFromGenerated(translation.generatedScriptWords, translation, messageIndex)}
              </div>
            </div>
            {/* Romanized words */}
            <div>
              <strong>Romanized:</strong>
              <div style={{ 
                                  marginTop: '0.25rem',
                  fontSize: '0.9rem',
                  lineHeight: '1.6',
                wordWrap: 'break-word',
                overflowWrap: 'break-word',
                color: isDarkMode ? '#cbd5e1' : '#6c757d',
                display: 'flex',
                flexWrap: 'wrap',
                gap: '0.25rem'
              }}>
                {renderClickableWordsFromGenerated(translation.generatedWords, translation, messageIndex)}
              </div>
            </div>
          </div>
        );
      } else {
        // Non-script language - just show romanized words
        return (
          <div>
            <div style={{ marginBottom: '0.5rem' }}>
              <strong>Words:</strong>
              <div style={{ 
                                  marginTop: '0.25rem',
                  fontSize: '0.9rem',
                  lineHeight: '1.6',
                wordWrap: 'break-word',
                overflowWrap: 'break-word',
                display: 'flex',
                flexWrap: 'wrap',
                gap: '0.25rem'
              }}>
                {renderClickableWordsFromGenerated(translation.generatedWords, translation, messageIndex)}
              </div>
            </div>
          </div>
        );
      }
    } else {
      // Fallback to original message text
      const displayText = formatMessageForDisplay(message, userPreferences.romanizationDisplay);
      const textToRender = displayText.romanizedText || displayText.mainText;
      return renderClickableWords(textToRender, translation, messageIndex);
    }
  };

  // Helper function to render clickable words from generated word list
  const renderClickableWordsFromGenerated = (generatedWords: string[], translation: any, messageIndex: number) => {
    console.log('=== RENDERING FROM GENERATED WORDS ===');
    console.log('Generated words:', generatedWords);
    console.log('Available translations:', Object.keys(translation.wordTranslations));
    
    return generatedWords.map((word, index) => {
      const trimmedWord = word.trim();
      
      // Try exact match first, then try without punctuation
      const hasTranslation = translation.wordTranslations[trimmedWord] || 
                            translation.wordTranslations[trimmedWord.replace(/[.,!?;:'"()\[\]{}]/g, '').trim()];
      
      console.log(`Generated word "${trimmedWord}": hasTranslation=${hasTranslation}`);
      
      if (hasTranslation && trimmedWord) {
        return (
          <span
            key={index}
            data-clickable-word="true"
            onClick={(e) => {
              e.stopPropagation();
              e.preventDefault();
              console.log('Word clicked:', trimmedWord, 'Translation:', hasTranslation);
              const rect = e.currentTarget.getBoundingClientRect();
              const popupPosition = {
                x: rect.left + rect.width / 2,
                y: rect.top
              };
              console.log('Setting popup with:', { messageIndex, wordKey: trimmedWord, position: popupPosition });
              setActivePopup({
                messageIndex,
                wordKey: trimmedWord,
                position: popupPosition
              });
            }}
            style={{
              cursor: 'pointer',
              textDecoration: 'underline',
              textDecorationColor: '#4a90e2',
              textDecorationThickness: '2px',
              color: '#4a90e2',
              fontWeight: 400,
              transition: 'all 0.2s ease',
              marginRight: '0.25rem',
              whiteSpace: 'nowrap',
              display: 'inline-block'
            }}
            onMouseEnter={(e) => {
              e.currentTarget.style.backgroundColor = 'rgba(74,144,226,0.1)';
            }}
            onMouseLeave={(e) => {
              e.currentTarget.style.backgroundColor = 'transparent';
            }}
          >
            {word}
          </span>
        );
      }
      
      return <span key={index} style={{ marginRight: '0.25rem', whiteSpace: 'nowrap', display: 'inline-block' }}>{word}</span>;
    });
  };

  // Helper function to render clickable words
  const renderClickableWords = (text: string, translation: any, messageIndex: number) => {
    console.log('=== RENDERING CLICKABLE WORDS ===');
    console.log('Text to render:', text);
    console.log('Available translations:', Object.keys(translation.wordTranslations));
    
    const words = text.split(/(\s+)/);
    console.log('Split words:', words);
    
    return words.map((word, index) => {
      const trimmedWord = word.trim();
      
      // Simple matching - try exact match first
      let hasTranslation = translation.wordTranslations[trimmedWord];
      let translationKey = trimmedWord;
      
      console.log(`Checking word "${trimmedWord}": exact match = ${hasTranslation}`);
      
      // If no exact match, try case-insensitive
      if (!hasTranslation) {
        const lowerTrimmedWord = trimmedWord.toLowerCase();
        const availableKeys = Object.keys(translation.wordTranslations);
        const matchingKey = availableKeys.find(key => key.toLowerCase() === lowerTrimmedWord);
        if (matchingKey) {
          hasTranslation = translation.wordTranslations[matchingKey];
          translationKey = matchingKey;
          console.log(`Found case-insensitive match: "${trimmedWord}" → "${matchingKey}"`);
        }
      }
      
      // If still no match, try partial matching
      if (!hasTranslation && trimmedWord) {
        const availableKeys = Object.keys(translation.wordTranslations);
        const partialMatches = availableKeys.filter(key => 
          key.includes(trimmedWord) || trimmedWord.includes(key)
        );
        if (partialMatches.length > 0) {
          console.log(`Partial matches for "${trimmedWord}":`, partialMatches);
        }
      }
      
      console.log(`Final result for "${trimmedWord}": hasTranslation=${hasTranslation}, translationKey="${translationKey}"`);
      
      if (hasTranslation && trimmedWord) {
        return (
          <span
            key={index}
            data-clickable-word="true"
            onClick={(e) => {
              e.stopPropagation();
              e.preventDefault();
              console.log('Word clicked:', trimmedWord, 'Translation:', hasTranslation);
              const rect = e.currentTarget.getBoundingClientRect();
              const popupPosition = {
                x: rect.left + rect.width / 2,
                y: rect.top
              };
              setActivePopup({
                messageIndex,
                wordKey: translationKey,
                position: popupPosition
              });
            }}
            style={{
              cursor: 'pointer',
              textDecoration: 'underline',
              textDecorationColor: '#4a90e2',
              textDecorationThickness: '2px',
              color: '#4a90e2',
              fontWeight: 400,
              transition: 'all 0.2s ease'
            }}
            onMouseEnter={(e) => {
              e.currentTarget.style.backgroundColor = 'rgba(74,144,226,0.1)';
            }}
            onMouseLeave={(e) => {
              e.currentTarget.style.backgroundColor = 'transparent';
            }}
          >
            {word}
          </span>
        );
      }
      
      return word;
    });
  };

  // Debug progress modal state
  console.log('Progress modal state:', { showProgressModal, progressData });
  
  // Monitor progressData changes
  useEffect(() => {
    if (progressData) {
      console.log('[DEBUG] ProgressData changed:', {
        percentages: progressData.percentages,
        percentagesType: typeof progressData.percentages,
        percentagesLength: progressData.percentages?.length,
        subgoalNames: progressData.subgoalNames,
        subgoalIds: progressData.subgoalIds,
        levelUpEvents: progressData.levelUpEvents
      });
    }
  }, [progressData]);
  
  const getSummaryPreview = (synopsis: string) => {
    // Extract the first sentence or first 100 characters as preview
    const firstSentence = synopsis.split('.')[0];
    if (firstSentence.length > 100) {
      return firstSentence.substring(0, 100) + '...';
    }
    return firstSentence + (synopsis.includes('.') ? '.' : '');
  };

  // Helper function to get messages from the current session only
  const getSessionMessages = () => {
    if (!sessionStartTime) {
      return chatHistory; // If no session start time, return all messages
    }
    
    // For continued conversations, only include messages that are NOT from the original conversation
    // (i.e., messages added after clicking "Continue")
    const sessionMessages = chatHistory.filter(message => !message.isFromOriginalConversation);
    
    return sessionMessages;
  };
  
  // Set session start time when conversation is loaded from URL (user clicked "Continue")
  useEffect(() => {
    // Only set session start time if this is a continued conversation (has messages from original conversation)
    const hasOriginalMessages = chatHistory.some(msg => msg.isFromOriginalConversation);
    if (user && urlConversationId && chatHistory.length > 0 && hasOriginalMessages && !sessionStartTime) {
      // This is when user clicked "Continue" - set session start time to track new messages
      const lastMessageTime = new Date(Math.max(...chatHistory.map(msg => msg.timestamp.getTime())));
      const newSessionStartTime = new Date(lastMessageTime.getTime() + 1000); // 1 second after the last message
      setSessionStartTime(newSessionStartTime);
      console.log('[DEBUG] Set session start time for continued conversation:', newSessionStartTime);
      console.log('[DEBUG] Last message time:', lastMessageTime);
      console.log('[DEBUG] Has original messages:', hasOriginalMessages);
    }
  }, [user, urlConversationId, chatHistory, sessionStartTime]);
  
  return (
    <div className="analyze-page" style={{ 
      display: 'flex', 
      flexDirection: 'column',
      height: 'calc(100vh - 5rem)', 
      width: '100%',
      background: isDarkMode 
        ? 'linear-gradient(135deg, #0f172a 0%, #1e293b 50%, #334155 100%)'
        : 'linear-gradient(135deg, #f9f6f4 0%, #f5f1ec 50%, #e8e0d8 100%)',
      padding: '10.5rem 0.5rem 2rem 0.5rem',
      gap: '0.5rem',
      transition: 'all 0.15s ease',
      fontFamily: 'Montserrat, Arial, sans-serif',
      position: 'relative',
      overflow: 'hidden',
      boxSizing: 'border-box',
      marginTop: '6rem'
    }}>
      {/* Background decorative elements */}
      <div style={{
        position: 'absolute',
        top: '-25%',
        right: '-10%',
        width: '50%',
        height: '150%',
        background: isDarkMode 
          ? 'radial-gradient(circle, rgba(195,141,148,0.03) 0%, transparent 70%)'
          : 'radial-gradient(circle, rgba(195,141,148,0.05) 0%, transparent 70%)',
        borderRadius: '50%',
        zIndex: 0,
        pointerEvents: 'none'
      }} />
      <div style={{
        position: 'absolute',
        bottom: '-15%',
        left: '-5%',
        width: '30%',
        height: '130%',
        background: isDarkMode 
          ? 'radial-gradient(circle, rgba(60,76,115,0.03) 0%, transparent 70%)'
          : 'radial-gradient(circle, rgba(60,76,115,0.05) 0%, transparent 70%)',
        borderRadius: '50%',
        zIndex: 0,
        pointerEvents: 'none'
      }} />
      {/* Panels Container */}
      <div style={{
        display: 'flex',
        flex: 1,
        gap: '0.5rem',
        minHeight: 0
      }}>
      {/* Short Feedback Panel - Left */}
      {showShortFeedbackPanel && (
        <div className="panel-hover" style={{ 
                      width: `${panelWidths.left * 100}%`, 
          background: isDarkMode 
            ? 'linear-gradient(135deg, var(--card) 0%, rgba(255,255,255,0.02) 100%)' 
            : 'linear-gradient(135deg, #ffffff 0%, rgba(195,141,148,0.02) 100%)', 
          borderRadius: 24,
          display: 'flex',
          flexDirection: 'column',
          boxShadow: isDarkMode 
            ? '0 8px 40px rgba(0,0,0,0.4), 0 2px 8px rgba(0,0,0,0.2)' 
            : '0 8px 40px rgba(60,60,60,0.12), 0 2px 8px rgba(195,141,148,0.08)',
          position: 'relative',
          transition: 'all 0.15s ease',
          border: isDarkMode ? '1px solid var(--blue-secondary)' : '1px solid var(--blue-secondary)',
          backdropFilter: 'blur(20px)',
          zIndex: 1,
          overflow: 'hidden',
          height: '100%'
        }}>
          {/* AI Explanations Header */}
          <div style={{ 
            background: isDarkMode 
              ? 'linear-gradient(135deg, var(--blue-secondary) 0%, #6b7a9a 100%)' 
              : 'linear-gradient(135deg, var(--blue-secondary) 0%, #5a6b8a 100%)', 
            color: '#fff', 
            padding: '0.75rem 1.25rem', 
            borderRadius: '24px 24px 0 0',
            textAlign: 'center',
            borderBottom: isDarkMode ? '1px solid var(--border)' : '1px solid rgba(195,141,148,0.1)',
            fontFamily: 'Gabriela, Arial, sans-serif',
            fontWeight: 700,
            fontSize: '1rem',
            display: 'flex',
            justifyContent: 'space-between',
            alignItems: 'center',
            transition: 'all 0.3s ease',
            boxShadow: '0 2px 8px rgba(60,76,115,0.2)'
          }}>
            <div style={{ 
              display: 'flex',
              alignItems: 'center',
              justifyContent: 'space-between',
              paddingLeft: '1.5rem',
              paddingRight: '0.75rem',
              paddingTop: '0.25rem',
              paddingBottom: '0.25rem',
              width: '100%'
            }}>
              <div style={{ 
                color: isDarkMode ? '#e8b3c3' : '#fff', 
                fontWeight: 700, 
                fontSize: '1rem', 
                fontFamily: 'Gabriela, Arial, sans-serif',
                transition: 'color 0.3s ease',
                whiteSpace: 'nowrap',
                flexShrink: 0
              }}>
                💡 AI Explanations
              </div>
              <button
                onClick={() => setShowShortFeedbackPanel(false)}
                style={{
                  background: 'none',
                  border: 'none',
                  color: '#fff',
                  fontSize: '1.1rem',
                  cursor: 'pointer',
                  padding: '0.2rem',
                  borderRadius: '4px',
                  transition: 'all 0.2s'
                }}
                title="Hide panel"
              >
                ◀
              </button>
            </div>
          </div>
          {/* Resize Handle */}
          <div
            onMouseDown={handleLeftResizeStart}
            style={{
              position: 'absolute',
              right: -4,
              top: 0,
              bottom: 0,
              width: 8,
              cursor: 'col-resize',
              background: 'transparent',
              zIndex: 10
            }}
          />
          {/* Short Feedback Content */}
          <div style={{ 
            flex: 1, 
            display: 'flex',
            flexDirection: 'column',
            minHeight: 0
          }}>
            

            
            {/* Quick Translation Section */}
            {Object.keys(quickTranslations).length > 0 && (
              <div style={{
                background: isDarkMode ? '#1e293b' : '#fff',
                color: isDarkMode ? '#f8fafc' : '#000',
                padding: '1rem',
                borderBottom: isDarkMode ? '1px solid #334155' : '1px solid #ececec',
                                  fontSize: '0.9rem',
                  lineHeight: 1.5,
                fontFamily: 'AR One Sans, Arial, sans-serif',
                fontWeight: 400,
                transition: 'background 0.3s ease, color 0.3s ease'
              }}>
                <div style={{
                  fontWeight: 600,
                  fontSize: '1.1rem',
                  marginBottom: showQuickTranslation ? '1rem' : '0',
                  color: isDarkMode ? '#f8fafc' : '#000',
                  display: 'flex',
                  alignItems: 'center',
                  justifyContent: 'space-between'
                }}>
                  <span style={{ display: 'flex', alignItems: 'center', gap: '0.5rem' }}>
                    🌐 Quick Translation
                  </span>
                  <div style={{ display: 'flex', gap: '0.5rem', alignItems: 'center' }}>
                    {showLlmBreakdown && (
                      <button
                        onClick={() => setShowQuickTranslation(!showQuickTranslation)}
                        style={{
                          padding: '0.25rem 0.5rem',
                          borderRadius: 4,
                          border: '1px solid #666',
                          background: 'rgba(102,102,102,0.1)',
                          color: '#666',
                          fontSize: '0.7rem',
                          cursor: 'pointer',
                          transition: 'all 0.2s ease'
                        }}
                        title={showQuickTranslation ? 'Collapse' : 'Expand'}
                      >
                        {showQuickTranslation ? '▼' : '▶'}
                      </button>
                    )}
                    <button
                      onClick={() => {
                        // Find the AI message that has the quick translation
                        const messageIndex = Object.keys(quickTranslations)[0];
                        if (messageIndex) {
                          const message = chatHistory[parseInt(messageIndex)];
                          if (message) {
                            explainLLMResponse(parseInt(messageIndex), message.text);
                          }
                        }
                      }}
                      disabled={isLoadingMessageFeedback[Object.keys(quickTranslations)[0] || '0']}
                      style={{
                        padding: '0.35rem 0.9rem',
                        borderRadius: 6,
                        border: '1px solid #9c27b0',
                        background: 'rgba(156,39,176,0.08)',
                        color: '#9c27b0',
                        fontSize: '0.8rem',
                        cursor: isLoadingMessageFeedback[Object.keys(quickTranslations)[0] || '0'] ? 'not-allowed' : 'pointer',
                        transition: 'all 0.2s ease',
                        opacity: isLoadingMessageFeedback[Object.keys(quickTranslations)[0] || '0'] ? 0.6 : 1,
                        fontWeight: 500,
                        boxShadow: '0 1px 3px rgba(156,39,176,0.10)'
                      }}
                      title="Get detailed LLM breakdown"
                    >
                      {isLoadingMessageFeedback[Object.keys(quickTranslations)[0] || '0'] ? '🔄' : '📝 Explain LLM'}
                    </button>
                  </div>
                </div>
                {showQuickTranslation && (
                  <div style={{
                    maxHeight: showLlmBreakdown ? '200px' : 'none',
                    overflowY: showLlmBreakdown ? 'auto' : 'visible'
                  }}>
                    {Object.entries(quickTranslations).map(([messageIndex, translation]) => (
                      <div key={messageIndex} style={{ marginBottom: '1rem' }}>
                        {translation.error ? (
                          <div style={{ color: '#dc3545', fontStyle: 'italic' }}>
                            {translation.fullTranslation}
                          </div>
                        ) : (
                          <div>
                            {/* Original sentence with clickable words */}
                            <div style={{ marginBottom: '0.5rem' }}>
                              <strong>Original:</strong>
                              <div style={{
                                background: isDarkMode ? '#334155' : '#f8f9fa',
                                padding: '0.75rem',
                                borderRadius: 8,
                                marginTop: '0.5rem',
                                fontSize: '0.95rem',
                                lineHeight: '1.6',
                                maxHeight: showLlmBreakdown ? '120px' : 'none',
                                overflowY: showLlmBreakdown ? 'auto' : 'visible'
                              }}>
                                {renderClickableMessage(chatHistory[parseInt(messageIndex)], parseInt(messageIndex), translation)}
                              </div>
                            </div>
                            
                            {/* Full translation */}
                            {translation.fullTranslation && (
                              <div style={{ marginBottom: '0.5rem' }}>
                                <strong>Translation:</strong>
                                <div style={{
                                  background: isDarkMode ? '#334155' : '#f8f9fa',
                                  padding: '0.75rem',
                                  borderRadius: 8,
                                  marginTop: '0.5rem',
                                  fontSize: '0.95rem',
                                  lineHeight: '1.6'
                                }}>
                                  {translation.fullTranslation}
                                </div>
                              </div>
                            )}
                          </div>
                        )}
                      </div>
                    ))}
                  </div>
                )}
              </div>
            )}
            
            {/* LLM Response Breakdown Section */}
            {showLlmBreakdown && llmBreakdown && (
              <div style={{
                background: isDarkMode ? '#1e293b' : '#fff',
                color: isDarkMode ? '#f8fafc' : '#000',
                padding: '1rem',
                borderBottom: isDarkMode ? '1px solid #334155' : '1px solid #ececec',
                fontSize: '1rem',
                lineHeight: 1.5,
                fontFamily: 'AR One Sans, Arial, sans-serif',
                fontWeight: 400,
                transition: 'background 0.3s ease, color 0.3s ease'
              }}>
                <div style={{
                  fontWeight: 600,
                  fontSize: '1.1rem',
                  marginBottom: '1rem',
                  color: isDarkMode ? '#f8fafc' : '#000',
                  display: 'flex',
                  alignItems: 'center',
                  justifyContent: 'space-between'
                }}>
                  <span style={{ display: 'flex', alignItems: 'center', gap: '0.5rem' }}>
                    📝 LLM Response Breakdown
                  </span>
                  <button
                    onClick={() => setShowLlmBreakdown(false)}
                    style={{
                      background: 'none',
                      border: 'none',
                      color: isDarkMode ? '#94a3b8' : '#666',
                      cursor: 'pointer',
                      fontSize: '1.2rem',
                      padding: '0.2rem',
                      borderRadius: '50%',
                      display: 'flex',
                      alignItems: 'center',
                      justifyContent: 'center',
                      transition: 'all 0.2s ease'
                    }}
                    title="Close breakdown"
                  >
                    ×
                  </button>
                </div>
                <div style={{
                  background: isDarkMode ? '#334155' : '#f8f9fa',
                  padding: '0.75rem',
                  borderRadius: 8,
                  fontSize: '0.95rem',
                  lineHeight: '1.6',
                  whiteSpace: 'pre-wrap',
                  maxHeight: '400px',
                  overflowY: 'auto'
                }}>
                  {llmBreakdown}
                </div>
              </div>
            )}
            
            {shortFeedback && (
              <div style={{
                background: isDarkMode ? '#1e293b' : '#fff',
                color: isDarkMode ? '#f8fafc' : '#000',
                                  padding: '0.75rem',
                  flex: 1,
                  overflowY: 'auto',
                  overflowX: 'hidden',
                  fontSize: '0.9rem',
                lineHeight: 1.5,
                whiteSpace: 'pre-wrap',
                fontFamily: 'AR One Sans, Arial, sans-serif',
                fontWeight: 400,
                minHeight: 0,
                transition: 'background 0.3s ease, color 0.3s ease'
              }}>
                {parsedBreakdown.length > 0 ? (
                  <div>
                    {/* TTS button for detailed breakdown */}
                    <div style={{ marginBottom: '1rem', display: 'flex', justifyContent: 'flex-end' }}>
                      <button
                        onClick={() => {
                          const cacheKey = `detailed_breakdown_panel`;
                          playTTSAudio(shortFeedback, language, cacheKey);
                        }}
                        disabled={isGeneratingTTS['detailed_breakdown_panel'] || isPlayingTTS['detailed_breakdown_panel']}
                        style={{
                          padding: '0.4rem 0.8rem',
                          borderRadius: 6,
                          border: isPlayingTTS['detailed_breakdown_panel'] ? 'none' : '1px solid #28a745',
                          background: isPlayingTTS['detailed_breakdown_panel'] ? 'linear-gradient(135deg, #28a745 0%, #1e7e34 100%)' : 'rgba(40,167,69,0.08)',
                          color: isPlayingTTS['detailed_breakdown_panel'] ? '#fff' : '#28a745',
                          fontSize: '0.8rem',
                          cursor: (isGeneratingTTS['detailed_breakdown_panel'] || isPlayingTTS['detailed_breakdown_panel']) ? 'not-allowed' : 'pointer',
                          transition: 'all 0.2s ease',
                          opacity: (isGeneratingTTS['detailed_breakdown_panel'] || isPlayingTTS['detailed_breakdown_panel']) ? 0.6 : 1,
                          fontWeight: 500,
                          boxShadow: isPlayingTTS['detailed_breakdown_panel'] ? '0 2px 6px rgba(40,167,69,0.18)' : '0 1px 3px rgba(40,167,69,0.10)'
                        }}
                        title={isPlayingTTS['detailed_breakdown_panel'] ? 'Playing audio...' : 'Listen to this breakdown'}
                      >
                        {isGeneratingTTS['detailed_breakdown_panel'] ? '🔄' : isPlayingTTS['detailed_breakdown_panel'] ? '🔊 Playing' : '🔊 Listen'}
                      </button>
                    </div>
                                          {parsedBreakdown.map((sentenceData, index) => (
                        <div key={index} style={{ marginBottom: index < parsedBreakdown.length - 1 ? '1rem' : '0' }}>
                          <div style={{ 
                            display: 'flex', 
                            flexDirection: 'column',
                            width: '100%'
                          }}>
                            <div style={{ 
                              display: 'flex', 
                              justifyContent: 'space-between', 
                              alignItems: 'flex-start',
                              marginBottom: '0.4rem'
                            }}>
                              <div style={{ 
                                fontWeight: 600, 
                                fontSize: '0.95rem', 
                                flex: 1,
                                color: isDarkMode ? '#f8fafc' : '#000'
                              }}>
                                {sentenceData.sentence}
                              </div>
                              {sentenceData.details && sentenceData.details.trim() && (
                                <button
                                  onClick={() => {
                                    const newExpanded = { ...showDetailedBreakdown };
                                    newExpanded[index] = !newExpanded[index];
                                    setShowDetailedBreakdown(newExpanded);
                                  }}
                                  style={{
                                    background: showDetailedBreakdown[index] ? '#4a90e2' : 'rgba(74,144,226,0.08)',
                                    border: '1px solid #4a90e2',
                                    color: showDetailedBreakdown[index] ? '#fff' : '#4a90e2',
                                    padding: '0.4rem 0.8rem',
                                    borderRadius: 6,
                                    cursor: 'pointer',
                                    fontSize: '0.8rem',
                                    fontWeight: 600,
                                    display: 'flex',
                                    alignItems: 'center',
                                    gap: '0.3rem',
                                    transition: 'all 0.2s ease',
                                    boxShadow: showDetailedBreakdown[index] ? '0 2px 6px rgba(74,144,226,0.2)' : '0 1px 3px rgba(74,144,226,0.1)',
                                    minWidth: 'fit-content',
                                    height: 'fit-content',
                                    marginLeft: '0.5rem'
                                  }}
                                >
                                  {showDetailedBreakdown[index] ? '▼' : '▶'} 
                                  {showDetailedBreakdown[index] ? 'Hide' : 'Details'}
                                </button>
                              )}
                            </div>
                            <div style={{ 
                              color: isDarkMode ? '#94a3b8' : '#666', 
                              fontSize: '0.85rem', 
                              width: '100%', 
                              lineHeight: '1.4' 
                            }}>
                              {sentenceData.overview}
                            </div>
                          </div>
                        {showDetailedBreakdown[index] && sentenceData.details && sentenceData.details.trim() && (
                          <div style={{
                            marginTop: '0.75rem',
                            padding: '1rem',
                            background: isDarkMode 
                              ? 'linear-gradient(135deg, #334155 0%, #475569 100%)'
                              : 'linear-gradient(135deg, #f8f9fa 0%, #f0f4f8 100%)',
                            borderRadius: 8,
                            border: isDarkMode ? '1px solid #475569' : '1px solid #e1e8ed',
                            fontSize: '0.8rem',
                            lineHeight: 1.5,
                            whiteSpace: 'pre-wrap',
                            boxShadow: isDarkMode 
                              ? 'inset 0 1px 3px rgba(0,0,0,0.2)' 
                              : 'inset 0 1px 3px rgba(0,0,0,0.05)',
                            color: isDarkMode ? '#f8fafc' : '#2c3e50',
                            transition: 'background 0.3s ease, border-color 0.3s ease, color 0.3s ease'
                          }}>
                            {sentenceData.details}
                          </div>
                        )}
                      </div>
                    ))}
                  </div>
                ) : (
                  <div>
                    <div style={{ marginBottom: '0.5rem' }}>{shortFeedback}</div>
                    {/* TTS button for short feedback */}
                    <button
                      onClick={() => {
                        const cacheKey = `short_feedback_panel`;
                        playTTSAudio(shortFeedback, language, cacheKey);
                      }}
                      disabled={isGeneratingTTS['short_feedback_panel'] || isPlayingTTS['short_feedback_panel']}
                      style={{
                        padding: '0.4rem 0.8rem',
                        borderRadius: 6,
                        border: isPlayingTTS['short_feedback_panel'] ? 'none' : '1px solid #28a745',
                        background: isPlayingTTS['short_feedback_panel'] ? 'linear-gradient(135deg, #28a745 0%, #1e7e34 100%)' : 'rgba(40,167,69,0.08)',
                        color: isPlayingTTS['short_feedback_panel'] ? '#fff' : '#28a745',
                        fontSize: '0.8rem',
                        cursor: (isGeneratingTTS['short_feedback_panel'] || isPlayingTTS['short_feedback_panel']) ? 'not-allowed' : 'pointer',
                        transition: 'all 0.2s ease',
                        opacity: (isGeneratingTTS['short_feedback_panel'] || isPlayingTTS['short_feedback_panel']) ? 0.6 : 1,
                        fontWeight: 500,
                        boxShadow: isPlayingTTS['short_feedback_panel'] ? '0 2px 6px rgba(40,167,69,0.18)' : '0 1px 3px rgba(40,167,69,0.10)'
                      }}
                      title={isPlayingTTS['short_feedback_panel'] ? 'Playing audio...' : 'Listen to this feedback'}
                    >
                      {isGeneratingTTS['short_feedback_panel'] ? '🔄' : isPlayingTTS['short_feedback_panel'] ? '🔊 Playing' : '🔊 Listen'}
                    </button>
                  </div>
                )}
              </div>
            )}

            {!shortFeedback && Object.keys(quickTranslations).length === 0 && (
              <div style={{
                background: isDarkMode ? '#1e293b' : '#fff',
                color: isDarkMode ? '#94a3b8' : '#666',
                                  padding: '0.75rem',
                  flex: 1,
                  display: 'flex',
                  alignItems: 'center',
                  justifyContent: 'center',
                  fontSize: '0.85rem',
                fontStyle: 'italic',
                transition: 'background 0.3s ease, color 0.3s ease'
              }}>
                Click "💡 Explain" on any AI message to see short feedback here
              </div>
            )}
            {explainButtonPressed && (
              <button
                onClick={() => {
                  console.log('[DEBUG] "Get Detailed Explanation" button clicked');
                  console.log('[DEBUG] Current shortFeedback:', shortFeedback);
                  console.log('[DEBUG] Current chatHistory:', chatHistory);
                  console.log('[DEBUG] Current shortFeedbacks:', shortFeedbacks);
                  
                  // Find the current AI message that has short feedback
                  const currentMessageIndex = chatHistory.findIndex((msg, index) => 
                    msg.sender === 'AI' && shortFeedbacks[index] === shortFeedback
                  );
                  
                  console.log('[DEBUG] Found messageIndex:', currentMessageIndex);
                  
                  if (currentMessageIndex !== -1) {
                    console.log('[DEBUG] Calling requestDetailedBreakdownForMessage with index:', currentMessageIndex);
                    requestDetailedBreakdownForMessage(currentMessageIndex);
                  } else {
                    console.log('[DEBUG] Could not find matching AI message for shortFeedback');
                    // Fallback: try to find any AI message with short feedback
                    const fallbackIndex = chatHistory.findIndex((msg, index) => 
                      msg.sender === 'AI' && shortFeedbacks[index]
                    );
                                      if (fallbackIndex !== -1) {
                    console.log('[DEBUG] Using fallback messageIndex:', fallbackIndex);
                    requestDetailedFeedbackForMessage(fallbackIndex);
                  }
                  }
                }}
                disabled={!shortFeedback}
                style={{
                  width: '100%',
                  padding: '0.6rem',
                  background: shortFeedback ? 'var(--rose-primary)' : '#ccc',
                  color: '#fff',
                  border: 'none',
                  borderRadius: 8,
                  boxShadow: 'inset 0 2px 8px #c38d9422',
                  cursor: !shortFeedback ? 'not-allowed' : 'pointer',
                  fontWeight: 600,
                  fontSize: '0.9rem',
                  transition: 'all 0.2s',
                  marginTop: 'auto'
                }}
              >
                🎯 Get Detailed Explanation
              </button>
            )}
        </div>
        </div>
      )}
      {/* Chat Panel - Center */}
              <div className="panel-hover" style={{ 
                      width: `${panelWidths.center * 100}%`,
          background: isDarkMode 
            ? 'linear-gradient(135deg, var(--card) 0%, rgba(255,255,255,0.02) 100%)' 
            : 'linear-gradient(135deg, #ffffff 0%, rgba(195,141,148,0.02) 100%)', 
          borderRadius: 24, 
          display: 'flex', 
          flexDirection: 'column', 
          boxShadow: isDarkMode 
            ? '0 8px 40px rgba(0,0,0,0.4), 0 2px 8px rgba(0,0,0,0.2)' 
            : '0 8px 40px rgba(60,60,60,0.12), 0 2px 8px rgba(195,141,148,0.08)',
          position: 'relative',
          transition: 'all 0.3s ease',
          border: isDarkMode ? '1px solid var(--rose-primary)' : '1px solid var(--rose-primary)',
          backdropFilter: 'blur(20px)',
          zIndex: 1,
          minHeight: 0,
          height: '100%'
        }}>
        {/* Header Bar */}
        <div style={{ 
          padding: '0.75rem 1.25rem', 
          background: isDarkMode 
            ? 'linear-gradient(135deg, var(--muted) 0%, rgba(255,255,255,0.02) 100%)' 
            : 'linear-gradient(135deg, rgba(195,141,148,0.08) 0%, rgba(195,141,148,0.03) 100%)', 
          borderBottom: isDarkMode ? '1px solid var(--border)' : '1px solid rgba(195,141,148,0.15)', 
          display: 'flex', 
          justifyContent: 'space-between', 
          alignItems: 'center', 
          borderTopLeftRadius: 24, 
          borderTopRightRadius: 24,
          transition: 'all 0.3s ease',
          boxShadow: '0 2px 8px rgba(195,141,148,0.1)'
        }}>
          <div style={{ 
            display: 'flex',
            alignItems: 'center',
            justifyContent: 'space-between',
            paddingLeft: '2.5rem',
            paddingRight: '2rem',
            paddingTop: '0.25rem',
            paddingBottom: '0.25rem',
            width: '100%'
          }}>
            {/* Main Title */}
            <div style={{ 
              color: isDarkMode ? '#e8b3c3' : 'var(--rose-primary)', 
              fontWeight: 700, 
              fontSize: '1rem', 
              fontFamily: 'Gabriela, Arial, sans-serif',
              transition: 'color 0.3s ease',
              whiteSpace: 'nowrap',
              flexShrink: 0
            }}>
              {getLanguageLabel(language)} Practice Session
            </div>
            
            {/* Conversation Details Tags - Right Aligned */}
            {chatHistory.length > 0 && (
              <div style={{
                display: 'flex',
                alignItems: 'center',
                gap: '0.3rem',
                flexWrap: 'nowrap',
                justifyContent: 'flex-end',
                flex: 1,
                marginLeft: 'auto',
                overflowX: 'auto',
                overflowY: 'hidden',
                minWidth: 0
              }}>
                {/* Topics Tags (Scenario) - First */}
                {userPreferences?.topics?.map((topic, index) => (
                  <motion.span 
                    key={index} 
                    style={{
                      background: isDarkMode ? 'rgba(196,181,253,0.15)' : 'rgba(132,84,109,0.1)',
                      color: isDarkMode ? 'var(--light-purple)' : 'var(--rose-primary)',
                      padding: '0.2rem 0.4rem',
                      borderRadius: '16px',
                      fontSize: '0.7rem',
                      fontWeight: 600,
                      border: isDarkMode ? '1px solid rgba(196,181,253,0.3)' : '1px solid rgba(132,84,109,0.2)',
                      whiteSpace: 'nowrap',
                      fontFamily: 'Montserrat, Arial, sans-serif',
                      boxShadow: isDarkMode ? '0 2px 8px rgba(196,181,253,0.1)' : '0 2px 8px rgba(132,84,109,0.08)',
                      backdropFilter: 'blur(10px)',
                      display: 'inline-block',
                      flexShrink: 0,
                      cursor: 'pointer',
                      position: 'relative'
                    }}
                    initial={{ opacity: 0, scale: 0.8, y: 10 }}
                    animate={{ opacity: 1, scale: 1, y: 0 }}
                    transition={{ 
                      duration: 1.2, 
                      delay: index * 0.25,
                      ease: "easeOut"
                    }}
                    whileHover={{ 
                      scale: 1.05, 
                      y: -2,
                      boxShadow: isDarkMode ? '0 4px 15px rgba(196,181,253,0.2)' : '0 4px 15px rgba(132,84,109,0.15)',
                      transition: { duration: 0.4 }
                    }}
                    whileTap={{ scale: 0.95 }}
                    onMouseEnter={(e) => {
                      e.currentTarget.style.padding = '0.2rem 0.6rem';
                      e.currentTarget.innerHTML = `💬 ${topic}`;
                    }}
                    onMouseLeave={(e) => {
                      e.currentTarget.style.padding = '0.2rem 0.4rem';
                      e.currentTarget.innerHTML = '💬';
                    }}
                  >
                    💬
                  </motion.span>
                ))}
                
                {/* Formality Tag (Intimacy) - Second */}
                {userPreferences?.formality && (
                  <motion.span 
                    style={{
                      background: isDarkMode ? 'rgba(139,163,217,0.15)' : 'rgba(59,83,119,0.1)',
                      color: isDarkMode ? 'var(--blue-secondary)' : 'var(--blue-secondary)',
                      padding: '0.2rem 0.4rem',
                      borderRadius: '16px',
                      fontSize: '0.7rem',
                      fontWeight: 600,
                      border: isDarkMode ? '1px solid rgba(139,163,217,0.3)' : '1px solid rgba(59,83,119,0.2)',
                      whiteSpace: 'nowrap',
                      fontFamily: 'Montserrat, Arial, sans-serif',
                      boxShadow: isDarkMode ? '0 2px 8px rgba(139,163,217,0.1)' : '0 2px 8px rgba(59,83,119,0.08)',
                      backdropFilter: 'blur(10px)',
                      cursor: 'pointer',
                      position: 'relative'
                    }}
                    initial={{ opacity: 0, scale: 0.8, y: 10 }}
                    animate={{ opacity: 1, scale: 1, y: 0 }}
                    transition={{ 
                      duration: 1.2, 
                      delay: (userPreferences?.topics?.length || 0) * 0.25 + 0.3,
                      ease: "easeOut"
                    }}
                    whileHover={{ 
                      scale: 1.05, 
                      y: -2,
                      boxShadow: isDarkMode ? '0 4px 15px rgba(139,163,217,0.2)' : '0 4px 15px rgba(59,83,119,0.15)',
                      transition: { duration: 0.4 }
                    }}
                    whileTap={{ scale: 0.95 }}
                    onMouseEnter={(e) => {
                      e.currentTarget.style.padding = '0.2rem 0.6rem';
                      e.currentTarget.innerHTML = `🎭 ${userPreferences.formality}`;
                    }}
                    onMouseLeave={(e) => {
                      e.currentTarget.style.padding = '0.2rem 0.4rem';
                      e.currentTarget.innerHTML = '🎭';
                    }}
                  >
                    🎭
                  </motion.span>
                )}
                
                {/* Learning Goals Tags (Learning Goal) - Third */}
                {(() => { console.log('[DEBUG] Learning goals rendering:', { userGoals: userPreferences?.user_goals, userPreferences }); return null; })()}
                {userPreferences?.user_goals?.map((goalId, index) => {
                  const goal = LEARNING_GOALS.find((g: LearningGoal) => g.id === goalId);
                  return goal ? (
                    <motion.span 
                      key={index} 
                      style={{
                        background: isDarkMode ? 'rgba(240,200,208,0.15)' : 'rgba(214,182,182,0.1)',
                        color: isDarkMode ? 'var(--rose-accent)' : 'var(--rose-accent)',
                        padding: '0.2rem 0.4rem',
                        borderRadius: '16px',
                        fontSize: '0.7rem',
                        fontWeight: 600,
                        border: isDarkMode ? '1px solid rgba(240,200,208,0.3)' : '1px solid rgba(214,182,182,0.2)',
                        whiteSpace: 'nowrap',
                        fontFamily: 'Montserrat, Arial, sans-serif',
                        boxShadow: isDarkMode ? '0 2px 8px rgba(240,200,208,0.1)' : '0 2px 8px rgba(214,182,182,0.08)',
                        backdropFilter: 'blur(10px)',
                                              display: 'inline-block',
                      flexShrink: 0,
                      cursor: 'pointer',
                      position: 'relative'
                    }}
                    initial={{ opacity: 0, scale: 0.8, y: 10 }}
                      animate={{ opacity: 1, scale: 1, y: 0 }}
                      transition={{ 
                        duration: 1.2, 
                        delay: ((userPreferences?.topics?.length || 0) + (userPreferences?.formality ? 1 : 0)) * 0.25 + index * 0.25 + 0.5,
                        ease: "easeOut"
                      }}
                      whileHover={{ 
                        scale: 1.05, 
                        y: -2,
                        boxShadow: isDarkMode ? '0 4px 15px rgba(240,200,208,0.2)' : '0 4px 15px rgba(214,182,182,0.15)',
                        transition: { duration: 0.4 }
                      }}
                      whileTap={{ scale: 0.95 }}
                      onMouseEnter={(e) => {
                        e.currentTarget.style.padding = '0.2rem 0.6rem';
                        e.currentTarget.innerHTML = `${goal.icon} ${goal.goal}`;
                      }}
                      onMouseLeave={(e) => {
                        e.currentTarget.style.padding = '0.2rem 0.4rem';
                        e.currentTarget.innerHTML = goal.icon;
                      }}
                    >
                      {goal.icon}
                    </motion.span>
                  ) : null;
                })}
                
                {/* User Level Tag - Additional Info */}
                {userPreferences?.userLevel && (
                  <motion.span 
                    style={{
                      background: isDarkMode ? 'rgba(232,179,195,0.15)' : 'rgba(132,84,109,0.1)',
                      color: isDarkMode ? 'var(--rose-primary)' : 'var(--rose-primary)',
                      padding: '0.2rem 0.4rem',
                      borderRadius: '16px',
                      fontSize: '0.7rem',
                      fontWeight: 600,
                      border: isDarkMode ? '1px solid rgba(232,179,195,0.3)' : '1px solid rgba(132,84,109,0.2)',
                      whiteSpace: 'nowrap',
                      fontFamily: 'Montserrat, Arial, sans-serif',
                      boxShadow: isDarkMode ? '0 2px 8px rgba(232,179,195,0.1)' : '0 2px 8px rgba(132,84,109,0.08)',
                      backdropFilter: 'blur(10px)',
                      cursor: 'pointer',
                      position: 'relative'
                    }}
                    initial={{ opacity: 0, scale: 0.8, y: 10 }}
                    animate={{ opacity: 1, scale: 1, y: 0 }}
                    transition={{ 
                      duration: 1.2, 
                      delay: ((userPreferences?.topics?.length || 0) + (userPreferences?.formality ? 1 : 0) + (userPreferences?.user_goals?.length || 0)) * 0.25 + 0.8,
                      ease: "easeOut"
                    }}
                    whileHover={{ 
                      scale: 1.05, 
                      y: -2,
                      boxShadow: isDarkMode ? '0 4px 15px rgba(232,179,195,0.2)' : '0 4px 15px rgba(132,84,109,0.15)',
                      transition: { duration: 0.4 }
                    }}
                    whileTap={{ scale: 0.95 }}
                    onMouseEnter={(e) => {
                      e.currentTarget.style.padding = '0.2rem 0.6rem';
                      e.currentTarget.innerHTML = `📊 ${userPreferences.userLevel}`;
                    }}
                    onMouseLeave={(e) => {
                      e.currentTarget.style.padding = '0.2rem 0.4rem';
                      e.currentTarget.innerHTML = '📊';
                    }}
                  >
                    📊
                  </motion.span>
                )}
                
                {/* Feedback Language Tag - Additional Info (if needed) */}
                {userPreferences?.feedbackLanguage && userPreferences.feedbackLanguage !== 'en' && (
                  <motion.span 
                    style={{
                      background: isDarkMode ? 'rgba(196,181,253,0.15)' : 'rgba(132,84,109,0.1)',
                      color: isDarkMode ? 'var(--light-purple)' : 'var(--rose-primary)',
                      padding: '0.2rem 0.4rem',
                      borderRadius: '16px',
                      fontSize: '0.7rem',
                      fontWeight: 600,
                      border: isDarkMode ? '1px solid rgba(196,181,253,0.3)' : '1px solid rgba(132,84,109,0.2)',
                      whiteSpace: 'nowrap',
                      fontFamily: 'Montserrat, Arial, sans-serif',
                      boxShadow: isDarkMode ? '0 2px 8px rgba(196,181,253,0.1)' : '0 2px 8px rgba(132,84,109,0.08)',
                      backdropFilter: 'blur(10px)',
                      cursor: 'pointer',
                      position: 'relative'
                    }}
                    initial={{ opacity: 0, scale: 0.8, y: 10 }}
                    animate={{ opacity: 1, scale: 1, y: 0 }}
                    transition={{ 
                      duration: 1.2, 
                      delay: ((userPreferences?.topics?.length || 0) + (userPreferences?.formality ? 1 : 0) + (userPreferences?.user_goals?.length || 0) + (userPreferences?.userLevel ? 1 : 0)) * 0.25 + 1.0,
                      ease: "easeOut"
                    }}
                    whileHover={{ 
                      scale: 1.05, 
                      y: -2,
                      boxShadow: isDarkMode ? '0 4px 15px rgba(196,181,253,0.2)' : '0 4px 15px rgba(132,84,109,0.15)',
                      transition: { duration: 0.4 }
                    }}
                    whileTap={{ scale: 0.95 }}
                    onMouseEnter={(e) => {
                      e.currentTarget.style.padding = '0.2rem 0.6rem';
                      e.currentTarget.innerHTML = `💬 ${userPreferences.feedbackLanguage.toUpperCase()}`;
                    }}
                    onMouseLeave={(e) => {
                      e.currentTarget.style.padding = '0.2rem 0.4rem';
                      e.currentTarget.innerHTML = '💬';
                    }}
                  >
                    💬
                  </motion.span>
                )}
              </div>
            )}
          </div>

        </div>

        {/* Chat Messages */}
        <div style={{ 
          flex: 1, 
          padding: '0.75rem', 
          overflowY: 'auto',
          overflowX: 'hidden',
          display: 'flex',
          flexDirection: 'column',
          gap: '0.5rem',
          background: isDarkMode 
            ? 'linear-gradient(135deg, var(--background) 0%, rgba(255,255,255,0.01) 100%)' 
            : 'linear-gradient(135deg, #f9f6f4 0%, rgba(195,141,148,0.02) 100%)',
          borderRadius: '0 0 24px 24px',
          transition: 'all 0.3s ease',
          position: 'relative',
          minHeight: 0,
          maxHeight: 'calc(100vh - 6rem - 100px)'
        }}>
          {isLoadingConversation && (
            <div style={{
              alignSelf: 'center',
              padding: '0.5rem 1rem',
              background: '#f5f1ec',
              borderRadius: 8,
              color: 'var(--rose-primary)',
              fontSize: '0.95rem',
              fontWeight: 500
            }}>
              📂 Loading conversation...
            </div>
          )}
          {chatHistory.map((message: ChatMessage, index) => (
            <div key={index} style={{
              width: '100%',
              display: 'flex',
              flexDirection: 'column',
              alignItems: message.sender === 'User' ? 'flex-end' : 'flex-start',
              marginBottom: '0.5rem'
            }}>
              <div 
                onClick={message.isProcessing ? undefined : () => handleMessageClick(index, message.text)}
                style={{
                  flex: 1,
                  padding: '1rem 1.25rem',
                  borderRadius: message.sender === 'User' ? '24px 24px 8px 24px' : message.sender === 'AI' ? '24px 24px 24px 8px' : '16px',
                  background: message.isProcessing 
                    ? isDarkMode ? 'rgba(255,255,255,0.05)' : 'rgba(0,0,0,0.05)'
                    : message.sender === 'User' 
                      ? 'linear-gradient(135deg, var(--rose-primary) 0%, #8a6a7a 100%)' 
                      : message.sender === 'AI' 
                        ? isDarkMode 
                          ? 'linear-gradient(135deg, rgba(255,255,255,0.1) 0%, rgba(255,255,255,0.05) 100%)' 
                          : 'linear-gradient(135deg, rgba(255,255,255,0.9) 0%, rgba(255,255,255,0.7) 100%)' 
                        : isDarkMode ? 'var(--muted)' : 'rgba(230,126,34,0.1)',
                  color: message.isProcessing
                    ? isDarkMode ? 'var(--muted-foreground)' : 'var(--muted-foreground)'
                    : message.sender === 'User' 
                      ? '#fff'
                      : message.sender === 'System' 
                        ? '#e67e22' 
                        : 'var(--foreground)',
                  border: message.sender === 'AI' 
                    ? isDarkMode ? '1px solid var(--border)' : '1px solid rgba(195,141,148,0.2)' 
                    : message.sender === 'System' 
                      ? '1px solid #e67e22' 
                      : 'none',
                  fontSize: '0.9rem',
                  cursor: message.isProcessing ? 'default' : 'pointer',
                  transition: 'all 0.3s ease',
                  opacity: isTranslating[index] ? 0.7 : 1,
                  position: 'relative',
                  boxShadow: message.sender === 'User' 
                    ? '0 8px 32px rgba(195,141,148,0.3), 0 2px 8px rgba(195,141,148,0.2)' 
                    : message.sender === 'AI' 
                      ? '0 8px 32px rgba(60,76,115,0.12), 0 2px 8px rgba(60,76,115,0.08)' 
                      : '0 4px 16px rgba(230,126,34,0.15)',
                  maxWidth: '70%',
                  wordWrap: 'break-word',
                  fontWeight: message.sender === 'User' ? 600 : message.sender === 'System' ? 600 : 400,
                  animation: 'messageAppear 0.3s ease-out',
                  fontFamily: 'AR One Sans, Arial, sans-serif',
                  backdropFilter: 'blur(20px)',
                  transform: 'translateZ(0)'
                }}
                              >
                  {(() => {
                    const formatted = formatMessageForDisplay(message, userPreferences.romanizationDisplay);
                    console.log('[DEBUG] Message rendering:', {
                      index,
                      hasDetailedFeedback: !!message.detailedFeedback,
                      detailedFeedback: message.detailedFeedback,
                      mainText: formatted.mainText,
                      romanizedText: formatted.romanizedText,
                      romanizationDisplay: userPreferences.romanizationDisplay
                    });
                    return (
                      <div style={{ display: 'flex', flexDirection: 'column' }}>
                        <span style={{ color: message.sender === 'User' ? '#fff' : 'inherit' }}>
                          {message.detailedFeedback ? renderFormattedText(formatted.mainText, index) : formatted.mainText}
                        </span>
                        {formatted.romanizedText && (
                          <span style={{
                            fontSize: '0.82em',
                            color: message.detailedFeedback ? (isDarkMode ? '#94a3b8' : '#555') : (isDarkMode ? '#94a3b8' : '#555'),
                            opacity: message.detailedFeedback ? 1 : 0.65,
                            marginTop: 2,
                            fontWeight: 400,
                            lineHeight: 1.2,
                            letterSpacing: '0.01em',
                          }}>
                            {message.detailedFeedback ? renderFormattedText(formatted.romanizedText, index) : formatted.romanizedText}
                          </span>
                        )}
                      </div>
                    );
                  })()}
                  {isTranslating[index] && (
                  <span style={{ marginLeft: '0.5rem', fontSize: '0.85rem' }}>
                    🔄 Translating...
                  </span>
                )}
              </div>
              
              {/* Corrected Version - Slides down from under the message */}
              {message.detailedFeedback && showCorrectedVersions[index] && (
                <div
                  style={{
                    width: '100%',
                    display: 'flex',
                    flexDirection: 'column',
                    alignItems: message.sender === 'User' ? 'flex-end' : 'flex-start',
                    marginTop: '0.5rem',
                    animation: 'slideDown 0.5s ease-out forwards',
                    overflow: 'hidden'
                  }}
                >
                  <div
                    style={{
                      padding: '0.5rem 0.8rem',
                      borderRadius: message.sender === 'User' ? '8px 8px 2px 8px' : '8px 8px 8px 2px',
                      background: isDarkMode 
                        ? 'rgba(16, 185, 129, 0.1)' 
                        : 'rgba(16, 185, 129, 0.08)',
                      color: isDarkMode ? '#10b981' : '#059669',
                      fontSize: '0.85rem',
                      fontWeight: 400,
                      maxWidth: '70%',
                      wordWrap: 'break-word',
                      border: `1px solid ${isDarkMode ? 'rgba(16, 185, 129, 0.2)' : 'rgba(16, 185, 129, 0.15)'}`,
                      position: 'relative'
                    }}
                  >
                    <div style={{ 
                      display: 'flex', 
                      alignItems: 'center', 
                      gap: '0.3rem', 
                      marginBottom: '0.2rem',
                      fontSize: '0.75rem',
                      opacity: 0.7,
                      fontWeight: 500
                    }}>
                      <span>✓</span>
                      <span>Corrected</span>
                    </div>
                    {(() => {
                      const correctedVersion = extractCorrectedVersion(message.detailedFeedback);
                      
                      if (!correctedVersion) {
                        // Message is correct - show "Correct!"
                        return (
                          <div style={{ display: 'flex', flexDirection: 'column' }}>
                            <span style={{ fontWeight: 500, lineHeight: 1.3 }}>
                              Correct!
                            </span>
                          </div>
                        );
                      }
                      
                      return (
                        <div style={{ display: 'flex', flexDirection: 'column' }}>
                          <span style={{ fontWeight: 500, lineHeight: 1.3 }}>
                            {correctedVersion.mainText}
                          </span>
                          {correctedVersion.romanizedText && (
                            <span style={{
                              fontSize: '0.8em',
                              opacity: 0.8,
                              marginTop: '0.15rem',
                              fontWeight: 400,
                              lineHeight: 1.2,
                            }}>
                              {correctedVersion.romanizedText}
                            </span>
                          )}
                        </div>
                      );
                    })()}
                  </div>
                </div>
              )}
              
              {/* Feedback Buttons */}
              {message.sender === 'User' && !message.detailedFeedback && (
                <button
                  onClick={() => toggleDetailedFeedback(index)}
                  disabled={isLoadingMessageFeedback[index]}
                  style={{
                    padding: '0.3rem 0.8rem',
                    borderRadius: 6,
                    border: '1px solid var(--rose-primary)',
                    background: isDarkMode ? 'rgba(232,179,195,0.15)' : 'rgba(132,84,109,0.1)',
                    color: 'var(--rose-primary)',
                    fontSize: '0.8rem',
                    cursor: isLoadingMessageFeedback[index] ? 'not-allowed' : 'pointer',
                    transition: 'all 0.3s ease',
                    opacity: isLoadingMessageFeedback[index] ? 0.6 : 1,
                    minWidth: '80px',
                    fontWeight: 600,
                    fontFamily: 'Montserrat, Arial, sans-serif',
                    marginTop: 4,
                    boxShadow: isDarkMode ? '0 2px 8px rgba(232,179,195,0.1)' : '0 2px 8px rgba(132,84,109,0.08)',
                    backdropFilter: 'blur(10px)'
                  }}
                  title="Check for errors"
                >
                  {isLoadingMessageFeedback[index] ? '🔄' : '🎯 Check'}
                </button>
              )}
              {message.sender === 'AI' && (
                <div style={{ display: 'flex', gap: '0.5rem', marginTop: 4 }}>
                  <button
                    onClick={() => quickTranslation(index, message.text)}
                    disabled={isLoadingMessageFeedback[index]}
                    style={{
                      padding: '0.35rem 0.9rem',
                      borderRadius: 6,
                      border: '1px solid #4a90e2',
                      background: 'rgba(74,144,226,0.08)',
                      color: '#4a90e2',
                      fontSize: '0.8rem',
                      cursor: isLoadingMessageFeedback[index] ? 'not-allowed' : 'pointer',
                      transition: 'all 0.2s ease',
                      opacity: isLoadingMessageFeedback[index] ? 0.6 : 1,
                      minWidth: '70px',
                      fontWeight: 500,
                      boxShadow: '0 1px 3px rgba(74,144,226,0.10)'
                    }}
                    title="Get translation"
                  >
                    {isLoadingMessageFeedback[index] ? '🔄' : '💡 Explain'}
                  </button>
                  

                  
                  {/* TTS button for AI messages */}
                  <button
                    onClick={() => {
                      const cacheKey = `ai_message_${index}`;
                      if (message.ttsUrl) {
                        // Use existing TTS URL if available
                        playExistingTTS(message.ttsUrl, cacheKey);
                      } else {
                        // Generate new TTS using appropriate text based on romanization preference
                        const ttsText = getTTSText(message, userPreferences.romanizationDisplay, language);
                        playTTSAudio(ttsText, language, cacheKey);
                      }
                    }}
                    disabled={isGeneratingTTS[`ai_message_${index}`] || isPlayingTTS[`ai_message_${index}`]}
                    style={{
                      padding: '0.4rem 0.8rem',
                      borderRadius: 8,
                      border: isPlayingTTS[`ai_message_${index}`] ? 'none' : '1px solid var(--blue-secondary)',
                      background: isPlayingTTS[`ai_message_${index}`] ? 'linear-gradient(135deg, var(--blue-secondary) 0%, #2a4a6a 100%)' : isDarkMode ? 'rgba(139,163,217,0.15)' : 'rgba(59,83,119,0.1)',
                      color: isPlayingTTS[`ai_message_${index}`] ? '#fff' : 'var(--blue-secondary)',
                      fontSize: '0.8rem',
                      cursor: (isGeneratingTTS[`ai_message_${index}`] || isPlayingTTS[`ai_message_${index}`]) ? 'not-allowed' : 'pointer',
                      transition: 'all 0.3s ease',
                      opacity: (isGeneratingTTS[`ai_message_${index}`] || isPlayingTTS[`ai_message_${index}`]) ? 0.6 : 1,
                      minWidth: '80px',
                      fontWeight: 600,
                      fontFamily: 'Montserrat, Arial, sans-serif',
                      boxShadow: isPlayingTTS[`ai_message_${index}`] ? '0 2px 6px rgba(59,83,119,0.18)' : isDarkMode ? '0 2px 8px rgba(139,163,217,0.1)' : '0 2px 8px rgba(59,83,119,0.08)',
                      backdropFilter: 'blur(10px)'
                    }}
                    title={isPlayingTTS[`ai_message_${index}`] ? 'Playing audio...' : 'Listen to this message'}
                  >
                    {isGeneratingTTS[`ai_message_${index}`] ? '🔄' : isPlayingTTS[`ai_message_${index}`] ? '🔊 Playing' : '🔊 Listen'}
                  </button>
                  
                  {/* Show suggestions button only for the most recent AI message */}
                  {index === chatHistory.length - 1 && (
                    <button
                      onClick={handleSuggestionButtonClick}
                      disabled={isLoadingSuggestions || isProcessing}
                      style={{
                        padding: '0.4rem 0.8rem',
                        border: '1px solid var(--rose-primary)',
                        background: isDarkMode ? 'rgba(232,179,195,0.15)' : 'rgba(132,84,109,0.1)',
                        color: 'var(--rose-primary)',
                        fontSize: '0.8rem',
                        cursor: (isLoadingSuggestions || isProcessing) ? 'not-allowed' : 'pointer',
                        transition: 'all 0.3s ease',
                        opacity: (isLoadingSuggestions || isProcessing) ? 0.6 : 1,
                        fontWeight: 600,
                        fontFamily: 'Montserrat, Arial, sans-serif',
                        borderRadius: 8,
                        minWidth: '80px',
                        boxShadow: isDarkMode ? '0 2px 8px rgba(232,179,195,0.1)' : '0 2px 8px rgba(132,84,109,0.08)',
                        backdropFilter: 'blur(10px)'
                      }}
                      title="Get conversation suggestions"
                    >
                      {isLoadingSuggestions ? 'Loading...' : isProcessing ? 'Processing...' : 'Suggestions'}
                    </button>
                  )}
                </div>
              )}
              {showTranslations[index] && translations[index] && (
                <div style={{
                  padding: '0.75rem 1rem',
                  background: 'linear-gradient(135deg, #f0f8ff 0%, #e6f3ff 100%)',
                  border: '1px solid #d0e4f7',
                  borderRadius: 10,
                  fontSize: '0.93rem',
                  color: '#2c5282',
                  position: 'relative',
                  marginTop: '0.5rem',
                  boxShadow: '0 2px 8px rgba(44,82,130,0.08)',
                  maxWidth: '85%'
                }}>
                  <div style={{ display: 'flex', justifyContent: 'space-between', alignItems: 'center', marginBottom: '0.5rem' }}>
                    <span style={{ fontWeight: 700, fontSize: '0.9rem' }}>
                      🌐 Translation
                    </span>
                    <button
                      onClick={() => translateMessage(index, message.text, true)}
                      style={{
                        background: 'rgba(44,82,130,0.08)',
                        border: '1px solid #d0e4f7',
                        color: '#2c5282',
                        padding: '0.25rem 0.7rem',
                        borderRadius: 7,
                        cursor: 'pointer',
                        fontSize: '0.8rem',
                        fontWeight: 600,
                        transition: 'all 0.2s ease'
                      }}
                    >
                      📝 Detailed Breakdown
                    </button>
                  </div>
                  <div style={{ marginBottom: '0.5rem' }}>
                    <strong>Translation:</strong> {translations[index]?.translation || ''}
                  </div>
                  {translations[index]?.has_breakdown && translations[index]?.breakdown && (
                    <div style={{ marginTop: '0.5rem' }}>
                      <div style={{ marginBottom: '0.5rem' }}>
                        <strong>📖 Detailed Analysis:</strong>
                      </div>
                      <div style={{
                        background: 'rgba(255,255,255,0.7)',
                        padding: '0.75rem',
                        borderRadius: 8,
                        border: '1px solid #e0e0e0',
                        fontSize: '0.9rem',
                        lineHeight: '1.5',
                        whiteSpace: 'pre-wrap'
                      }}>
                        {translations[index].breakdown}
                      </div>
                    </div>
                  )}
                </div>
              )}
            </div>
          ))}
          
          {/* Suggestion Carousel */}
          {!isProcessing && showSuggestionCarousel && suggestionMessages.length > 0 && (
            <div style={{
              width: '100%',
              display: 'flex',
              flexDirection: 'column',
              alignItems: 'flex-end',
              marginBottom: '0.7rem'
            }}>
              <div className="hover-lift" style={{
                maxWidth: '70%',
                padding: '1rem 1.25rem',
                background: isDarkMode 
                  ? 'linear-gradient(135deg, rgba(195,141,148,0.15) 0%, rgba(195,141,148,0.08) 100%)'
                  : 'linear-gradient(135deg, rgba(195,141,148,0.12) 0%, rgba(195,141,148,0.06) 100%)',
                color: isDarkMode ? 'var(--foreground)' : '#3e3e3e',
                borderRadius: '28px 28px 8px 28px',
                border: isDarkMode ? '2px dashed rgba(195,141,148,0.5)' : '2px dashed #c38d94',
                fontSize: '0.9rem',
                fontWeight: 600,
                position: 'relative',
                boxShadow: isDarkMode 
                  ? '0 8px 32px rgba(195,141,148,0.2), 0 2px 8px rgba(195,141,148,0.1)' 
                  : '0 8px 32px rgba(195,141,148,0.25), 0 2px 8px rgba(195,141,148,0.15)',
                fontFamily: 'AR One Sans, Arial, sans-serif',
                transition: 'all 0.3s ease',
                backdropFilter: 'blur(20px)'
              }}>
                <div style={{
                  display: 'flex',
                  alignItems: 'center',
                  justifyContent: 'space-between',
                  marginBottom: '0.5rem',
                  fontSize: '0.8rem',
                  color: '#c38d94'
                }}>
                  <span>💭 Suggestion ({currentSuggestionIndex + 1}/{suggestionMessages.length})</span>
                  <div style={{ display: 'flex', gap: '0.3rem' }}>
                    <button
                      onClick={() => navigateSuggestion('prev')}
                      disabled={suggestionMessages.length <= 1}
                      style={{
                        padding: '0.4rem 0.6rem',
                        borderRadius: 8,
                        border: '1px solid #c38d94',
                        background: 'rgba(195,141,148,0.08)',
                        color: '#c38d94',
                        cursor: suggestionMessages.length <= 1 ? 'not-allowed' : 'pointer',
                        fontSize: '0.8rem',
                        opacity: suggestionMessages.length <= 1 ? 0.5 : 1,
                        transition: 'all 0.3s ease',
                        fontWeight: 600
                      }}
                    >
                      ←
                    </button>
                    <button
                      onClick={() => navigateSuggestion('next')}
                      disabled={suggestionMessages.length <= 1}
                      style={{
                        padding: '0.4rem 0.6rem',
                        borderRadius: 8,
                        border: '1px solid #c38d94',
                        background: 'rgba(195,141,148,0.08)',
                        color: '#c38d94',
                        cursor: suggestionMessages.length <= 1 ? 'not-allowed' : 'pointer',
                        fontSize: '0.8rem',
                        opacity: suggestionMessages.length <= 1 ? 0.5 : 1,
                        transition: 'all 0.3s ease',
                        fontWeight: 600
                      }}
                    >
                      →
                    </button>
                  </div>
                </div>
                <div style={{
                  lineHeight: '1.4',
                  wordWrap: 'break-word',
                  marginBottom: '0.5rem'
                }}>
                  {(() => {
                    const suggestion = suggestionMessages[currentSuggestionIndex];
                    if (!suggestion) return null;
                    
                    const formatted = formatMessageForDisplay(suggestion, userPreferences.romanizationDisplay);
                    return (
                      <>
                        <span>{formatted.mainText}</span>
                        {formatted.romanizedText && (
                          <span style={{
                            fontSize: '0.82em',
                            color: '#555',
                            opacity: 0.65,
                            marginTop: 2,
                            fontWeight: 400,
                            lineHeight: 1.2,
                            letterSpacing: '0.01em',
                            display: 'block'
                          }}>
                            {formatted.romanizedText}
                          </span>
                        )}
                      </>
                    );
                  })()}
                </div>
                {/* Suggestion Action Buttons */}
                <div style={{
                  display: 'flex',
                  justifyContent: 'flex-end',
                  gap: '0.3rem'
                }}>
                  {/* TTS button for suggestions */}
                  <button
                    onClick={() => {
                      const suggestion = suggestionMessages[currentSuggestionIndex];
                      if (suggestion) {
                        const cacheKey = `suggestion_${currentSuggestionIndex}`;
                        const ttsText = getTTSText(suggestion, userPreferences.romanizationDisplay, language);
                        playTTSAudio(ttsText, language, cacheKey);
                      }
                    }}
                    disabled={isGeneratingTTS[`suggestion_${currentSuggestionIndex}`] || isPlayingTTS[`suggestion_${currentSuggestionIndex}`]}
                    style={{
                      padding: '0.5rem 0.8rem',
                      borderRadius: 8,
                      border: isPlayingTTS[`suggestion_${currentSuggestionIndex}`] ? 'none' : '1px solid #28a745',
                      background: isPlayingTTS[`suggestion_${currentSuggestionIndex}`] ? 'linear-gradient(135deg, #28a745 0%, #1e7e34 100%)' : 'rgba(40,167,69,0.08)',
                      color: isPlayingTTS[`suggestion_${currentSuggestionIndex}`] ? '#fff' : '#28a745',
                      cursor: (isGeneratingTTS[`suggestion_${currentSuggestionIndex}`] || isPlayingTTS[`suggestion_${currentSuggestionIndex}`]) ? 'not-allowed' : 'pointer',
                      fontSize: '0.8rem',
                      fontWeight: 600,
                      transition: 'all 0.3s ease',
                      opacity: (isGeneratingTTS[`suggestion_${currentSuggestionIndex}`] || isPlayingTTS[`suggestion_${currentSuggestionIndex}`]) ? 0.6 : 1
                    }}
                    title={isPlayingTTS[`suggestion_${currentSuggestionIndex}`] ? 'Playing audio...' : 'Listen to this suggestion'}
                  >
                    {isGeneratingTTS[`suggestion_${currentSuggestionIndex}`] ? '🔄' : isPlayingTTS[`suggestion_${currentSuggestionIndex}`] ? '🔊' : '🔊'}
                  </button>
                  
                  <button
                    onClick={() => explainSuggestion(currentSuggestionIndex, suggestionMessages[currentSuggestionIndex]?.text || '')}
                    disabled={isTranslatingSuggestion[currentSuggestionIndex]}
                    style={{
                      padding: '0.5rem 0.8rem',
                      borderRadius: 8,
                      border: '1px solid #4a90e2',
                      background: 'rgba(74,144,226,0.08)',
                      color: '#4a90e2',
                      cursor: isTranslatingSuggestion[currentSuggestionIndex] ? 'not-allowed' : 'pointer',
                      fontSize: '0.8rem',
                      fontWeight: 600,
                      transition: 'all 0.3s ease',
                      opacity: isTranslatingSuggestion[currentSuggestionIndex] ? 0.6 : 1
                    }}
                    title="Explain this suggestion"
                  >
                    {isTranslatingSuggestion[currentSuggestionIndex] ? '🔄' : '💡 Explain'}
                  </button>
                </div>
                {/* Translation Display */}
                {showSuggestionTranslations[currentSuggestionIndex] && suggestionTranslations[currentSuggestionIndex] && (
                  <div style={{
                    marginTop: '0.75rem',
                    padding: '0.75rem',
                    background: 'linear-gradient(135deg, #f0f8ff 0%, #e6f3ff 100%)',
                    border: '1px solid #d0e4f7',
                    borderRadius: 8,
                    fontSize: '0.85rem',
                    color: '#2c5282',
                    position: 'relative',
                    boxShadow: '0 2px 8px rgba(44,82,130,0.08)'
                  }}>
                    <div style={{ display: 'flex', justifyContent: 'space-between', alignItems: 'center', marginBottom: '0.5rem' }}>
                      <span style={{ fontWeight: 700, fontSize: '0.8rem' }}>
                        💡 Explanation
                      </span>
                      <button
                        onClick={() => setShowSuggestionTranslations(prev => ({ ...prev, [currentSuggestionIndex]: false }))}
                        style={{
                          background: 'none',
                          border: 'none',
                          color: '#2c5282',
                          fontSize: '1rem',
                          cursor: 'pointer',
                          padding: '0.1rem',
                          borderRadius: '2px'
                        }}
                        title="Hide explanation"
                      >
                        ×
                      </button>
                    </div>
                    <div style={{ marginBottom: '0.5rem' }}>
                      <strong>Translation:</strong> {suggestionTranslations[currentSuggestionIndex]?.translation || ''}
                    </div>
                    {suggestionTranslations[currentSuggestionIndex]?.breakdown && (
                      <div style={{ marginTop: '0.5rem' }}>
                        <div style={{ marginBottom: '0.5rem' }}>
                          <strong>📖 Explanation:</strong>
                        </div>
                        <div style={{
                          background: 'rgba(255,255,255,0.7)',
                          padding: '0.75rem',
                          borderRadius: 6,
                          border: '1px solid #e0e0e0',
                          fontSize: '0.8rem',
                          lineHeight: '1.5',
                          whiteSpace: 'pre-wrap'
                        }}>
                          {suggestionTranslations[currentSuggestionIndex].breakdown}
                        </div>
                      </div>
                    )}
                  </div>
                )}
              </div>
            </div>
          )}
        </div>

        {/* Recording Controls */}
        {chatHistory.length > 0 && (
          <div
            data-recording-section
            style={{ 
              position: 'relative',
              padding: '1rem 1rem 2.5rem 1rem', 
              background: isDarkMode 
                ? 'linear-gradient(135deg, var(--muted) 0%, rgba(255,255,255,0.02) 100%)' 
                : 'linear-gradient(135deg, rgba(195,141,148,0.08) 0%, rgba(195,141,148,0.03) 100%)',
              borderRadius: '0 0 24px 24px',
              textAlign: 'center',
              transition: 'all 0.3s ease',
              boxShadow: '0 -2px 8px rgba(195,141,148,0.1)',
              flexShrink: 0
            }}
          >
            {/* Main controls layout */}
            <div style={{ 
              display: 'flex', 
              alignItems: 'center', 
              justifyContent: 'space-between',
              height: '100%',
              minHeight: '60px'
            }}>
              {/* Left side - Autospeak and Short Feedback buttons */}
              <div style={{
                display: 'flex',
                alignItems: 'center',
                gap: '0.75rem',
                flex: 1
              }}>
                {/* Autospeak Toggle Button */}
                <button
                  onClick={() => setAutoSpeak(v => !v)}
                  style={{
                    background: autoSpeak 
                      ? 'linear-gradient(135deg, var(--blue-secondary) 0%, #5a6b8a 100%)' 
                      : 'linear-gradient(135deg, var(--blue-secondary) 0%, #5a6b8a 100%)',
                    color: '#fff',
                    border: 'none',
                    borderRadius: 12,
                    padding: '0.6rem 1rem',
                    cursor: 'pointer',
                    fontWeight: 600,
                    fontSize: '0.85rem',
                    transition: 'all 0.3s ease',
                    boxShadow: '0 6px 24px rgba(60,76,115,0.25), 0 2px 8px rgba(60,76,115,0.15)',
                    minWidth: '110px',
                    fontFamily: 'Montserrat, Arial, sans-serif',
                    transform: 'translateZ(0)'
                  }}
                >
                  {autoSpeak ? '✅ Autospeak ON' : 'Autospeak OFF'}
                </button>

                {/* Short Feedback Toggle Button */}
                <button
                  onClick={() => setEnableShortFeedback(v => !v)}
                  style={{
                    background: enableShortFeedback 
                      ? 'linear-gradient(135deg, var(--blue-secondary) 0%, #5a6b8a 100%)' 
                      : 'linear-gradient(135deg, var(--rose-primary) 0%, #8a6a7a 100%)',
                    color: '#fff',
                    border: 'none',
                    borderRadius: 12,
                    padding: '0.6rem 1rem',
                    cursor: 'pointer',
                    fontWeight: 600,
                    fontSize: '0.85rem',
                    transition: 'all 0.3s ease',
                    boxShadow: '0 6px 24px rgba(60,76,115,0.25), 0 2px 8px rgba(60,76,115,0.15)',
                    minWidth: '110px',
                    fontFamily: 'Montserrat, Arial, sans-serif',
                    transform: 'translateZ(0)'
                  }}
                >
                  {enableShortFeedback ? '💡 Short Feedback ON' : 'Short Feedback OFF'}
                </button>
              </div>

              {/* Center - Microphone Button */}
              <div style={{
                display: 'flex',
                alignItems: 'center',
                justifyContent: 'center',
                gap: '0.75rem',
                flex: 1
              }}>
                <button
                  onClick={isRecording ? () => stopRecording(false) : startRecording}
                  disabled={isProcessing || (autoSpeak && isRecording)}
                  style={{
                    width: 56,
                    height: 56,
                    borderRadius: '50%',
                    border: 'none',
                    background: isRecording 
                      ? 'linear-gradient(135deg, var(--blue-secondary) 0%, #5a6b8a 100%)' 
                      : 'linear-gradient(135deg, var(--rose-primary) 0%, #8a6a7a 100%)',
                    color: '#fff',
                    fontSize: '24px',
                    cursor: isProcessing || (autoSpeak && isRecording) ? 'not-allowed' : 'pointer',
                    transition: 'all 0.3s ease',
                    boxShadow: isRecording 
                      ? '0 0 0 10px rgba(195,141,148,0.4), 0 10px 40px rgba(60,76,115,0.4)' 
                      : '0 10px 40px rgba(60,76,115,0.3)',
                    display: 'flex',
                    alignItems: 'center',
                    justifyContent: 'center',
                    transform: isRecording ? 'scale(1.1)' : 'scale(1)',
                    animation: isRecording ? 'pulse 2s infinite' : 'none',
                    backdropFilter: 'blur(20px)'
                  }}
                  title={isRecording ? 'Stop Recording' : 'Start Recording'}
                >
                  {isRecording ? '⏹️' : '🎤'}
                </button>

                {/* Redo Button - Only show in manual mode when recording */}
                {isRecording && manualRecording && (
                  <button
                    onClick={() => stopRecording(true)}
                    style={{
                      background: isDarkMode 
                        ? 'linear-gradient(135deg, var(--rose-primary) 0%, #8a6a7a 100%)' 
                        : 'linear-gradient(135deg, var(--rose-primary) 0%, #8a6a7a 100%)',
                      color: '#fff',
                      border: 'none',
                      borderRadius: 6,
                      padding: '0.4rem 0.8rem',
                      cursor: 'pointer',
                      fontWeight: 500,
                      fontSize: '0.8rem',
                      transition: 'all 0.2s ease',
                      boxShadow: '0 1px 3px rgba(195,141,148,0.10)',
                      minWidth: '80px',
                      fontFamily: 'Montserrat, Arial, sans-serif'
                    }}
                  >
                    ⏹️ Redo
                  </button>
                )}
              </div>

              {/* Right side - End Chat Button */}
              <div style={{
                display: 'flex',
                alignItems: 'center',
                justifyContent: 'flex-end',
                flex: 1
              }}>
                <button
                  onClick={handleEndChat}
                  style={{
                    background: 'linear-gradient(135deg, var(--rose-primary) 0%, #8a6a7a 100%)',
                    color: '#fff',
                    border: 'none',
                    borderRadius: 12,
                    padding: '0.6rem 1rem',
                    cursor: 'pointer',
                    fontWeight: 600,
                    fontSize: '0.85rem',
                    transition: 'all 0.3s ease',
                    boxShadow: '0 6px 24px rgba(60,76,115,0.25), 0 2px 8px rgba(60,76,115,0.15)',
                    minWidth: '110px',
                    fontFamily: 'Montserrat, Arial, sans-serif',
                    transform: 'translateZ(0)'
                  }}
                  title="End chat, generate summary, and return to dashboard"
                >
                  🏠 End Chat
                </button>
              </div>
            </div>


          </div>
        )}
      </div>
      {/* Interrupt message - prominent UI position */}
      {wasInterrupted && !isRecording && (
        <div style={{
          position: 'fixed',
          left: 0,
          right: 0,
          top: 80,
          zIndex: 10000,
          display: 'flex',
          justifyContent: 'center',
          pointerEvents: 'none'
        }}>
          <div style={{
            background: '#fff7e6',
            color: '#e67e22',
            border: '2px solid #e67e22',
            borderRadius: 12,
            padding: '1rem 2rem',
            fontWeight: 700,
            fontSize: '1.1rem',
            boxShadow: '0 2px 12px rgba(230,126,34,0.08)',
            display: 'flex',
            alignItems: 'center',
            gap: 12,
            pointerEvents: 'auto'
          }}>
            <span style={{ fontSize: '1.5rem' }}>⏹️</span>
            Recording canceled. You can try again.
          </div>
        </div>
      )}


      {/* Floating Panel Toggle Buttons */}
      {!showShortFeedbackPanel && (
        <button
          onClick={() => setShowShortFeedbackPanel(true)}
          style={{
            position: 'fixed',
            left: '1rem',
            top: '6rem',
            background: 'var(--blue-secondary)',
            color: '#fff',
            border: 'none',
            borderRadius: '12px 0 0 12px',
            padding: '0.75rem 0.75rem',
            fontSize: '1.2rem',
            cursor: 'pointer',
            fontWeight: 600,
            transition: 'all 0.3s ease',
            boxShadow: '0 4px 16px rgba(60,76,115,0.25)',
            zIndex: 1000,
            fontFamily: 'Montserrat, Arial, sans-serif',
            height: '60px',
            display: 'flex',
            alignItems: 'center',
            justifyContent: 'center'
          }}
          title="Show Short Feedback Panel"
        >
          💡
        </button>
      )}

      {/* Topic Selection Modal */}
      <TopicSelectionModal
        isOpen={showTopicModal}
        onClose={() => setShowTopicModal(false)}
        onStartConversation={handleModalConversationStart}
        currentLanguage={language}
      />

      {/* Persona Modal */}
      <PersonaModal
        isOpen={showPersonaModal}
        onClose={cancelPersona}
        onSave={savePersona}
        isSaving={isSavingPersona}
        currentTopics={userPreferences?.topics || []}
        currentDescription={conversationDescription}
        currentFormality={userPreferences?.formality || 'neutral'}
      />

      {/* Grammarly-style popup for word explanations */}
      {activePopup && (
        <div
          data-popup="true"
          style={{
            position: 'fixed',
            left: Math.max(10, Math.min(window.innerWidth - 320, activePopup.position.x)),
            top: Math.max(10, activePopup.position.y - 60),
            transform: 'translateX(-50%)',
            backgroundColor: isDarkMode ? '#1e293b' : '#ffffff',
            border: `1px solid ${isDarkMode ? '#475569' : '#e2e8f0'}`,
            borderRadius: '8px',
            padding: '12px 16px',
            boxShadow: '0 4px 12px rgba(0, 0, 0, 0.15)',
            zIndex: 1000,
            maxWidth: '300px',
            fontSize: '14px',
            lineHeight: '1.4',
            color: isDarkMode ? '#e2e8f0' : '#1e293b',
            pointerEvents: 'auto'
          }}
          onClick={(e) => e.stopPropagation()}
        >
          <div style={{ fontWeight: 400, marginBottom: '4px', color: isDarkMode ? '#cbd5e1' : '#475569', fontSize: '13px' }}>
            {activePopup.wordKey.replace(/[__~~==<<>>]/g, '')}
          </div>
          <div style={{ fontSize: '14px', fontWeight: 600, color: isDarkMode ? '#f1f5f9' : '#0f172a' }}>
            {(() => {
              const translation = quickTranslations[activePopup.messageIndex]?.wordTranslations[activePopup.wordKey];
              console.log('Popup translation lookup:', { 
                messageIndex: activePopup.messageIndex, 
                wordKey: activePopup.wordKey, 
                translation, 
                allTranslations: quickTranslations[activePopup.messageIndex]?.wordTranslations,
                availableKeys: Object.keys(quickTranslations[activePopup.messageIndex]?.wordTranslations || {})
              });
              return translation || feedbackExplanations[activePopup.messageIndex]?.[activePopup.wordKey] || 'No translation available';
            })()}
          </div>
          {/* Arrow pointing down to the word */}
          <div
            style={{
              position: 'absolute',
              bottom: '-6px',
              left: '50%',
              transform: 'translateX(-50%)',
              width: 0,
              height: 0,
              borderLeft: '6px solid transparent',
              borderRight: '6px solid transparent',
              borderTop: `6px solid ${isDarkMode ? '#1e293b' : '#ffffff'}`,
              filter: `drop-shadow(0 1px 1px ${isDarkMode ? 'rgba(0,0,0,0.3)' : 'rgba(0,0,0,0.1)'})`
            }}
          />
        </div>
      )}

      {/* Progress Modal */}
      {showProgressModal && progressData && (
        <div style={{
          position: 'fixed',
          top: 0,
          left: 0,
          right: 0,
          bottom: 0,
          backgroundColor: 'rgba(0, 0, 0, 0.5)',
          display: 'flex',
          justifyContent: 'center',
          alignItems: 'center',
          zIndex: 2000
        }}>
          <div style={{
            background: isDarkMode ? '#1e293b' : '#ffffff',
            padding: '1rem',
            borderRadius: '12px',
            maxWidth: '500px',
            width: '85%',
            boxShadow: '0 10px 25px rgba(0, 0, 0, 0.2)',
            border: isDarkMode ? '1px solid #334155' : '1px solid #e2e8f0'
          }}>
            {/* Header - Different messages based on level-ups */}
            {progressData.levelUpEvents && progressData.levelUpEvents.length > 0 ? (
              // Congratulations header for level-ups
              <div style={{
                textAlign: 'center',
                marginBottom: '1rem'
              }}>
                <div style={{
                  fontSize: '1.5rem',
                  marginBottom: '0.3rem',
                  animation: 'bounce 1s ease-in-out'
                }}>
                  🎉
                </div>
                <div style={{
                  color: 'var(--foreground)',
                  fontSize: '1rem',
                  fontWeight: 700,
                  marginBottom: '0.3rem',
                  fontFamily: 'Gabriela, Arial, sans-serif'
                }}>
                  Congratulations! You've Leveled Up!
                </div>
                <div style={{
                  color: 'var(--muted-foreground)',
                  fontSize: '0.8rem',
                  fontFamily: 'AR One Sans, Arial, sans-serif'
                }}>
                  Your hard work paid off! Here's what you achieved:
                </div>
              </div>
            ) : (
              // Keep practicing header for no level-ups
              <div style={{
                textAlign: 'center',
                marginBottom: '1rem'
              }}>
                <div style={{
                  fontSize: '2rem',
                  marginBottom: '0.4rem'
                }}>
                  📊
                </div>
                <div style={{
                  color: 'var(--foreground)',
                  fontSize: '1.1rem',
                  fontWeight: 700,
                  marginBottom: '0.4rem',
                  fontFamily: 'Gabriela, Arial, sans-serif'
                }}>
                  Keep Practicing!
                </div>
                <div style={{
                  color: 'var(--muted-foreground)',
                  fontSize: '0.85rem',
                  fontFamily: 'AR One Sans, Arial, sans-serif'
                }}>
                  Here's your current progress on your learning goals:
                </div>
              </div>
            )}

            {/* Progress Section - Always show all subgoals */}
            <div style={{
              marginTop: '0.3rem',
              padding: '0.75rem',
              background: 'linear-gradient(135deg, rgba(126,90,117,0.1) 0%, rgba(126,90,117,0.05) 100%)',
              borderRadius: '12px',
              border: '1px solid rgba(126,90,117,0.2)',
              overflow: 'hidden'
            }}>
              
              <div style={{ display: 'flex', flexDirection: 'column', gap: '0.5rem' }}>
                {progressData.subgoalNames.map((subgoalName, index) => {
                  console.log(`[DEBUG] Progress modal - index ${index}:`, {
                    subgoalName,
                    percentage: progressData.percentages ? progressData.percentages[index] : 'undefined',
                    allPercentages: progressData.percentages,
                    progressDataKeys: Object.keys(progressData),
                    percentagesLength: progressData.percentages?.length,
                    index: index,
                    progressDataType: typeof progressData,
                    percentagesType: typeof progressData.percentages,
                    isArray: Array.isArray(progressData.percentages)
                  });
                  
                  // Check if this subgoal has a level up event
                  const levelUpEvent = progressData.levelUpEvents?.find(event => 
                    event.subgoalId === progressData.subgoalIds[index]
                  );
                  
                  return (
                    <div key={index} style={{
                      background: 'var(--card)',
                      borderRadius: '8px',
                      padding: '0.5rem',
                      border: levelUpEvent ? '1px solid rgba(126,90,117,0.3)' : '1px solid rgba(126,90,117,0.15)',
                      animation: `slideInUp 0.6s ease-out ${index * 0.2}s both`,
                      position: 'relative',
                      ...(levelUpEvent && {
                        background: 'linear-gradient(135deg, rgba(126,90,117,0.05) 0%, rgba(126,90,117,0.02) 100%)',
                        border: '1px solid rgba(126,90,117,0.3)'
                      })
                    }}>
                      <div style={{
                        display: 'flex',
                        alignItems: 'center',
                        gap: '0.4rem',
                        marginBottom: '0.5rem'
                      }}>
                        <div style={{
                          background: levelUpEvent ? 'var(--rose-primary)' : 'var(--rose-accent)',
                          color: '#fff',
                          borderRadius: '50%',
                          width: '24px',
                          height: '24px',
                          display: 'flex',
                          alignItems: 'center',
                          justifyContent: 'center',
                          fontSize: '0.8rem',
                          fontWeight: 600,
                          fontFamily: 'Montserrat, Arial, sans-serif'
                        }}>
                          {index + 1}
                        </div>
                        <div style={{
                          color: 'var(--foreground)',
                          fontWeight: 600,
                          fontSize: '0.8rem',
                          fontFamily: 'Gabriela, Arial, sans-serif'
                        }}>
                          {subgoalName}
                        </div>
                        {/* Always display level separately with consistent styling */}
                        <div style={{
                          color: 'var(--rose-accent)',
                          fontSize: '0.7rem',
                          fontWeight: 500,
                          fontFamily: 'Montserrat, Arial, sans-serif',
                          marginTop: '0.2rem'
                        }}>
                          {(() => {
                            // Check if there's a level-up event for this subgoal
                            const levelUpEvent = progressData.levelUpEvents?.find(event => 
                              progressData.subgoalIds && event.subgoalId === progressData.subgoalIds[index]
                            );
                            
                            if (levelUpEvent) {
                              // If there's a level-up event, show the previous level
                              return `Level ${levelUpEvent.oldLevel + 1}`;
                            } else {
                              // Calculate level from subgoal ID (this would need access to userSubgoalProgress)
                              // For now, default to Level 1 for level 0 subgoals
                              return 'Level 1';
                            }
                          })()}
                        </div>
                        {levelUpEvent && (
                          <div style={{
                            background: 'var(--rose-primary)',
                            color: '#fff',
                            borderRadius: '12px',
                            padding: '0.2rem 0.5rem',
                            fontSize: '0.7rem',
                            fontWeight: 600,
                            fontFamily: 'Montserrat, Arial, sans-serif',
                            marginLeft: 'auto'
                          }}>
                            LEVEL UP!
                          </div>
                        )}
                      </div>
                      
                      {/* Progress Section */}
                      <div style={{ marginBottom: '0.5rem' }}>
                        <div style={{
                          display: 'flex',
                          justifyContent: 'space-between',
                          alignItems: 'center',
                          marginBottom: '0.3rem'
                        }}>
                          <div style={{
                            color: 'var(--muted-foreground)',
                            fontSize: '0.75rem',
                            fontFamily: 'Montserrat, Arial, sans-serif'
                          }}>
                            {levelUpEvent ? `Level ${levelUpEvent.oldLevel + 1} → Level ${levelUpEvent.newLevel + 1}` : 'Current Progress'}
                          </div>
                          <div style={{
                            color: 'var(--rose-primary)',
                            fontSize: '0.75rem',
                            fontWeight: 600,
                            fontFamily: 'Montserrat, Arial, sans-serif'
                          }}>
                            {levelUpEvent ? '100%' : (progressData.percentages && progressData.percentages[index] !== undefined ? progressData.percentages[index] : 0) + '%'}
                          </div>
                        </div>
                        
                        {/* Progress Bar */}
                        <div style={{
                          width: '100%',
                          height: '6px',
                          background: 'rgba(126,90,117,0.1)',
                          borderRadius: '3px',
                          overflow: 'hidden',
                          position: 'relative'
                        }}>
                          <div style={{
                            width: `${progressData.percentages && progressData.percentages[index] ? progressData.percentages[index] : 0}%`,
                            height: '100%',
                            background: 'linear-gradient(90deg, var(--rose-primary) 0%, #8a6a7a 100%)',
                            borderRadius: '4px',
                            animation: 'progressFill 1.5s ease-out 0.5s both',
                            transform: 'translateZ(0)',
                            ['--target-width']: `${progressData.percentages && progressData.percentages[index] ? progressData.percentages[index] : 0}%`
                          } as React.CSSProperties} />
                        </div>
                      </div>
                      
                      {/* Level Transition for level up events */}
                      {levelUpEvent && (
                        <div style={{
                          background: 'rgba(126,90,117,0.05)',
                          borderRadius: '6px',
                          padding: '0.4rem',
                          border: '1px solid rgba(126,90,117,0.1)'
                        }}>
                          <div style={{
                            color: 'var(--muted-foreground)',
                            fontSize: '0.7rem',
                            fontWeight: 600,
                            marginBottom: '0.3rem',
                            fontFamily: 'Montserrat, Arial, sans-serif'
                          }}>
                            New Challenge:
                          </div>
                          <div style={{
                            color: 'var(--foreground)',
                            fontSize: '0.75rem',
                            lineHeight: '1.2',
                            fontFamily: 'AR One Sans, Arial, sans-serif'
                          }}>
                            {levelUpEvent.newDescription}
                          </div>
                        </div>
                      )}
                    </div>
                  );
                })}
              </div>
            </div>
            
            <div style={{
              display: 'flex',
              justifyContent: 'center'
            }}>
              <button
                onClick={() => {
                  setShowProgressModal(false);
                  setProgressData(null);
                  router.push('/dashboard');
                }}
                style={{
                  padding: '0.6rem 1.5rem',
                  border: 'none',
                  borderRadius: '8px',
                  background: 'var(--rose-primary)',
                  color: '#ffffff',
                  cursor: 'pointer',
                  fontSize: '0.9rem',
                  fontWeight: 600,
                  fontFamily: 'Montserrat, Arial, sans-serif',
                  transition: 'all 0.2s ease',
                  boxShadow: '0 2px 4px rgba(0, 0, 0, 0.1)'
                }}
                onMouseEnter={(e) => {
                  e.currentTarget.style.background = 'linear-gradient(135deg, var(--rose-primary) 0%, #8a6a7a 100%)';
                }}
                onMouseLeave={(e) => {
                  e.currentTarget.style.background = 'var(--rose-primary)';
                }}
              >
                Continue to Dashboard
              </button>
            </div>
          </div>
        </div>
      )}
      </div>
    </div>
  );
}

export default Analyze;<|MERGE_RESOLUTION|>--- conflicted
+++ resolved
@@ -309,7 +309,19 @@
   const [isRecording, setIsRecording] = useState<boolean>(false);
   const [isProcessing, setIsProcessing] = useState<boolean>(false);
 
-<<<<<<< HEAD
+  // Authentication protection
+  useEffect(() => {
+    if (user === null) {
+      router.push('/login');
+      return;
+    }
+  }, [user, router]);
+
+  // Show loading while checking authentication
+  if (user === null) {
+    return <LoadingScreen message="Checking authentication..." />;
+  }
+
   // Hide suggestions when processing starts and prevent re-showing
   React.useEffect(() => {
     if (isProcessing) {
@@ -317,20 +329,6 @@
       setSuggestionMessages([]);
     }
   }, [isProcessing]);
-=======
-  // Authentication protection
-  useEffect(() => {
-    if (user === null) {
-      router.push('/login');
-      return;
-    }
-  }, [user, router]);
-
-  // Show loading while checking authentication
-  if (user === null) {
-    return <LoadingScreen message="Checking authentication..." />;
-  }
->>>>>>> be5f6062
 
 
   const recognitionRef = useRef<{ lang: string; stop: () => void } | null>(null);
