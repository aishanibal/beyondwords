/* eslint-disable @typescript-eslint/no-explicit-any */
/* eslint-disable @typescript-eslint/no-unused-vars */
/* eslint-disable react-hooks/exhaustive-deps */
/* eslint-disable react/no-unescaped-entities */
"use client";
import React, { useState, useRef, useEffect } from 'react';
import { useUser } from '../ClientLayout';
import { useDarkMode } from '../contexts/DarkModeContext';
import axios from 'axios';
import { useRouter, useSearchParams } from 'next/navigation';
import TopicSelectionModal from './TopicSelectionModal';
import PersonaModal from './PersonaModal';
import { LEARNING_GOALS, LearningGoal } from '../../lib/preferences';

// TypeScript: Add type declarations for browser APIs
declare global {
  interface Window {
    SpeechRecognition: any;
    webkitSpeechRecognition: any;
    MediaRecorder: typeof MediaRecorder;
  }
}

// Add types for getLanguageLabel
const getLanguageLabel = (code: string): string => {
  // Add index signature to fix TS error
  const languages: { [key: string]: string } = {
    'en': 'English',
    'es': 'Spanish',
    'fr': 'French',
    'zh': 'Mandarin',
    'ja': 'Japanese',
    'ko': 'Korean',
    'tl': 'Tagalog',
    'hi': 'Hindi',
    'ml': 'Malayalam',
    'ta': 'Tamil',
    'or': 'Odia',
  };
  return languages[code] || 'English';
};

// Script languages that need romanization
const SCRIPT_LANGUAGES = {
  'hi': 'Devanagari',
  'ja': 'Japanese',
  'zh': 'Chinese',
  'ko': 'Korean',
  'ar': 'Arabic',
  'ta': 'Tamil',
  'ml': 'Malayalam',
  'or': 'Odia'
};

const isScriptLanguage = (languageCode: string): boolean => {
  return languageCode in SCRIPT_LANGUAGES;
};

const formatScriptLanguageText = (text: string, languageCode: string): { mainText: string; romanizedText?: string } => {
  if (!isScriptLanguage(languageCode)) {
    return { mainText: text };
  }
  
  // Check if the text already contains romanized format (text) or (romanized)
  if (text.includes('(') && text.includes(')')) {
    // Try different patterns to extract main text and romanized text
    // Pattern 1: text (romanized) at the end
    let match = text.match(/^(.+?)\s*\(([^)]+)\)$/);
    if (match) {
      return { mainText: match[1].trim(), romanizedText: match[2].trim() };
    }
    
    // Pattern 2: text (romanized) anywhere in the text
    match = text.match(/^(.+?)\s*\(([^)]+)\)/);
    if (match) {
      return { mainText: match[1].trim(), romanizedText: match[2].trim() };
    }
    
    // Pattern 3: (romanized) text - romanized at the beginning
    match = text.match(/^\(([^)]+)\)\s*(.+)$/);
    if (match) {
      return { mainText: match[2].trim(), romanizedText: match[1].trim() };
    }
  }
  
  // If it's a script language but doesn't have romanization, return as is
  // The AI should handle the formatting, but this is a fallback
  return { mainText: text };
};

// Add index signature to CLOSENESS_LEVELS for string indexing
const CLOSENESS_LEVELS: { [key: string]: string } = {
  intimate: '👫 Intimate: Close friends, family, or partners',
  friendly: '😊 Friendly: Peers, classmates, or casual acquaintances',
  respectful: '🙏 Respectful: Teachers, elders, or professionals',
  formal: '🎩 Formal: Strangers, officials, or business contacts',
  distant: '🧑‍💼 Distant: Large groups, public speaking, or unknown audience',
};

interface ChatMessage {
  id?: string;
  sender: string;
  text: string;
  romanizedText?: string;
  timestamp: Date;
  messageType?: string;
  audioFilePath?: string | null;
  ttsUrl?: string | null;
  translation?: string;
  breakdown?: string;
  detailedFeedback?: string;
  shortFeedback?: string;
  showDetailedFeedback?: boolean;
  showShortFeedback?: boolean;
  showDetailedBreakdown?: boolean;
  isSuggestion?: boolean;
  suggestionIndex?: number;
  totalSuggestions?: number;
  isFromOriginalConversation?: boolean; // Track if message is from original conversation
}

interface User {
  id: string;
  email: string;
  name?: string;
  selectedLanguage?: string;
  target_language?: string;
  language?: string;
  proficiency_level?: string;
  learning_goals?: string[];
  talk_topics?: string[];
  [key: string]: unknown;
}

function usePersistentChatHistory(user: User | null): [ChatMessage[], React.Dispatch<React.SetStateAction<ChatMessage[]>>] {
  const [chatHistory, setChatHistory] = React.useState<ChatMessage[]>(() => {
    if (!user) {
      const saved = localStorage.getItem('chatHistory');
      return saved ? (JSON.parse(saved) as ChatMessage[]) : [];
    }
    return [];
  });

  React.useEffect(() => {
    if (!user) {
      localStorage.setItem('chatHistory', JSON.stringify(chatHistory));
    } else {
      localStorage.removeItem('chatHistory');
    }
  }, [chatHistory, user]);

  return [chatHistory, setChatHistory];
}

function Analyze() {
  const router = useRouter();
  const searchParams = useSearchParams();
  const { isDarkMode } = useDarkMode();

  const urlConversationId = searchParams?.get('conversation');
  const urlLang = searchParams?.get('language');
  const urlTopics = searchParams?.get('topics');
  const urlFormality = searchParams?.get('formality');
  const usePersona = searchParams?.get('usePersona') === 'true';

  // Flag to skip validation right after creating a conversation
  const [skipValidation, setSkipValidation] = useState(false);

  // Add CSS keyframe animation for message appearance
  React.useEffect(() => {
    const style = document.createElement('style');
    style.textContent = `
      @keyframes messageAppear {
        0% {
          opacity: 0;
          transform: translateY(10px) scale(0.95);
        }
        100% {
          opacity: 1;
          transform: translateY(0) scale(1);
        }
      }
      @keyframes pulse {
        0% {
          box-shadow: 0 0 0 0 rgba(195,141,148,0.25);
        }
        70% {
          box-shadow: 0 0 0 12px rgba(195,141,148,0);
        }
        100% {
          box-shadow: 0 0 0 0 rgba(195,141,148,0);
        }
      }
      @keyframes pulse-autospeak {
        0% {
          box-shadow: 0 0 0 0 rgba(60,76,115,0.25), 0 0 0 0 rgba(195,141,148,0.25);
        }
        50% {
          box-shadow: 0 0 0 8px rgba(60,76,115,0.18), 0 0 0 16px rgba(195,141,148,0.12);
        }
        100% {
          box-shadow: 0 0 0 0 rgba(60,76,115,0.25), 0 0 0 0 rgba(195,141,148,0.25);
        }
      }
      @keyframes pulse-silence {
        0% { box-shadow: 0 0 0 0 #e67e2255; }
        70% { box-shadow: 0 0 0 8px #e67e2200; }
        100% { box-shadow: 0 0 0 0 #e67e2255; }
      }
      @keyframes slideDown {
        0% {
          opacity: 0;
          transform: translateY(-10px);
          max-height: 0;
        }
        100% {
          opacity: 1;
          transform: translateY(0);
          max-height: 200px;
        }
      }
    `;
    document.head.appendChild(style);
    return () => { document.head.removeChild(style); };
  }, []);

  const { user } = useUser() as { user: User | null };
  const [isRecording, setIsRecording] = useState<boolean>(false);
  const [isProcessing, setIsProcessing] = useState<boolean>(false);


  const recognitionRef = useRef<{ lang: string; stop: () => void } | null>(null);
  const ttsAudioRef = useRef<HTMLAudioElement | null>(null);
  const autoSpeakRef = useRef<boolean>(false);
  const [showSavePrompt, setShowSavePrompt] = useState<boolean>(false);
  const [chatHistory, setChatHistory] = usePersistentChatHistory(user);
  const [language, setLanguage] = useState<string>(urlLang || user?.target_language || 'en');
  const [conversationId, setConversationId] = useState<string | null>(null);
  const [isLoadingConversation, setIsLoadingConversation] = useState<boolean>(false);
  const [suggestions, setSuggestions] = useState<unknown[]>([]); // TODO: type this
  const [isLoadingSuggestions, setIsLoadingSuggestions] = useState<boolean>(false);
  const [currentSuggestionIndex, setCurrentSuggestionIndex] = useState<number>(0);
  const [showSuggestionCarousel, setShowSuggestionCarousel] = useState<boolean>(false);
  const [suggestionMessages, setSuggestionMessages] = useState<ChatMessage[]>([]);
  const [translations, setTranslations] = useState<Record<number, { translation?: string; breakdown?: string; has_breakdown?: boolean }>>({});
  const [isTranslating, setIsTranslating] = useState<Record<number, boolean>>({});
  const [showTranslations, setShowTranslations] = useState<Record<number, boolean>>({});
  const [suggestionTranslations, setSuggestionTranslations] = useState<Record<number, { translation?: string; breakdown?: string; has_breakdown?: boolean }>>({});
  const [isTranslatingSuggestion, setIsTranslatingSuggestion] = useState<Record<number, boolean>>({});
  const [showSuggestionTranslations, setShowSuggestionTranslations] = useState<Record<number, boolean>>({});
  const [isLoadingMessageFeedback, setIsLoadingMessageFeedback] = useState<Record<number, boolean>>({});
  const [leftPanelWidth, setLeftPanelWidth] = useState(0.25); // 25% of screen width (1/4)
  const [rightPanelWidth, setRightPanelWidth] = useState(0.25); // 25% of screen width (1/4)
  const [isResizing, setIsResizing] = useState(false);
  const [resizingPanel, setResizingPanel] = useState<'left' | 'right' | null>(null);
  const [showPersonaModal, setShowPersonaModal] = useState(false);
  const [isSavingPersona, setIsSavingPersona] = useState(false);
  const [conversationDescription, setConversationDescription] = useState<string>('');
  const [isUsingPersona, setIsUsingPersona] = useState<boolean>(false);
  const [isNewPersona, setIsNewPersona] = useState<boolean>(false);

  // Calculate actual panel widths based on visibility
  const getPanelWidths = () => {
    const visiblePanels = [showShortFeedbackPanel, true].filter(Boolean).length;
    
    if (visiblePanels === 1) {
      // Only middle panel visible
      return { left: 0, center: 1, right: 0 };
    } else {
      // Left and middle panels visible - allow resizing between them
      const centerWidth = Math.max(0.33, 1 - leftPanelWidth); // Ensure center is at least 1/3
      return { left: 1 - centerWidth, center: centerWidth, right: 0 };
    }
  };
  const [showTopicModal, setShowTopicModal] = useState<boolean>(false);
  const [autoSpeak, setAutoSpeak] = useState<boolean>(false);
  const [enableShortFeedback, setEnableShortFeedback] = useState<boolean>(true);
  const mediaRecorderRef = useRef<MediaRecorder | null>(null);
  const audioChunksRef = useRef<Blob[]>([]);
  const [mediaStream, setMediaStream] = useState<MediaStream | null>(null);
  const [wasInterrupted, setWasInterrupted] = useState<boolean>(false);
  const interruptedRef = useRef<boolean>(false);
  const [shortFeedbacks, setShortFeedbacks] = useState<Record<number, string>>({});
  const [isProcessingShortFeedback, setIsProcessingShortFeedback] = useState<boolean>(false);
  const [isLoadingInitialAI, setIsLoadingInitialAI] = useState<boolean>(false);
  const [pendingTTSCount, setPendingTTSCount] = useState<number>(0);
  const [isPlayingAnyTTS, setIsPlayingAnyTTS] = useState<boolean>(false);
  const [showProgressModal, setShowProgressModal] = useState<boolean>(false);
  const [progressData, setProgressData] = useState<{
    percentages: number[];
    subgoalNames: string[];
  } | null>(null);
  const [manualRecording, setManualRecording] = useState(false);
  const [showShortFeedbackPanel, setShowShortFeedbackPanel] = useState<boolean>(true);
  const [shortFeedback, setShortFeedback] = useState<string>('');
  const [showDetailedBreakdown, setShowDetailedBreakdown] = useState<{[key: number]: boolean}>({});
  const [showSuggestionExplanations, setShowSuggestionExplanations] = useState<{[key: number]: boolean}>({});
  const [explainButtonPressed, setExplainButtonPressed] = useState<boolean>(false);
  const [parsedBreakdown, setParsedBreakdown] = useState<{
    sentence: string;
    overview: string;
    details: string;
  }[]>([]);
<<<<<<< HEAD
  const [sessionStartTime, setSessionStartTime] = useState<Date | null>(null);
=======
  const [feedbackExplanations, setFeedbackExplanations] = useState<Record<number, Record<string, string>>>({});
  const [activePopup, setActivePopup] = useState<{ messageIndex: number; wordKey: string; position: { x: number; y: number } } | null>(null);
  const [showCorrectedVersions, setShowCorrectedVersions] = useState<Record<number, boolean>>({});
  const [quickTranslations, setQuickTranslations] = useState<Record<number, { fullTranslation: string; wordTranslations: Record<string, string>; romanized: string; error: boolean; generatedWords?: string[]; generatedScriptWords?: string[] }>>({});
  const [showQuickTranslations, setShowQuickTranslations] = useState<Record<number, boolean>>({});
>>>>>>> b227f416
  
  // TTS caching state
  const [ttsCache, setTtsCache] = useState<Map<string, { url: string; timestamp: number }>>(new Map());
  const [isGeneratingTTS, setIsGeneratingTTS] = useState<{[key: string]: boolean}>({});
  const [isPlayingTTS, setIsPlayingTTS] = useState<{[key: string]: boolean}>({});
  const [userPreferences, setUserPreferences] = useState<{
    formality: string;
    topics: string[];
    user_goals: string[];
    userLevel: string;
    feedbackLanguage: string;
    romanizationDisplay?: string;
  }>({
    formality: 'friendly',
    topics: [],
    user_goals: [],
    userLevel: 'beginner',
    feedbackLanguage: 'en',
    romanizationDisplay: 'both'
  });
  
  // Keep refs in sync with state
  useEffect(() => {
    if (recognitionRef.current) {
      recognitionRef.current.lang = language || 'en-US';
    }
  }, [language]);

  // Add global click handler for word clicks
  useEffect(() => {
    // Add global click handler
    (window as any).handleWordClick = (wordKey: string, messageIndex: number, event: MouseEvent) => {
      event.preventDefault();
      event.stopPropagation();
      
      const explanations = feedbackExplanations[messageIndex] || {};
      const explanation = explanations[wordKey];
      
      if (explanation) {
        const rect = (event.target as HTMLElement).getBoundingClientRect();
        setActivePopup({
          messageIndex,
          wordKey,
          position: {
            x: rect.left + rect.width / 2,
            y: rect.top
          }
        });
      }
    };

    // Add click handler to close popup when clicking outside
    const handleClickOutside = (event: MouseEvent) => {
      const target = event.target as HTMLElement;
      console.log('Click outside handler triggered, target:', target);
      
      if (target && target.closest('[data-popup="true"]')) {
        console.log('Click was on popup, not hiding');
        return; // Don't hide if clicking on popup
      }
      
      if (target && target.closest('[data-clickable-word="true"]')) {
        console.log('Click was on clickable word, not hiding');
        return; // Don't hide if clicking on a word
      }
      
      console.log('Click was outside popup, hiding popup');
      setActivePopup(null);
    };

    document.addEventListener('mousedown', handleClickOutside);

    return () => {
      delete (window as any).handleWordClick;
      document.removeEventListener('mousedown', handleClickOutside);
    };
      }, [feedbackExplanations, quickTranslations]);

  // Clean up TTS cache periodically (every 10 minutes)
  useEffect(() => {
    const interval = setInterval(() => {
      const now = Date.now();
      const newCache = new Map();
      
      ttsCache.forEach((value, key) => {
        // Keep cache entries for 5 minutes
        if (now - value.timestamp < 5 * 60 * 1000) {
          newCache.set(key, value);
        }
      });
      
      setTtsCache(newCache);
    }, 10 * 60 * 1000); // Run every 10 minutes
    
    return () => clearInterval(interval);
  }, [ttsCache]);

  // On unmount: stop recording and save session if needed
  useEffect(() => {
    return () => {
      // Stop any ongoing recording
      stopRecording();
      // Save session if there is unsaved chat history
      if (user && chatHistory.length > 0) {
        saveSessionToBackend(false); // Don't show alert on navigation
      }
    };
  }, []);

  // Show topic modal automatically when accessing analyze page without conversation ID
  useEffect(() => {
    if (user && !urlConversationId && !conversationId && chatHistory.length === 0) {
      setShowTopicModal(true);
    }
  }, [user, urlConversationId, conversationId, chatHistory.length]);

  useEffect(() => {
    if (user && localStorage.getItem('chatHistory')) {
      setShowSavePrompt(true);
    }
  }, [user]);

  useEffect(() => {
    if (user?.language && !language) {
      setLanguage(user.language);
    }
  }, [user, language]);

  useEffect(() => {
    if (urlTopics) {
      const topics = urlTopics.split(',').filter((topic: string) => topic.trim());
      // setSelectedTopics(topics); // This setter is no longer used
    }
  }, [urlTopics]);

  // Debug chat history changes
  useEffect(() => {
    console.log('Chat history changed:', chatHistory);
  }, [chatHistory]);

  // Function to fetch user's dashboard preferences
  const fetchUserDashboardPreferences = async (languageCode: string) => {
    try {
      const response = await axios.get(`/api/user/language-dashboards`, { headers: getAuthHeaders() });
      const dashboards = response.data.dashboards || [];
      const dashboard = dashboards.find((d: any) => d.language === languageCode);
      
      if (dashboard) {
        return {
          romanization_display: dashboard.romanization_display || 'both',
          proficiency_level: dashboard.proficiency_level || 'beginner',
          talk_topics: dashboard.talk_topics || [],
          learning_goals: dashboard.learning_goals || [],
          speak_speed: dashboard.speak_speed || 1.0
        };
      }
      return null;
    } catch (error) {
      console.error('Error fetching dashboard preferences:', error);
      return null;
    }
  };

  const loadExistingConversation = async (convId: string | null) => {
    if (!user || !convId) {
      console.log('[DEBUG] No user or conversation ID, skipping load');
      return;
    }
    console.log('[DEBUG] Loading existing conversation:', convId);
    setIsLoadingConversation(true);
    try {
      const response = await axios.get(`/api/conversations/${convId}`, { headers: getAuthHeaders() });
      console.log('[DEBUG] Conversation load response:', response.data);
      const conversation = response.data.conversation;
      setConversationId(conversation.id);
      setLanguage(conversation.language);
      
      // Extract user preferences from conversation
      const formality = conversation.formality || 'friendly';
      const topics = conversation.topics ? (typeof conversation.topics === 'string' ? JSON.parse(conversation.topics) : conversation.topics) : [];
      const feedbackLanguage = 'en'; // Default to English for now
      
      // Fetch user's dashboard preferences for this language
      const dashboardPrefs = await fetchUserDashboardPreferences(conversation.language || 'en');
      const userLevel = dashboardPrefs?.proficiency_level || user?.proficiency_level || 'beginner';
      
      // Use conversation's learning goals if available, otherwise fall back to dashboard preferences
      const conversationLearningGoals = conversation.learning_goals ? 
        (typeof conversation.learning_goals === 'string' ? JSON.parse(conversation.learning_goals) : conversation.learning_goals) : 
        null;
      
      const user_goals = conversationLearningGoals || dashboardPrefs?.learning_goals || user?.learning_goals ? 
        (typeof user.learning_goals === 'string' ? JSON.parse(user.learning_goals) : user.learning_goals) : 
        [];
      
      console.log('[DEBUG] Learning goals extraction:', {
        conversationLearningGoalsRaw: conversation.learning_goals,
        conversationLearningGoalsParsed: conversationLearningGoals,
        dashboardPrefsLearningGoals: dashboardPrefs?.learning_goals,
        userLearningGoals: user?.learning_goals,
        finalUserGoals: user_goals
      });
      
      const romanizationDisplay = dashboardPrefs?.romanization_display || 'both';
      

      
      // Check if conversation uses a persona
      const usesPersona = conversation.uses_persona || false;
      const personaDescription = conversation.description || '';
      

      
      // Set persona flags
      setIsUsingPersona(usesPersona);
      setIsNewPersona(false); // Existing conversations are not new personas
      setConversationDescription(personaDescription);
      
      const messages = conversation.messages || [];
      const history = messages.map((msg: unknown) => {
        // If the database already has romanized_text stored separately, use it
        if ((msg as any).romanized_text) {
          return {
            sender: (msg as any).sender,
            text: (msg as any).text,
            romanizedText: (msg as any).romanized_text,
            timestamp: new Date((msg as any).created_at),
            isFromOriginalConversation: true // Mark existing messages as old
          };
        } else {
          // Fallback to parsing the text for romanized content
          const formatted = formatScriptLanguageText((msg as any).text, conversation.language || 'en');
          return {
            sender: (msg as any).sender,
            text: formatted.mainText,
            romanizedText: formatted.romanizedText,
            timestamp: new Date((msg as any).created_at),
            isFromOriginalConversation: true // Mark existing messages as old
          };
        }
      });

      setChatHistory(history);
      
      // Don't set session start time here - it will be set when the conversation is actually continued
      // Session start time should be set when user clicks "Continue" button, not when conversation is loaded
      
      // Store user preferences for use in API calls
      setUserPreferences({ formality, topics, user_goals, userLevel, feedbackLanguage, romanizationDisplay });
    } catch (error: unknown) {
      console.error('[DEBUG] Error loading conversation:', error);
      console.error('[DEBUG] Error details:', (error as any).response?.data || (error as any).message);
      // Don't show error to user, just log it
    } finally {
      setIsLoadingConversation(false);
    }
  };
  

  // Remove auto-fetch - suggestions will be fetched on-demand only

  // Handle conversation loading and creation
  useEffect(() => {
    console.log('[DEBUG] useEffect for conversation loading:', {
      user,
      conversationId,
      isLoadingConversation,
      urlConversationId
    });
    
  
  
   
    
    // Show save prompt for localStorage data
    if (user && localStorage.getItem('chatHistory')) {
      setShowSavePrompt(true);
    }
  }, [user, conversationId, isLoadingConversation, urlConversationId, loadExistingConversation]);

  // Move validateConversationId outside useEffect
  const validateConversationId = async (
    user: User | null,
    urlConversationId: string | null,
    setConversationId: React.Dispatch<React.SetStateAction<string | null>>,
    attempt = 1
  ) => {
    if (user && urlConversationId) {
      try {
        const response = await axios.get(`/api/conversations/${urlConversationId}`, { headers: getAuthHeaders() });
        if (!response.data.conversation) {
          removeConversationParam();
        }
      } catch (error: unknown) {
        if (error && typeof error === 'object' && 'response' in error && (error as any).response && typeof (error as any).response === 'object' && 'status' in (error as any).response && (error as any).response.status === 404) {
          if (attempt < 3) {
            setTimeout(() => {
              validateConversationId(user, urlConversationId, setConversationId, attempt + 1);
            }, 300);
          } else {
            removeConversationParam();
          }
        }
      }
    }
  };

  function removeConversationParam() {
    const newUrl = new URL(window.location.href);
    newUrl.searchParams.delete('conversation');
    window.history.replaceState({}, '', newUrl);
    setConversationId(null);
  }

  useEffect(() => {
    // On login, check if urlConversationId is present and valid
    if (!skipValidation) {
      validateConversationId(user, urlConversationId || null, setConversationId);
    }
  }, [user, urlConversationId, skipValidation]);


  const saveSessionToBackend = async (showAlert = true) => {
    try {
      // 1. Create a new conversation
      const token = localStorage.getItem('jwt');
      const conversationRes = await axios.post(
        '/api/conversations',
        {
          language,
          title: 'Saved Session',
          topics: [], // Optionally extract topics from chatHistory if needed
          formality: 'friendly'
        },
        token ? { headers: { Authorization: `Bearer ${token}` } } : undefined
      );

      const newConversationId = conversationRes.data.conversation.id;

      // 2. Add each message in chatHistory as a message in the conversation, with correct order
      for (let i = 0; i < chatHistory.length; i++) {
        const msg = chatHistory[i];
        await axios.post(
          `/api/conversations/${newConversationId}/messages`,
          {
            sender: msg.sender,
            text: msg.text,
            messageType: 'text',
            message_order: i + 1, // Ensure correct order
          },
          token ? { headers: { Authorization: `Bearer ${token}` } } : undefined
        );
      }

      setShowSavePrompt(false);
      localStorage.removeItem('chatHistory');
      if (showAlert) {
        alert('Session saved to your account as a conversation!');
      }
    } catch (e: unknown) {
      console.error('Save session error:', e);
      if (showAlert) {
        alert('Failed to save session.');
      }
    }
  };

  // Auto-save session after conversation exchanges
  // const autoSaveSession = async () => {
  //   if (user?.id && chatHistory.length > 0) {
  //     await saveSessionToBackend(false);
  //   }
  // };

  // Store the classes, not instances
  const SpeechRecognitionClassRef = useRef<any>(null);
  const MediaRecorderClassRef = useRef<typeof window.MediaRecorder | null>(null);

  useEffect(() => {
    if (typeof window !== 'undefined') {
      SpeechRecognitionClassRef.current = window.SpeechRecognition || (window as any).webkitSpeechRecognition;
      MediaRecorderClassRef.current = window.MediaRecorder;
      
      // Check browser compatibility
      if (!window.MediaRecorder) {
        console.warn('MediaRecorder API not supported in this browser');
      }
      if (!navigator.mediaDevices || !navigator.mediaDevices.getUserMedia) {
        console.warn('MediaDevices API not supported in this browser');
      }
      if (!SpeechRecognitionClassRef.current) {
        console.warn('SpeechRecognition API not supported in this browser');
      }
      
      // Check if running on HTTPS (required for getUserMedia)
      if (window.location.protocol !== 'https:' && window.location.hostname !== 'localhost') {
        console.warn('getUserMedia requires HTTPS in production. Audio recording may not work.');
      }
    }
  }, []);

  // Replace startRecording and stopRecording with MediaRecorder + SpeechRecognition logic
  const startRecording = async () => {
    setWasInterrupted(false);
    if (!MediaRecorderClassRef.current) {
      alert('MediaRecorder API not supported in this browser.');
      return;
    }
    
    // Check if mediaDevices is available
    if (!navigator.mediaDevices || !navigator.mediaDevices.getUserMedia) {
      alert('Microphone access is not available in this browser. Please use a modern browser with microphone support.');
      return;
    }
    
    try {
      const stream = await navigator.mediaDevices.getUserMedia({ audio: true });
      setMediaStream(stream);
      audioChunksRef.current = [];
      const mediaRecorder = new MediaRecorderClassRef.current(stream);
      mediaRecorderRef.current = mediaRecorder;
      mediaRecorder.ondataavailable = (e: BlobEvent) => {
        if (e.data.size > 0) {
          audioChunksRef.current.push(e.data);
        }
      };
      mediaRecorder.onstop = () => {
        if (interruptedRef.current) {
          interruptedRef.current = false;
          setWasInterrupted(true);
          stream.getTracks().forEach(track => track.stop());
          setMediaStream(null);
          setIsRecording(false);
          setManualRecording(false); // Only reset manualRecording if we were in manual mode
          return;
        }
        const audioBlob = new Blob(audioChunksRef.current, { type: 'audio/webm' });
        sendAudioToBackend(audioBlob);
        stream.getTracks().forEach(track => track.stop());
        setMediaStream(null);
        setIsRecording(false);
        setManualRecording(false); // Only reset manualRecording if we were in manual mode
      };
      mediaRecorder.start();
      setIsRecording(true);
      if (autoSpeakRef.current) {
        // Use SpeechRecognition for silence detection in autospeak mode only
        if (!SpeechRecognitionClassRef.current) {
          alert('SpeechRecognition API not supported in this browser.');
          return;
        }
        const recognition = new SpeechRecognitionClassRef.current();
        recognitionRef.current = recognition;
        recognition.lang = language || 'en-US';
        recognition.interimResults = false;
        recognition.continuous = false;
        recognition.onresult = (event: unknown) => {
          setIsRecording(false);
          if (mediaRecorderRef.current && mediaRecorderRef.current.state !== 'inactive') {
            mediaRecorderRef.current.stop();
          }
        };
        recognition.onerror = (event: unknown) => {
          setIsRecording(false);
          if (mediaRecorderRef.current && mediaRecorderRef.current.state !== 'inactive') {
            mediaRecorderRef.current.stop();
          }
          alert('Speech recognition error: ' + (event as any).error);
        };
        recognition.onend = () => {
          setIsRecording(false);
          if (mediaRecorderRef.current && mediaRecorderRef.current.state !== 'inactive') {
            mediaRecorderRef.current.stop();
          }
        };
        recognition.start();
        setManualRecording(false); // Not manual mode
      } else {
        // Manual mode: no speech recognition, just record until user stops
        setManualRecording(true);
      }
    } catch (err: unknown) {
      console.error('Audio recording error:', err);
      let errorMessage = 'Could not start audio recording: ' + (err as any).message;
      
      // Provide more specific error messages
      if ((err as any).name === 'NotAllowedError') {
        errorMessage = 'Microphone access denied. Please allow microphone permissions and try again.';
      } else if ((err as any).name === 'NotFoundError') {
        errorMessage = 'No microphone found. Please connect a microphone and try again.';
      } else if ((err as any).name === 'NotSupportedError') {
        errorMessage = 'Audio recording is not supported in this browser. Please use a modern browser.';
      } else if ((err as any).name === 'SecurityError') {
        errorMessage = 'Microphone access blocked for security reasons. Please check your browser settings.';
      }
      
      alert(errorMessage);
      setIsRecording(false);
      setManualRecording(false);
      setMediaStream(null);
    }
  };

  // Fix: Only reset manualRecording if we were in manual mode
  const stopRecording = (interrupted = false) => {
    if (interrupted) {
      interruptedRef.current = true;
    }
    if (recognitionRef.current) {
      recognitionRef.current.stop();
      setIsRecording(false);
    }
    if (mediaRecorderRef.current && mediaRecorderRef.current.state !== 'inactive') {
      mediaRecorderRef.current.stop();
    }
    if (mediaStream) {
      mediaStream.getTracks().forEach(track => track.stop());
      setMediaStream(null);
    }
    // Only reset manualRecording if we were in manual mode
    if (manualRecording) {
      setManualRecording(false);
    }
  };

  // New: Separate function to fetch and show short feedback
  const fetchAndShowShortFeedback = async (transcription: string) => {
    console.log('[DEBUG] fetchAndShowShortFeedback called', { autoSpeak, enableShortFeedback, chatHistory: [...chatHistory] });
    if (!autoSpeak || !enableShortFeedback) return;
    
    // Prevent duplicate calls while processing
    if (isProcessingShortFeedback) {
      console.log('[DEBUG] Already processing short feedback, skipping duplicate call');
      return;
    }
    
    // Check if we already have a short feedback for this transcription to prevent duplicates
    const existingFeedback = chatHistory.find(msg => 
      msg.sender === 'System' && 
      msg.text && 
      msg.timestamp && 
      Date.now() - msg.timestamp.getTime() < 5000 // Within last 5 seconds
    );
    
    if (existingFeedback) {
      console.log('[DEBUG] Short feedback already exists, skipping duplicate call');
      return;
    }
    
    setIsProcessingShortFeedback(true);
    
    // Prepare context (last 4 messages)
    const context = chatHistory.slice(-4).map(msg => `${msg.sender}: ${msg.text}`).join('\n');
    try {
      console.log('[DEBUG] (fetchAndShowShortFeedback) Calling /short_feedback API with:', { transcription, context, language, user_level: userPreferences.userLevel, user_topics: userPreferences.topics, formality: userPreferences.formality, feedback_language: userPreferences.feedbackLanguage });
      // Call the Express proxy endpoint instead of Python directly
      const token = localStorage.getItem('jwt');
      const shortFeedbackRes = await axios.post(
        '/api/short_feedback',
        {
          user_input: transcription,
          context,
          language,
          user_level: userPreferences.userLevel,
          user_topics: userPreferences.topics,
          formality: userPreferences.formality,
          feedback_language: userPreferences.feedbackLanguage
        },
        token ? { headers: { Authorization: `Bearer ${token}` } } : undefined
      );
      console.log('[DEBUG] /short_feedback response', shortFeedbackRes);
      const shortFeedback = shortFeedbackRes.data.short_feedback;
      console.log('[DEBUG] shortFeedback value:', shortFeedback);
      
      if (shortFeedback !== undefined && shortFeedback !== null && shortFeedback !== '') {
        console.log('[DEBUG] Adding System feedback to chatHistory', { shortFeedback, chatHistory: [...chatHistory] });
        
        // Use a more reliable approach to set the short feedback key
        setChatHistory(prev => {
          const currentLength = prev.length;
          const updated = [...prev, { sender: 'System', text: shortFeedback, timestamp: new Date() }];
          console.log('[DEBUG] (fetchAndShowShortFeedback) Updated chatHistory after System message:', updated);
          
          // Set short feedback with the correct index
          setShortFeedbacks(shortFeedbacks => ({ ...shortFeedbacks, [currentLength]: shortFeedback }));
          
          return updated;
        });
        
        // Play short feedback TTS (if autospeak and feedback exists)
        const cacheKey = `short_feedback_${Date.now()}`;
        await playTTSAudio(shortFeedback, language, cacheKey);
      } else {
        console.warn('[DEBUG] (fetchAndShowShortFeedback) shortFeedback is empty or undefined:', shortFeedback);
      }
    } catch (e: unknown) {
      console.error('[DEBUG] (fetchAndShowShortFeedback) Error calling /short_feedback API:', e);
    } finally {
      setIsProcessingShortFeedback(false);
    }
  };

  // TTS functions with caching
  const generateTTSForText = async (text: string, language: string, cacheKey: string): Promise<string | null> => {
    // Check cache first (cache for 5 minutes)
    const cached = ttsCache.get(cacheKey);
    const now = Date.now();
    if (cached && (now - cached.timestamp) < 5 * 60 * 1000) {
      console.log('Using cached TTS for:', cacheKey);
      return cached.url;
    }
    
    // Set generating state
    setIsGeneratingTTS(prev => ({ ...prev, [cacheKey]: true }));
    
    try {
      const token = localStorage.getItem('jwt');
      const response = await axios.post('http://localhost:4000/api/tts', {
        text,
        language
      }, {
        headers: { Authorization: `Bearer ${token}` }
      });
      
      const ttsUrl = response.data.ttsUrl;
      if (ttsUrl) {
        // Cache the result
        setTtsCache(prev => new Map(prev).set(cacheKey, { url: ttsUrl, timestamp: now }));
        return ttsUrl;
      }
      return null;
    } catch (error) {
      console.error('Error generating TTS:', error);
      return null;
    } finally {
      setIsGeneratingTTS(prev => ({ ...prev, [cacheKey]: false }));
    }
  };

  const playTTSAudio = async (text: string, language: string, cacheKey: string) => {
    // Stop any currently playing audio
    if (ttsAudioRef.current) {
      ttsAudioRef.current.pause();
      ttsAudioRef.current = null;
    }
    
    // Set playing state
    setIsPlayingTTS(prev => ({ ...prev, [cacheKey]: true }));
    setIsPlayingAnyTTS(true);
    
    try {
      const ttsUrl = await generateTTSForText(text, language, cacheKey);
      if (ttsUrl) {
        const audioUrl = `http://localhost:4000${ttsUrl}`;
        const audio = new window.Audio(audioUrl);
        ttsAudioRef.current = audio;
        
        audio.onended = () => {
          ttsAudioRef.current = null;
          setIsPlayingTTS(prev => ({ ...prev, [cacheKey]: false }));
          setIsPlayingAnyTTS(false);
          
          // For autospeak mode, restart recording after TTS finishes
          if (autoSpeakRef.current) {
            setTimeout(() => {
              if (autoSpeakRef.current) startRecording();
            }, 300);
          }
        };
        
        audio.onerror = () => {
          console.error('Error playing TTS audio');
          ttsAudioRef.current = null;
          setIsPlayingTTS(prev => ({ ...prev, [cacheKey]: false }));
          setIsPlayingAnyTTS(false);
          
          // For autospeak mode, restart recording even if TTS fails
          if (autoSpeakRef.current) {
            setTimeout(() => {
              if (autoSpeakRef.current) startRecording();
            }, 300);
          }
        };
        
        await audio.play();
      }
    } catch (error) {
      console.error('Error playing TTS:', error);
      setIsPlayingTTS(prev => ({ ...prev, [cacheKey]: false }));
      setIsPlayingAnyTTS(false);
      
      // For autospeak mode, restart recording even if TTS fails
      if (autoSpeakRef.current) {
        setTimeout(() => {
          if (autoSpeakRef.current) startRecording();
        }, 300);
      }
    }
  };

  const playExistingTTS = async (ttsUrl: string, cacheKey: string) => {
    // Stop any currently playing audio
    if (ttsAudioRef.current) {
      ttsAudioRef.current.pause();
      ttsAudioRef.current = null;
    }
    
    // Set playing state
    setIsPlayingTTS(prev => ({ ...prev, [cacheKey]: true }));
    setIsPlayingAnyTTS(true);
    
    try {
      const audioUrl = `http://localhost:4000${ttsUrl}`;
      const audio = new window.Audio(audioUrl);
      ttsAudioRef.current = audio;
      
      audio.onended = () => {
        ttsAudioRef.current = null;
        setIsPlayingTTS(prev => ({ ...prev, [cacheKey]: false }));
        setIsPlayingAnyTTS(false);
        
        // For autospeak mode, restart recording after TTS finishes
        if (autoSpeakRef.current) {
          setTimeout(() => {
            if (autoSpeakRef.current) startRecording();
          }, 300);
        }
      };
      
      audio.onerror = () => {
        console.error('Error playing existing TTS audio');
        ttsAudioRef.current = null;
        setIsPlayingTTS(prev => ({ ...prev, [cacheKey]: false }));
        setIsPlayingAnyTTS(false);
        
        // For autospeak mode, restart recording even if TTS fails
        if (autoSpeakRef.current) {
          setTimeout(() => {
            if (autoSpeakRef.current) startRecording();
          }, 300);
        }
      };
      
      await audio.play();
    } catch (error) {
      console.error('Error playing existing TTS:', error);
      setIsPlayingTTS(prev => ({ ...prev, [cacheKey]: false }));
      setIsPlayingAnyTTS(false);
    }
  };

  const getTTSUrl = async (text: string, language: string) => null;
  const playTTS = async (url: string) => {};

  const generateRomanizedText = async (text: string, languageCode: string): Promise<string> => {
    if (!isScriptLanguage(languageCode)) {
      return '';
    }
    
    try {
      const token = localStorage.getItem('jwt');
      const response = await axios.post(
        '/api/translate',
        {
          text: text,
          source_language: languageCode,
          target_language: 'en',
          breakdown: false
        },
        token ? { headers: { Authorization: `Bearer ${token}` } } : undefined
      );
      
      // For romanization, we want the transliteration, not translation
      // This is a simplified approach - in a real implementation, you'd want a dedicated romanization service
      return response.data.romanized || '';
    } catch (error) {
      console.error('Error generating romanized text:', error);
      return '';
    }
  };

  // Update sendAudioToBackend to handle short feedback in autospeak mode
  const sendAudioToBackend = async (audioBlob: Blob) => {
    if (!(audioBlob instanceof Blob)) return;
    try {
      setIsProcessing(true);
      const formData = new FormData();
      formData.append('audio', audioBlob, 'recording.webm');
      formData.append('language', language);
      formData.append('chatHistory', JSON.stringify(chatHistory));
      formData.append('formality', userPreferences.formality);
      formData.append('user_level', userPreferences.userLevel);
      formData.append('user_topics', JSON.stringify(userPreferences.topics));
      formData.append('feedback_language', userPreferences.feedbackLanguage);
      
      // Add learning goals and subgoal instructions
      const user_goals = user?.learning_goals ? (typeof user.learning_goals === 'string' ? JSON.parse(user.learning_goals) : user.learning_goals) : [];
      formData.append('user_goals', JSON.stringify(user_goals));
      
      // Extract subgoal instructions from LEARNING_GOALS
      const subgoalInstructions = user_goals.map((goalId: string) => {
        const goal = LEARNING_GOALS.find((g: LearningGoal) => g.id === goalId);
        if (goal?.subgoals) {
          return goal.subgoals
            .filter(subgoal => subgoal.subgoal_instructions)
            .map(subgoal => subgoal.subgoal_instructions)
            .join('\n');
        }
        return '';
      }).filter(instructions => instructions.length > 0).join('\n');
      
      formData.append('subgoal_instructions', subgoalInstructions);
      
      // Add JWT token to headers
      const token = localStorage.getItem('jwt');
      const response = await axios.post('/api/analyze', formData, {
        headers: {
          'Content-Type': 'multipart/form-data',
          ...(token ? { Authorization: `Bearer ${token}` } : {})
        }
      });
      // Prepare new chat messages
      const transcription = response.data.transcription || 'Speech recorded';
      
      // Generate romanized text for user messages in script languages
      let userRomanizedText = '';
      if (isScriptLanguage(language) && transcription !== 'Speech recorded') {
        userRomanizedText = await generateRomanizedText(transcription, language);
      }
      
      // Clear suggestion carousel when user sends a message
      clearSuggestionCarousel();
      
      // Use callback form to ensure chatHistory is updated before fetching feedback
      setChatHistory(prev => {
        const updated = [...prev, { 
          sender: 'User', 
          text: transcription, 
          romanizedText: userRomanizedText,
          timestamp: new Date(),
          isFromOriginalConversation: false // New message added after Continue
        }];
        return updated;
      });
      
      // Store transcription for potential short feedback after AI response TTS finishes
      const currentTranscription = transcription;
      // Save user message to backend
      if (conversationId) {
        await saveMessageToBackend('User', transcription, 'text', null, null, userRomanizedText);
      }
      // Add AI response if present
      if (response.data.aiResponse) {
        const formattedResponse = formatScriptLanguageText(response.data.aiResponse, language);
        setChatHistory(prev => [...prev, { 
          sender: 'AI', 
          text: formattedResponse.mainText, 
          romanizedText: formattedResponse.romanizedText,
          ttsUrl: response.data.ttsUrl || null,
          timestamp: new Date(),
          isFromOriginalConversation: false // New message added after Continue
        }]);
        if (conversationId) {
          await saveMessageToBackend('AI', formattedResponse.mainText, 'text', null, null, formattedResponse.romanizedText);
        }
      }
      // Play AI response TTS if present
      if (response.data.ttsUrl) {
        const audioUrl = `http://localhost:4000${response.data.ttsUrl}`;
        try {
          const headResponse = await fetch(audioUrl, { method: 'HEAD' });
          if (headResponse.ok) {
            const audio = new window.Audio(audioUrl);
            ttsAudioRef.current = audio;
            setIsPlayingAnyTTS(true);
            
            audio.onended = () => {
              ttsAudioRef.current = null;
              setIsPlayingAnyTTS(false);
              
              // For autospeak mode, fetch short feedback after AI response TTS finishes
              if (autoSpeakRef.current && enableShortFeedback && !isProcessingShortFeedback) {
                setTimeout(() => {
                  fetchAndShowShortFeedback(currentTranscription);
                }, 100);
              } else if (autoSpeakRef.current) {
                // If no short feedback, restart recording after AI response TTS finishes
                setTimeout(() => {
                  if (autoSpeakRef.current) startRecording();
                }, 300);
              }
            };
            
            audio.onerror = () => {
              console.error('Failed to play AI response TTS audio');
              ttsAudioRef.current = null;
              setIsPlayingAnyTTS(false);
              // For autospeak mode, restart recording even if TTS fails
              if (autoSpeakRef.current) {
                setTimeout(() => {
                  if (autoSpeakRef.current) startRecording();
                }, 300);
              }
            };
            
            audio.play().catch(error => {
              console.error('Failed to play TTS audio:', error);
              ttsAudioRef.current = null;
              setIsPlayingAnyTTS(false);
              // For autospeak mode, restart recording even if TTS fails
              if (autoSpeakRef.current) {
                setTimeout(() => {
                  if (autoSpeakRef.current) startRecording();
                }, 300);
              }
            });
          }
        } catch (fetchError: unknown) {
          console.error('Error checking TTS audio file:', fetchError);
        }
      }
    } catch (error: unknown) {
      const errorMessage = {
        sender: 'System',
        text: '❌ Error processing audio. Please try again.',
        timestamp: new Date(),
        isFromOriginalConversation: false // New message added after Continue
      };
      setChatHistory(prev => [...prev, errorMessage]);
    } finally {
      setIsProcessing(false);
    }
  };

  const requestDetailedFeedback = async () => {
    // Get the last 3 messages as context
    const contextMessages = chatHistory.slice(-3);
    const context = contextMessages.map(msg => `${msg.sender}: ${msg.text}`).join('\n');

    // Get the latest user message
    const lastUserMessage = [...chatHistory].reverse().find(msg => msg.sender === 'User');
    if (!lastUserMessage || !lastUserMessage.text || lastUserMessage.text === 'Speech recorded') {
      // Show error in console only
      console.error('No valid user speech found for feedback. Please record a message first.');
      return;
    }

    try {
      const token = localStorage.getItem('jwt');
      const payload = {
        user_input: lastUserMessage.text,
        context,
        language,
        user_level: user?.proficiency_level || 'beginner',
        user_topics: user?.talk_topics || []
      };
      console.log('Detailed feedback payload:', payload);
      const response = await axios.post(
        '/api/feedback',
        payload,
        token ? { headers: { Authorization: `Bearer ${token}` } } : undefined
      );
<<<<<<< HEAD
      setFeedback(response.data.feedback);
      // Optionally, add to chatHistory
              setChatHistory(prev => [...prev, { sender: 'System', text: response.data.feedback, timestamp: new Date(), isFromOriginalConversation: false }]);
=======
      // Feedback is applied to the message, no need to add to chat
>>>>>>> b227f416
    } catch (error: unknown) {
      console.error('Error getting detailed feedback:', error);
      console.error('[DEBUG] Error response:', (error as any).response?.data);
      console.error('[DEBUG] Error status:', (error as any).response?.status);
      console.error('[DEBUG] Error message:', (error as any).message);
      // Show error in console only
      console.error('Error getting detailed feedback. Please try again.');
    }
  };

  const fetchSuggestions = async () => {
    if (!user) return;
    
    setIsLoadingSuggestions(true);
    try {
      const token = localStorage.getItem('jwt');
      const response = await axios.post(
        '/api/suggestions',
        {
          conversationId: conversationId,
          language: language,
          user_level: userPreferences.userLevel,
          user_topics: userPreferences.topics,
          formality: userPreferences.formality,
          feedback_language: userPreferences.feedbackLanguage
        },
        token ? { headers: { Authorization: `Bearer ${token}` } } : undefined
      );
      setSuggestions(response.data.suggestions || []);
    } catch (error: unknown) {
      console.error('Error fetching suggestions:', error);
      setSuggestions([]);
    } finally {
      setIsLoadingSuggestions(false);
    }
  };

  const handleSuggestionButtonClick = async () => {
    if (!user) return;
    
    setIsLoadingSuggestions(true);
    try {
      const token = localStorage.getItem('jwt');
      const response = await axios.post(
        '/api/suggestions',
        {
          conversationId: conversationId,
          language: language,
          user_level: userPreferences.userLevel,
          user_topics: userPreferences.topics,
          formality: userPreferences.formality,
          feedback_language: userPreferences.feedbackLanguage
        },
        token ? { headers: { Authorization: `Bearer ${token}` } } : undefined
      );
      
      const suggestions = response.data.suggestions || [];
      if (suggestions.length > 0) {
        // Create temporary suggestion messages with all data from the API
        const tempMessages = suggestions.map((suggestion: any, index: number) => {
          const formattedText = formatScriptLanguageText(suggestion.text?.replace(/\*\*/g, '') || '', language);
          return {
            sender: 'User',
            text: formattedText.mainText,
            romanizedText: formattedText.romanizedText || suggestion.romanized || '',
            timestamp: new Date(),
            messageType: 'text',
            isSuggestion: true,
            suggestionIndex: index,
            totalSuggestions: suggestions.length,
            // Preserve the explanation and translation from the API response
            explanation: suggestion.explanation || '',
            translation: suggestion.translation || '',
            romanized: suggestion.romanized || ''
          };
        });
        
        setSuggestionMessages(tempMessages);
        setCurrentSuggestionIndex(0);
        setShowSuggestionCarousel(true);
      }
    } catch (error: unknown) {
      console.error('Error fetching suggestions:', error);
    } finally {
      setIsLoadingSuggestions(false);
    }
  };

  const navigateSuggestion = (direction: 'prev' | 'next') => {
    if (suggestionMessages.length === 0) return;
    
    if (direction === 'prev') {
      setCurrentSuggestionIndex(prev => 
        prev === 0 ? suggestionMessages.length - 1 : prev - 1
      );
    } else {
      setCurrentSuggestionIndex(prev => 
        prev === suggestionMessages.length - 1 ? 0 : prev + 1
      );
    }
  };

  const clearSuggestionCarousel = () => {
    setCurrentSuggestionIndex(0);
    setSuggestions([]);
  };

  const generateConversationSummary = async () => {
    try {
      const sessionMessages = getSessionMessages();
      
      if (sessionMessages.length === 0) {
        console.log('No session messages found for evaluation');
        router.push('/dashboard');
        return;
      }
      
      const userSessionMessages = sessionMessages.filter(msg => msg.sender === 'User');
      if (userSessionMessages.length === 0) {
        console.log('No user messages in session, skipping evaluation');
        router.push('/dashboard');
        return;
      }
      
      // Use the learning goals from the current conversation (userPreferences.user_goals)
      // Also try to get from user object if not available in preferences
      console.log('[DEBUG] userPreferences in generateConversationSummary:', userPreferences);
      console.log('[DEBUG] userPreferences.user_goals:', userPreferences.user_goals);
      
      // Try to get learning goals from multiple sources
      let user_goals = userPreferences.user_goals?.length > 0 
        ? userPreferences.user_goals 
        : (user?.learning_goals ? (typeof user.learning_goals === 'string' ? JSON.parse(user.learning_goals) : user.learning_goals) : []);
      
      // If still empty, try to get from the conversation object directly
      if (!user_goals || user_goals.length === 0) {
        console.log('[DEBUG] user_goals is empty, trying to get from conversation object');
        // Try to fetch the conversation again to get the learning goals
        try {
          const token = localStorage.getItem('jwt');
          const response = await axios.get(`/api/conversations/${conversationId}`, {
            headers: { ...(token ? { Authorization: `Bearer ${token}` } : {}) }
          });
          const conversation = response.data.conversation;
          if (conversation?.learning_goals) {
            const conversationLearningGoals = typeof conversation.learning_goals === 'string' 
              ? JSON.parse(conversation.learning_goals) 
              : conversation.learning_goals;
            console.log('[DEBUG] Retrieved learning goals from conversation:', conversationLearningGoals);
            user_goals = conversationLearningGoals;
          }
        } catch (error) {
          console.log('[DEBUG] Error fetching conversation for learning goals:', error);
        }
      }
      
      let subgoalInstructions = '';
      
      if (user_goals.length > 0) {
        // User has specific learning goals for this conversation
        subgoalInstructions = user_goals.map((goalId: string) => {
          const goal = LEARNING_GOALS.find((g: LearningGoal) => g.id === goalId);
          
          if (goal?.subgoals) {
            const instructions = goal.subgoals
              .filter(subgoal => subgoal.description)
              .map(subgoal => subgoal.description);
            return instructions.join('\n');
          }
          return '';
        }).filter(instructions => instructions.length > 0).join('\n');
      } else {
        // Fallback: use the first learning goal as default
        const defaultGoal = LEARNING_GOALS[0]; // Use the first goal as default
        if (defaultGoal?.subgoals) {
          subgoalInstructions = defaultGoal.subgoals
            .filter(subgoal => subgoal.description)
            .map(subgoal => subgoal.description)
            .join('\n');
        } else {
          subgoalInstructions = '';
        }
      }

      const token = localStorage.getItem('jwt');
      const response = await axios.post('/api/conversation-summary', {
        chat_history: sessionMessages,
        subgoal_instructions: subgoalInstructions
      }, {
        headers: {
          ...(token ? { Authorization: `Bearer ${token}` } : {})
        }
      });

      console.log('Summary response:', response.data);
      
      // Update the existing conversation with the Gemini-generated title and synopsis
      if (conversationId) {
        try {
          // Update the conversation title
          await axios.put(`/api/conversations/${conversationId}/title`, {
            title: response.data.title
          }, {
            headers: {
              ...(token ? { Authorization: `Bearer ${token}` } : {})
            }
          });
          
          // Update the conversation with the synopsis and progress data
          console.log('Saving synopsis and progress data:', {
            synopsis: response.data.synopsis,
            progress_data: response.data.progress_percentages ? JSON.stringify({
              goals: user_goals,
              percentages: response.data.progress_percentages
            }) : null
          });
          
          // Only save progress data if it's valid and not empty
          const progressDataToSave = response.data.progress_percentages && 
            response.data.progress_percentages.length > 0 && 
            response.data.progress_percentages.some((p: number) => p > 0) 
            ? JSON.stringify({
                goals: user_goals,
                percentages: response.data.progress_percentages
              })
            : null;
          
          console.log('Progress data to save:', progressDataToSave);
          
          await axios.patch(`/api/conversations/${conversationId}`, {
            synopsis: response.data.synopsis,
            progress_data: progressDataToSave
          }, {
            headers: {
              ...(token ? { Authorization: `Bearer ${token}` } : {})
            }
          });
          
          console.log('Successfully saved synopsis and progress data');
          
          console.log('Conversation updated with title and synopsis');
          console.log('Title:', response.data.title);
          console.log('Synopsis:', response.data.synopsis.substring(0, 100) + '...');
          
          // Show progress popup if we have progress percentages
          console.log('Progress data check:', response.data.progress_percentages);
          console.log('Full response data:', response.data);
          console.log('Response data type:', typeof response.data.progress_percentages);
          console.log('Response data length:', response.data.progress_percentages?.length);
          
          if (response.data.progress_percentages && response.data.progress_percentages.length > 0) {
            console.log('Setting progress modal with data:', response.data.progress_percentages);
            console.log('userPreferences:', userPreferences);
            console.log('userPreferences.user_goals:', userPreferences?.user_goals);
            
            const subgoalNames = user_goals?.map((goalId: string) => {
              const goal = LEARNING_GOALS.find((g: LearningGoal) => g.id === goalId);
              console.log('Found goal for ID', goalId, ':', goal);
              return goal?.subgoals?.map(subgoal => subgoal.description) || [];
            }).flat().slice(0, 3) || []; // Take first 3 subgoals
            
            console.log('Subgoal names:', subgoalNames);
            console.log('Setting progress data:', {
              percentages: response.data.progress_percentages,
              subgoalNames: subgoalNames
            });
            
            setProgressData({
              percentages: response.data.progress_percentages,
              subgoalNames: subgoalNames
            });
            setShowProgressModal(true);
            console.log('Progress modal should be visible now');
            console.log('showProgressModal state:', true);
          } else {
            console.log('No progress data, navigating to dashboard');
            // If no progress data, navigate directly to dashboard
            router.push('/dashboard');
          }
        } catch (updateError) {
          console.error('Error updating conversation with summary:', updateError);
          // If there's an error updating, still navigate to dashboard
          router.push('/dashboard');
        }
      }
      
      return response.data;
    } catch (error: unknown) {
      console.error('Error generating conversation summary:', error);
      if (axios.isAxiosError(error)) {
        console.error('Response status:', error.response?.status);
        console.error('Response data:', error.response?.data);
      }
      throw error;
    }
  };

  const fetchInitialAIMessage = async (convId: string, topics: string[]) => {
    setIsLoadingInitialAI(true);
    try {
      // Compose a fake empty user message to trigger AI opening
      const token = localStorage.getItem('jwt');
      const response = await axios.post(
        '/api/conversations/' + convId + '/messages',
        {
          sender: 'User',
          text: '', // Empty input to signal "AI, start the conversation"
          messageType: 'text',
          topics: topics,
        },
        token ? { headers: { Authorization: `Bearer ${token}` } } : undefined
      );
      console.log('[DEBUG] POST /api/conversations/:id/messages response:', response.data);
      // Use the AI message from the POST response if present
      if (response.data && response.data.aiMessage) {
        console.log('[DEBUG] AI message from POST response:', response.data.aiMessage);
        const formattedMessage = formatScriptLanguageText((response.data.aiMessage as any).text, language);
        setChatHistory([{ 
          sender: 'AI', 
          text: formattedMessage.mainText, 
          romanizedText: formattedMessage.romanizedText,
          timestamp: new Date(),
          isFromOriginalConversation: false // New conversation message
        }]);
      } else {
        console.log('[DEBUG] No aiMessage in POST response, falling back to GET');
        // Fallback: fetch the updated conversation to get the AI's reply
        const token = localStorage.getItem('jwt');
        const convRes = await axios.get(
          `/api/conversations/${convId}`,
          token ? { headers: { Authorization: `Bearer ${token}` } } : undefined
        );
        const messages = convRes.data.conversation.messages || [];
        // Find the first AI message
        const aiMsg = messages.find((m: unknown) => (m as any).sender === 'AI');
        if (aiMsg) {
          console.log('[DEBUG] AI message from GET:', aiMsg);
          const formattedMessage = formatScriptLanguageText((aiMsg as any).text, language);
          setChatHistory([{ 
            sender: 'AI', 
            text: formattedMessage.mainText, 
            romanizedText: formattedMessage.romanizedText,
            timestamp: new Date((aiMsg as any).created_at),
            isFromOriginalConversation: false // New conversation message
          }]);
        } else {
          console.log('[DEBUG] No AI message found in conversation after GET');
        }
      }
    } catch (err: unknown) {
      console.error('[DEBUG] Error in fetchInitialAIMessage:', err);
      // Fallback: just add a generic AI greeting
      setChatHistory([{ sender: 'AI', text: 'Hello! What would you like to talk about today?', timestamp: new Date(), isFromOriginalConversation: false }]);
    } finally {
      setIsLoadingInitialAI(false);
    }
  };

  const handleModalConversationStart = async (newConversationId: string, topics: string[], aiMessage: unknown, formality: string, learningGoals: string[], description?: string, isUsingExistingPersona?: boolean) => {
    setConversationId(newConversationId);
    setChatHistory([]);
    setShowTopicModal(false);
    setSkipValidation(true);
    setTimeout(() => setSkipValidation(false), 2000); // Skip validation for 2 seconds
    
    // Set session start time to track new messages
    setSessionStartTime(new Date());
    console.log('[DEBUG] Set session start time for new conversation:', new Date());
    
    // Set the conversation description
    setConversationDescription(description || '');
    
    // Check if this is a persona-based conversation (has a description)
    const isPersonaConversation = !!(description && description.trim());
    setIsUsingPersona(isPersonaConversation);
    
    // Mark this as a new persona for new conversations (not loaded from existing)
    setIsNewPersona(true);
    
    console.log('[DEBUG] Starting conversation with persona:', { 
      description, 
      isPersonaConversation, 
      formality, 
      topics 
    });
    
    // Fetch user's dashboard preferences for this language
    const dashboardPrefs = await fetchUserDashboardPreferences(language);
    const romanizationDisplay = dashboardPrefs?.romanization_display || 'both';
    
    // Update user preferences with the selected formality, topics, and learning goals
    setUserPreferences(prev => ({
      ...prev,
      formality,
      topics,
      user_goals: learningGoals,
      romanizationDisplay
    }));
    
    // Use Next.js router to update the URL
    router.replace(`/analyze?conversation=${newConversationId}&topics=${encodeURIComponent(topics.join(','))}`);
    
    // Set the initial AI message from the backend response
    if (aiMessage && (aiMessage as any).text && (aiMessage as any).text.trim()) {
      const formattedMessage = formatScriptLanguageText((aiMessage as any).text, language);
      setChatHistory([{ 
        sender: 'AI', 
        text: formattedMessage.mainText, 
        romanizedText: formattedMessage.romanizedText,
        ttsUrl: (aiMessage as any).ttsUrl || null,
        timestamp: new Date(),
        isFromOriginalConversation: false // New conversation message
      }]);
      
      // Play TTS for the initial AI message if available
      if ((aiMessage as any).ttsUrl) {
        const audioUrl = `http://localhost:4000${(aiMessage as any).ttsUrl}`;
        try {
          const headResponse = await fetch(audioUrl, { method: 'HEAD' });
          if (headResponse.ok) {
            const audio = new window.Audio(audioUrl);
            ttsAudioRef.current = audio;
            audio.onended = () => {
              ttsAudioRef.current = null;
            };
            audio.play().catch(error => {
              console.error('Failed to play initial TTS audio:', error);
            });
          }
        } catch (fetchError: unknown) {
          console.error('Error checking initial TTS audio file:', fetchError);
        }
      }
    } else {
      setChatHistory([{ sender: 'AI', text: 'Hello! What would you like to talk about today?', timestamp: new Date(), isFromOriginalConversation: false }]);
    }
  };

  const handleSuggestionClick = () => {
    // Just scroll to recording button to encourage user to record
    const recordingSection = document.querySelector('[data-recording-section]');
    if (recordingSection) {
      recordingSection.scrollIntoView({ behavior: 'smooth' });
    }
  };

  const saveMessageToBackend = async (sender: string, text: string, messageType = 'text', audioFilePath = null, targetConversationId = null, romanizedText: string | null = null) => {
    const useConversationId = targetConversationId || conversationId;
    if (!useConversationId) {
      console.error('[DEBUG] No conversation ID available');
      return;
    }
    console.log('[DEBUG] Saving message to backend:', { sender, text, messageType, audioFilePath, romanizedText, conversationId: useConversationId });
    try {
      const token = localStorage.getItem('jwt');
      const response = await axios.post(
        `/api/conversations/${useConversationId}/messages`,
        {
          sender,
          text,
          messageType,
          audioFilePath,
          romanized_text: romanizedText
        },
        token ? { headers: { Authorization: `Bearer ${token}` } } : undefined
      );
      console.log('[DEBUG] Message saved to backend successfully:', response.data);
    } catch (error: unknown) {
      console.error('[DEBUG] Error saving message to backend:', error);
      console.error('[DEBUG] Error details:', (error as any).response?.data || (error as any).message);
    }
  };

  const translateMessage = async (messageIndex: number, text: string, breakdown = false) => {
    if (isTranslating[messageIndex]) return;
    
    setIsTranslating(prev => ({ ...prev, [messageIndex]: true }));
    
    try {
      const token = localStorage.getItem('jwt');
      
      if (breakdown) {
        // Call detailed breakdown API
        const response = await axios.post(
          '/api/detailed_breakdown',
          {
            llm_response: text,
            user_input: '', // We don't have the user input for this message
            context: chatHistory.slice(-4).map(msg => `${msg.sender}: ${msg.text}`).join('\n'),
            language: language,
            user_level: userPreferences.userLevel,
            user_topics: userPreferences.topics,
            user_goals: userPreferences.user_goals,
            formality: userPreferences.formality,
            feedback_language: userPreferences.feedbackLanguage
          },
          token ? { headers: { Authorization: `Bearer ${token}` } } : undefined
        );
        
        setTranslations(prev => ({ 
          ...prev, 
          [messageIndex]: { 
            translation: text, // Show original text as translation
            breakdown: response.data.breakdown,
            has_breakdown: true
          } 
        }));
      } else {
        // Call regular translation API
        const response = await axios.post(
          '/api/translate',
          {
            text,
            source_language: 'auto',
            target_language: 'en',
            breakdown
          },
          token ? { headers: { Authorization: `Bearer ${token}` } } : undefined
        );
        
        setTranslations(prev => ({ 
          ...prev, 
          [messageIndex]: response.data 
        }));
      }
      
      setShowTranslations(prev => ({ 
        ...prev, 
        [messageIndex]: true 
      }));
    } catch (error: unknown) {
      console.error('Translation/breakdown error:', error);
      setTranslations(prev => ({ 
        ...prev, 
        [messageIndex]: { 
          translation: breakdown ? 'Detailed breakdown failed' : 'Translation failed', 
          error: true 
        } 
      }));
    } finally {
      setIsTranslating(prev => ({ ...prev, [messageIndex]: false }));
    }
  };

  const explainSuggestion = async (suggestionIndex: number, text: string) => {
    if (isTranslatingSuggestion[suggestionIndex]) return;
    
    setIsTranslatingSuggestion(prev => ({ ...prev, [suggestionIndex]: true }));
    
    try {
      // Call the new API endpoint to get explanation and translation
      const token = localStorage.getItem('jwt');
      const requestData = {
        suggestion_text: text,
        chatHistory: chatHistory,
        language: language,
        user_level: userPreferences.userLevel,
        user_topics: userPreferences.topics,
        formality: userPreferences.formality,
        feedback_language: userPreferences.feedbackLanguage,
        user_goals: userPreferences.user_goals
      };
      
      console.log('[DEBUG] explainSuggestion() calling /api/explain_suggestion with:', requestData);
      
      const response = await axios.post(
        '/api/explain_suggestion',
        requestData,
        token ? { headers: { Authorization: `Bearer ${token}` } } : undefined
      );
      
      const result = response.data;
      console.log('[DEBUG] explainSuggestion() received response:', result);
      
      setSuggestionTranslations(prev => ({ 
        ...prev, 
        [suggestionIndex]: { 
          translation: result.translation || '',
          breakdown: result.explanation || '',
          has_breakdown: true
        } 
      }));
      
      setShowSuggestionTranslations(prev => ({ 
        ...prev, 
        [suggestionIndex]: true 
      }));
    } catch (error: unknown) {
      console.error('Suggestion explanation error:', error);
      setSuggestionTranslations(prev => ({ 
        ...prev, 
        [suggestionIndex]: { 
          translation: 'Explanation failed', 
          error: true 
        } 
      }));
    } finally {
      setIsTranslatingSuggestion(prev => ({ ...prev, [suggestionIndex]: false }));
    }
  };

  const handleMessageClick = (index: number, text: string) => {
    if (showTranslations[index]) {
      // Hide translation
      setShowTranslations(prev => ({ ...prev, [index]: false }));
    } else {
      // Show existing translation if available, otherwise do nothing
      // (Let the user use the Detailed Breakdown button for new translations)
      if (translations[index]) {
        setShowTranslations(prev => ({ ...prev, [index]: true }));
      }
      // Removed the automatic translation call to avoid interfering with detailed breakdown
    }
  };

  const requestDetailedFeedbackForMessage = async (messageIndex: number) => {
    console.log('[DEBUG] requestDetailedFeedbackForMessage called with index:', messageIndex);
    console.log('[DEBUG] conversationId:', conversationId);
    
    if (!conversationId) {
      console.log('[DEBUG] No conversationId, returning early');
      return;
    }
    
    console.log('[DEBUG] Setting loading state for message:', messageIndex);
    setIsLoadingMessageFeedback(prev => ({ ...prev, [messageIndex]: true }));
    
    try {
      const token = localStorage.getItem('jwt');
      
      // Get the message text and context
      const message = chatHistory[messageIndex];
      const user_input = message?.text || '';
      const context = chatHistory.slice(-4).map(msg => `${msg.sender}: ${msg.text}`).join('\n');
      
      // Ensure user preferences are loaded for the current language
      if (!userPreferences.romanizationDisplay || userPreferences.romanizationDisplay === 'both') {
        console.log('[DEBUG] Loading user dashboard preferences for language:', language);
        const dashboardPrefs = await fetchUserDashboardPreferences(language || 'en');
        if (dashboardPrefs) {
          setUserPreferences(prev => ({
            ...prev,
            romanizationDisplay: dashboardPrefs.romanization_display || 'both'
          }));
          console.log('[DEBUG] Updated user preferences with dashboard settings:', dashboardPrefs);
        }
      }
      
      const requestData = {
        user_input,
        context,
        language,
        user_level: userPreferences.userLevel,
        user_topics: userPreferences.topics,
        romanization_display: userPreferences.romanizationDisplay
      };
      
      console.log('[DEBUG] Request data for feedback:', requestData);
      console.log('[DEBUG] Current language:', language);
      console.log('[DEBUG] User preferences:', userPreferences);
      
      console.log('[DEBUG] Sending to /api/feedback:', requestData);
      console.log('[DEBUG] Request data details:', {
        user_input: user_input,
        context_length: context.length,
        language: language,
        user_level: userPreferences.userLevel,
        user_topics: userPreferences.topics
      });
      
      // Test server connectivity first
      try {
        const healthCheck = await axios.get('/api/health');
        console.log('[DEBUG] Server health check:', healthCheck.status);
      } catch (healthError: unknown) {
        console.error('[DEBUG] Server health check failed:', (healthError as any).message);
      }
      
      console.log('[DEBUG] JWT token exists:', !!token);
      console.log('[DEBUG] JWT token length:', token ? token.length : 0);
      
      console.log('[DEBUG] Making API call to /api/feedback...');
      const response = await axios.post(
        '/api/feedback',
        requestData,
        token ? { headers: { Authorization: `Bearer ${token}` } } : undefined
      );
      
      console.log('[DEBUG] API response received:', response.status);
      console.log('[DEBUG] Response data:', response.data);
      
      const detailedFeedback = response.data.feedback;
      console.log('[DEBUG] Detailed feedback extracted:', detailedFeedback);
      console.log('[DEBUG] Detailed feedback type:', typeof detailedFeedback);
      console.log('[DEBUG] Detailed feedback length:', detailedFeedback?.length);
      console.log('[DEBUG] Detailed feedback first 200 chars:', detailedFeedback?.substring(0, 200));
      console.log('[DEBUG] Detailed feedback contains formatting markers:', {
        hasDoubleUnderscore: detailedFeedback?.includes('__'),
        hasDoubleTilde: detailedFeedback?.includes('~~'),
        hasDoubleEquals: detailedFeedback?.includes('=='),
        hasDoubleAngle: detailedFeedback?.includes('<<')
      });
      
      // Extract formatted sentence from feedback and update chat history
      console.log('[DEBUG] User preferences before extraction:', userPreferences);
      const formattedSentence = extractFormattedSentence(detailedFeedback, userPreferences.romanizationDisplay || 'both');
      console.log('[DEBUG] Extracted formatted sentence:', formattedSentence);
      console.log('[DEBUG] Romanization display setting:', userPreferences.romanizationDisplay);
      
      // Parse explanations for each highlighted word
      const explanations = parseFeedbackExplanations(detailedFeedback);
      console.log('[DEBUG] Parsed explanations:', explanations);
      
      // Extract corrected version
      const correctedVersion = extractCorrectedVersion(detailedFeedback);
      console.log('[DEBUG] Extracted corrected version:', correctedVersion);
      
      // Store explanations for this message
      setFeedbackExplanations(prev => ({
        ...prev,
        [messageIndex]: explanations
      }));
      
      // Show corrected version automatically when feedback is generated
      setShowCorrectedVersions(prev => ({
        ...prev,
        [messageIndex]: true
      }));
      
      // Update the message in chat history with the feedback and formatted text
      console.log('[DEBUG] Updating message with formatted sentence:', formattedSentence);
      setChatHistory(prev => {
        console.log('[DEBUG] Previous chat history length:', prev.length);
        console.log('[DEBUG] Message index:', messageIndex);
        console.log('[DEBUG] Current message:', prev[messageIndex]);
        console.log('[DEBUG] About to set detailedFeedback:', detailedFeedback);
        
        const updated = prev.map((msg, idx) => {
          if (idx === messageIndex) {
            const updatedMsg = { 
              ...msg, 
              detailedFeedback: detailedFeedback,
              // Update the message text with formatted version if available
              ...(formattedSentence && {
                text: formattedSentence.mainText,
                romanizedText: formattedSentence.romanizedText
              })
            };
            console.log('[DEBUG] Updated message object:', updatedMsg);
            console.log('[DEBUG] Updated message detailedFeedback:', updatedMsg.detailedFeedback);
            return updatedMsg;
          }
          return msg;
        });
        
        console.log('[DEBUG] Final updated message:', updated[messageIndex]);
        console.log('[DEBUG] Message has detailedFeedback:', !!updated[messageIndex].detailedFeedback);
        console.log('[DEBUG] Message detailedFeedback value:', updated[messageIndex].detailedFeedback);
        console.log('[DEBUG] Message text:', updated[messageIndex].text);
        console.log('[DEBUG] Message romanizedText:', updated[messageIndex].romanizedText);
        return updated;
      });
      
      // Store feedback in the database for the specific message (if it has an ID)
      console.log('[DEBUG] Message ID:', message?.id);
      if (message && message.id) {
        const token = localStorage.getItem('jwt');
        console.log('[DEBUG] Storing feedback in database for message ID:', message.id);
        try {
          await axios.post(
            '/api/messages/feedback',
            {
              messageId: message.id,
              feedback: detailedFeedback
            },
            token ? { headers: { Authorization: `Bearer ${token}` } } : undefined
          );
          console.log('[DEBUG] Feedback stored in database successfully');
        } catch (dbError) {
          console.error('[DEBUG] Failed to store feedback in database:', dbError);
        }
      } else {
        console.log('[DEBUG] No message ID, skipping database storage');
      }
      

    } catch (error: unknown) {
      console.error('Error getting detailed feedback:', error);
      console.error('[DEBUG] Error response:', (error as any).response?.data);
      console.error('[DEBUG] Error status:', (error as any).response?.status);
      console.error('[DEBUG] Error status text:', (error as any).response?.statusText);
      console.error('[DEBUG] Full error object:', error);
      // Show error in console only
      console.error('Error getting detailed feedback. Please try again.');
    } finally {
      setIsLoadingMessageFeedback(prev => ({ ...prev, [messageIndex]: false }));
    }
  };

  const toggleDetailedFeedback = (messageIndex: number) => {
    console.log('[DEBUG] toggleDetailedFeedback called with index:', messageIndex);
    const message = chatHistory[messageIndex];
    console.log('[DEBUG] Message:', message);
    console.log('[DEBUG] Message has detailedFeedback:', !!message?.detailedFeedback);
    
    if (message && message.detailedFeedback) {
      console.log('[DEBUG] Feedback already exists for this message');
      // Feedback already applied to the message, no action needed
    } else {
      console.log('[DEBUG] Generating new feedback');
      // Generate new feedback
      requestDetailedFeedbackForMessage(messageIndex);
    }
  };

  const requestShortFeedbackForMessage = async (messageIndex: number) => {
    const message = chatHistory[messageIndex];
    if (!message || (message as any).sender !== 'AI') return;

    console.log('[DEBUG] Starting requestShortFeedbackForMessage for messageIndex:', messageIndex);
    console.log('[DEBUG] Message:', message);
    console.log('[DEBUG] User preferences:', userPreferences);
    console.log('[DEBUG] Language:', language);

    setIsLoadingMessageFeedback(prev => ({ ...prev, [messageIndex]: true }));

    try {
      const token = localStorage.getItem('jwt');
      const requestData = {
        text: message.text,
        user_level: userPreferences.userLevel,
        user_topics: userPreferences.topics,
        user_goals: userPreferences.user_goals,
        feedback_language: userPreferences.feedbackLanguage,
        language: language
      };

      console.log('[DEBUG] Request data for short feedback:', requestData);
      console.log('[DEBUG] Making request to /api/short_feedback');

      // Call Gemini client directly through Python API
      const response = await axios.post(
        '/api/short_feedback',
        requestData,
        token ? { headers: { Authorization: `Bearer ${token}` } } : undefined
      );

      console.log('[DEBUG] Short feedback response received:', response);
      console.log('[DEBUG] Response data:', response.data);
      console.log('[DEBUG] Response status:', response.status);

      const shortFeedback = response.data.short_feedback;
      console.log('[DEBUG] Extracted short feedback:', shortFeedback);
      
      // Store short feedback in state
      setShortFeedbacks(prev => ({ ...prev, [messageIndex]: shortFeedback }));
      console.log('[DEBUG] Updated shortFeedbacks state for messageIndex:', messageIndex);
      
      // Update the short feedback display in left panel
      setShortFeedback(shortFeedback);
      
      // Clear parsed breakdown since this is short feedback, not detailed breakdown
      setParsedBreakdown([]);
      setShowDetailedBreakdown({});
      console.log('[DEBUG] Set shortFeedback state to:', shortFeedback);
    } catch (error: unknown) {
      console.error('[DEBUG] Error getting short feedback:', error);
      console.error('[DEBUG] Error response:', (error as any).response?.data);
      console.error('[DEBUG] Error status:', (error as any).response?.status);
      setShortFeedback('Error getting short feedback. Please try again.');
    } finally {
      setIsLoadingMessageFeedback(prev => ({ ...prev, [messageIndex]: false }));
      console.log('[DEBUG] Finished requestShortFeedbackForMessage');
    }
  };

  const parseBreakdownResponse = (breakdownText: string) => {
    console.log('[DEBUG] Parsing breakdown response:', breakdownText);
    
    // Split by double newlines to separate sections
    const sections = breakdownText.split('\n\n').filter(section => section.trim());
    console.log('[DEBUG] Split sections:', sections);
    
    // Parse each sentence section
    const sentences: Array<{ sentence: string; overview: string; details: string }> = [];
    let currentSentence: string | null = null;
    let currentOverview = '';
    let currentDetails: string[] = [];
    
    for (let i = 0; i < sections.length; i++) {
      const section = sections[i];
      const trimmedSection = section.trim();
      
      // Check if this section contains a sentence (the first line is usually the sentence)
      // The backend doesn't use asterisks, so we need to identify sentences differently
      const lines = trimmedSection.split('\n');
      const firstLine = lines[0]?.trim();
      
      // If this looks like a sentence (contains the target language text), treat it as a new sentence
      if (firstLine && firstLine.length > 0 && !firstLine.startsWith('•') && 
          !firstLine.includes('Literal translation') && 
          !firstLine.includes('Sentence structure pattern')) {
        
        // If we have a previous sentence, save it
        if (currentSentence) {
          sentences.push({
            sentence: currentSentence,
            overview: currentOverview,
            details: currentDetails.join('\n\n').trim()
          });
        }
        
        // Start new sentence - the first line is the sentence, rest is overview/details
        currentSentence = firstLine;
        currentOverview = lines.slice(1).join('\n').trim();
        currentDetails = [];
      } else {
        // This is a details section for the current sentence
        if (currentSentence && (trimmedSection.startsWith('•') || 
            trimmedSection.includes('Literal translation') || 
            trimmedSection.includes('Sentence structure pattern'))) {
          currentDetails.push(trimmedSection);
        }
      }
    }
    
    // Add the last sentence
    if (currentSentence) {
      sentences.push({
        sentence: currentSentence,
        overview: currentOverview,
        details: currentDetails.join('\n\n').trim()
      });
    }
    
    console.log('[DEBUG] Parsed sentences:', sentences);
    
    return sentences;
  };

  const requestDetailedBreakdownForMessage = async (messageIndex: number) => {
    const message = chatHistory[messageIndex];
    if (!message || (message as any).sender !== 'AI') return;

    console.log('[DEBUG] Starting requestDetailedBreakdownForMessage for messageIndex:', messageIndex);
    console.log('[DEBUG] Message:', message);
    console.log('[DEBUG] User preferences:', userPreferences);
    console.log('[DEBUG] Language:', language);

    setIsLoadingMessageFeedback(prev => ({ ...prev, [messageIndex]: true }));

    try {
      const token = localStorage.getItem('jwt');
      const requestData = {
        llm_response: message.text,
        user_input: "", // AI message doesn't have user input
        context: "",
        language: language,
        user_level: userPreferences.userLevel,
        user_topics: userPreferences.topics,
        user_goals: userPreferences.user_goals,
        formality: userPreferences.formality,
        feedback_language: userPreferences.feedbackLanguage
      };

      console.log('[DEBUG] Request data for detailed breakdown:', requestData);
      console.log('[DEBUG] Making request to /api/detailed_breakdown');

      // Call Gemini client's get_detailed_breakdown function through Python API
      const response = await axios.post(
        '/api/detailed_breakdown',
        requestData,
        token ? { headers: { Authorization: `Bearer ${token}` } } : undefined
      );

      console.log('[DEBUG] Detailed breakdown response received:', response);
      console.log('[DEBUG] Response data:', response.data);
      console.log('[DEBUG] Response status:', response.status);
      console.log('[DEBUG] Response data keys:', Object.keys(response.data));
      console.log('[DEBUG] Response data type:', typeof response.data);

      const detailedBreakdown = response.data.breakdown || response.data.feedback;
      console.log('[DEBUG] Extracted detailed breakdown:', detailedBreakdown);
      console.log('[DEBUG] Detailed breakdown type:', typeof detailedBreakdown);
      console.log('[DEBUG] Detailed breakdown length:', detailedBreakdown?.length);
      
      if (!detailedBreakdown) {
        console.error('[DEBUG] No detailed breakdown received from API');
        setShortFeedback('Error: No detailed breakdown received from API');
        return;
      }
      
      // Parse the breakdown response
      console.log('[DEBUG] Raw LLM response:', detailedBreakdown);
      const parsed = parseBreakdownResponse(detailedBreakdown);
      console.log('[DEBUG] Parsed breakdown structure:', parsed);
      console.log('[DEBUG] Parsed breakdown length:', parsed.length);
      
      if (parsed.length === 0) {
        console.error('[DEBUG] Failed to parse breakdown response');
        setShortFeedback('Error: Failed to parse breakdown response');
        return;
      }
      
      // Show initial part (first sentence + overview) in left panel
      const initialDisplay = parsed.length > 0 && parsed[0].sentence 
        ? `${parsed[0].sentence}\n\n${parsed[0].overview}` 
        : parsed.length > 0 ? parsed[0].overview : '';
      console.log('[DEBUG] Setting initial display:', initialDisplay);
      
      // Update all states in the correct order
      setShortFeedback(initialDisplay);
      setParsedBreakdown(parsed);
      setShowDetailedBreakdown({}); // Start collapsed
      
      // Store the parsed breakdown in shortFeedbacks state for consistency
      console.log('[DEBUG] About to update shortFeedbacks state');
      setShortFeedbacks(prev => {
        const newState = { ...prev, [messageIndex]: initialDisplay };
        console.log('[DEBUG] New shortFeedbacks state:', newState);
        return newState;
      });
      console.log('[DEBUG] Updated shortFeedbacks state for messageIndex:', messageIndex);
      
      // Also store in message for consistency
      setChatHistory(prev => 
        prev.map((msg, idx) => 
          idx === messageIndex 
            ? { ...msg, detailedFeedback: detailedBreakdown }
            : msg
        )
      );
      console.log('[DEBUG] Updated chatHistory with detailed feedback');
    } catch (error: unknown) {
      console.error('[DEBUG] Error getting detailed breakdown:', error);
      console.error('[DEBUG] Error response:', (error as any).response?.data);
      console.error('[DEBUG] Error status:', (error as any).response?.status);
      setShortFeedback('Error getting detailed breakdown. Please try again.');
    } finally {
      setIsLoadingMessageFeedback(prev => ({ ...prev, [messageIndex]: false }));
      console.log('[DEBUG] Finished requestDetailedBreakdownForMessage');
    }
  };

  const toggleShortFeedback = (messageIndex: number) => {
    const message = chatHistory[messageIndex];
    
    console.log('[DEBUG] toggleShortFeedback called for messageIndex:', messageIndex);
    console.log('[DEBUG] Message:', message);
    console.log('[DEBUG] Existing shortFeedbacks:', shortFeedbacks);
    console.log('[DEBUG] shortFeedbacks[messageIndex]:', shortFeedbacks[messageIndex]);
    
    // Set explain button as pressed
    setExplainButtonPressed(true);
    
    if (message && shortFeedbacks[messageIndex]) {
      // Show existing short feedback in left panel
      console.log('[DEBUG] Showing existing short feedback:', shortFeedbacks[messageIndex]);
      setShortFeedback(shortFeedbacks[messageIndex]);
      
      // If we have detailed feedback stored, parse it to show the collapsible details
      if (message.detailedFeedback) {
        const parsed = parseBreakdownResponse(message.detailedFeedback);
        setParsedBreakdown(parsed);
        setShowDetailedBreakdown({}); // Start collapsed
      }
    } else {
      // Generate new short feedback
      console.log('[DEBUG] Generating new short feedback');
      requestShortFeedbackForMessage(messageIndex);
    }
  };

  // Panel resize handlers
  const handleLeftResizeStart = (e: React.MouseEvent) => {
    e.preventDefault();
    setIsResizing(true);
    setResizingPanel('left');
  };



  const handleMouseMove = (e: MouseEvent) => {
    if (!isResizing || !resizingPanel) return;
    
    const containerWidth = window.innerWidth;
    const minPanelRatio = 0.25; // Minimum 25% of screen width
    const maxPanelRatio = 0.33; // Maximum 33.33% of screen width (allows 1/3, 1/3, 1/3)
    const minCenterRatio = 0.33; // Middle panel should never be smaller than 1/3
    
    const visiblePanels = [showShortFeedbackPanel, true].filter(Boolean).length;
    
    if (visiblePanels === 2) {
      // Left and middle panels visible - handle resizing between them
      if (resizingPanel === 'left') {
        // Resizing left panel (which affects center panel)
        const newLeftRatio = Math.max(minPanelRatio, Math.min(1 - minCenterRatio, e.clientX / containerWidth));
        setLeftPanelWidth(newLeftRatio);
      }
    } else {
      // Only middle panel visible - no resizing needed
      return;
    }
  };

  const handleMouseUp = () => {
    setIsResizing(false);
    setResizingPanel(null);
  };

  // Persona-related functions
  const handleEndChat = async () => {
    console.log('handleEndChat called, isNewPersona:', isNewPersona);
    
    // Check if there are any session messages before proceeding
    const sessionMessages = getSessionMessages();
    const userSessionMessages = sessionMessages.filter(msg => msg.sender === 'User');
    
    
    
    // If no user messages in session, just navigate to dashboard without evaluation
    if (userSessionMessages.length === 0) {
      console.log('No user messages in session, navigating to dashboard without evaluation');
      router.push('/dashboard');
      return;
    }
    
    // Only show persona modal if this is a new persona (not using an existing one)
    if (isNewPersona) {
      console.log('Showing persona modal');
      setShowPersonaModal(true);
    } else {
      console.log('Skipping persona modal, generating summary directly');
      // Generate conversation summary (progress modal will handle navigation if needed)
      try {
        if (chatHistory.length > 0) {
          await generateConversationSummary();
        } else {
          router.push('/dashboard');
        }
      } catch (error) {
        console.error('Error generating conversation summary:', error);
        router.push('/dashboard');
      }
    }
  };



  const savePersona = async (personaName: string) => {
    setIsSavingPersona(true);
    try {
      const personaData = {
        name: personaName,
        description: conversationDescription || '',
        topics: userPreferences?.topics || [],
        formality: userPreferences?.formality || 'neutral',
        language: language,
        conversationId: conversationId,
        userId: user?.id
      };

      // Save persona to database
      const response = await axios.post('/api/personas', personaData, {
        headers: getAuthHeaders()
      });

      if (response.status === 201) {
        // Update the conversation to mark it as using a persona
        if (conversationId) {
          try {
            await axios.patch(`/api/conversations/${conversationId}`, {
              usesPersona: true,
              personaId: response.data.persona.id
            }, {
              headers: getAuthHeaders()
            });
          } catch (error) {
            console.error('Error updating conversation with persona info:', error);
          }
        }
        
        // Close modal
        setShowPersonaModal(false);
        
        // Generate conversation summary after saving persona
        try {
          // Check if there are any session messages before proceeding
          const sessionMessages = getSessionMessages();
          const userSessionMessages = sessionMessages.filter(msg => msg.sender === 'User');
          
          console.log('Session messages in savePersona:', sessionMessages.length);
          console.log('User session messages in savePersona:', userSessionMessages.length);
          
          // If no user messages in session, just navigate to dashboard without evaluation
          if (userSessionMessages.length === 0) {
            console.log('No user messages in session, navigating to dashboard without evaluation');
            router.push('/dashboard');
            return;
          }
          
          if (chatHistory.length > 0) {
            await generateConversationSummary();
          } else {
            router.push('/dashboard');
          }
        } catch (error) {
          console.error('Error generating conversation summary:', error);
          // If summary generation fails, still navigate to dashboard
          router.push('/dashboard');
        }
      } else {
        throw new Error('Failed to save persona');
      }
    } catch (error) {
      console.error('Error saving persona:', error);
      alert('Error saving persona. Please try again.');
    } finally {
      setIsSavingPersona(false);
    }
  };

  const cancelPersona = async () => {
    setShowPersonaModal(false);
    
    // Generate conversation summary after canceling persona
    try {
      // Check if there are any session messages before proceeding
      const sessionMessages = getSessionMessages();
      const userSessionMessages = sessionMessages.filter(msg => msg.sender === 'User');
      
      console.log('Session messages in cancelPersona:', sessionMessages.length);
      console.log('User session messages in cancelPersona:', userSessionMessages.length);
      
      // If no user messages in session, just navigate to dashboard without evaluation
      if (userSessionMessages.length === 0) {
        console.log('No user messages in session, navigating to dashboard without evaluation');
        router.push('/dashboard');
        return;
      }
      
      if (chatHistory.length > 0) {
        await generateConversationSummary();
      } else {
        router.push('/dashboard');
      }
    } catch (error) {
      console.error('Error generating conversation summary:', error);
      // If summary generation fails, still navigate to dashboard
      router.push('/dashboard');
    }
  };

  // Add/remove event listeners
  useEffect(() => {
    if (isResizing) {
      document.addEventListener('mousemove', handleMouseMove);
      document.addEventListener('mouseup', handleMouseUp);
      return () => {
        document.removeEventListener('mousemove', handleMouseMove);
        document.removeEventListener('mouseup', handleMouseUp);
      };
    }
  }, [isResizing, resizingPanel]);

  useEffect(() => {
    console.log('[DEBUG] Chat history changed:', chatHistory);
  }, [chatHistory]);

  useEffect(() => {
    console.log('[DEBUG] shortFeedback state changed:', shortFeedback);
  }, [shortFeedback]);

  useEffect(() => {
    console.log('[DEBUG] shortFeedbacks state changed:', shortFeedbacks);
  }, [shortFeedbacks]);



  useEffect(() => {
    autoSpeakRef.current = autoSpeak;
    // When Autospeak is turned ON, start recording if not already recording
    if (autoSpeak && !isRecording && !isProcessing) {
      startRecording();
    }
    // When Autospeak is turned OFF, stop any ongoing recording
    if (!autoSpeak) {
      stopRecording();
      // Stop any playing TTS audio
      if (ttsAudioRef.current) {
        ttsAudioRef.current.pause();
        ttsAudioRef.current.currentTime = 0;
        ttsAudioRef.current = null;
      }
    }
    // Only run this effect when autoSpeak changes
    // eslint-disable-next-line react-hooks/exhaustive-deps
  }, [autoSpeak]);

  // Add this useEffect to load chat history from backend if conversationIdParam is present and chatHistory is empty
  useEffect(() => {
    if (user && urlConversationId && chatHistory.length === 0) {
      loadExistingConversation(urlConversationId);
    }
    // eslint-disable-next-line react-hooks/exhaustive-deps
  }, [user, urlConversationId]);

  // Handle persona data when using a persona
  useEffect(() => {
    if (usePersona && user) {
      const personaData = localStorage.getItem('selectedPersona');
      if (personaData) {
        try {
          const persona = JSON.parse(personaData);
          
          // Auto-fill formality and topics from persona
          if (persona.formality || persona.topics) {
            // Update user preferences with persona data (romanization will be set in startConversationWithPersona)
            setUserPreferences(prev => ({
              ...prev,
              formality: persona.formality || prev.formality,
              topics: persona.topics || prev.topics
            }));
          }
          
          // Auto-start conversation with persona data
          const startConversationWithPersona = async () => {
            try {
              // Fetch user's dashboard preferences for this language
              const dashboardPrefs = await fetchUserDashboardPreferences(language);
              const romanizationDisplay = dashboardPrefs?.romanization_display || 'both';
              
              // Update user preferences with romanization display
              setUserPreferences(prev => ({
                ...prev,
                romanizationDisplay
              }));
              
              // Create a new conversation with persona data
              const topics = persona.topics || [];
              const formality = persona.formality || 'neutral';
              
              // Set the persona flag - this is an existing persona, not a new one
              setIsUsingPersona(true);
              setIsNewPersona(false);
              
              // Create conversation with persona information
              const token = localStorage.getItem('jwt');
              const response = await axios.post('/api/conversations', {
                language: language,
                title: topics.length === 1 ? `${topics[0]} Discussion` : 'Multi-topic Discussion',
                topics: topics,
                formality: formality,
                description: persona.description,
                usesPersona: true,
                personaId: null, // This is a new persona, not a saved one
                learningGoals: [] // Personas don't have specific learning goals
              }, {
                headers: { Authorization: `Bearer ${token}` }
              });
              
              const { conversation, aiMessage } = response.data;
              if (conversation && conversation.id) {
                // Start the conversation immediately
                await handleModalConversationStart(conversation.id, topics, aiMessage, formality, [], persona.description);
              }
              
              // Clear the persona data from localStorage
              localStorage.removeItem('selectedPersona');
            } catch (error) {
              console.error('Error starting conversation with persona:', error);
            }
          };
          
          startConversationWithPersona();
        } catch (error) {
          console.error('Error parsing persona data:', error);
          localStorage.removeItem('selectedPersona');
        }
      }
    }
    // eslint-disable-next-line react-hooks/exhaustive-deps
  }, [usePersona, user]);

  const formatMessageForDisplay = (message: ChatMessage, romanizationDisplay: string | undefined): { mainText: string; romanizedText?: string } => {
  // For non-script languages or undefined preference, just show the text
  if (!romanizationDisplay || romanizationDisplay === 'both') {
    return { mainText: message.text, romanizedText: message.romanizedText };
  } else if (romanizationDisplay === 'script_only') {
    return { mainText: message.text };
  } else if (romanizationDisplay === 'romanized_only') {
    return { mainText: message.romanizedText || message.text };
  } else {
    // Default to showing both
    return { mainText: message.text, romanizedText: message.romanizedText };
  }
};

  // Helper function to get the appropriate text for TTS based on romanization display preference
  const getTTSText = (message: ChatMessage, romanizationDisplay: string | undefined, language: string): string => {
    // For non-script languages, always use the main text
    if (!isScriptLanguage(language)) {
      return message.text;
    }
    
    // For script languages, choose based on romanization display preference
    if (romanizationDisplay === 'romanized_only') {
      return message.romanizedText || message.text;
    } else {
      // For 'script_only' or 'both', use the script text (main text)
      // But first check if the main text already contains both script and romanized text
      const formatted = formatScriptLanguageText(message.text, language);
      return formatted.mainText;
    }
  };

  // Helper function to render formatted text with color-coded underlines and clickable popups
  const renderFormattedText = (text: string, messageIndex: number) => {
    console.log('[DEBUG] renderFormattedText called with:', text);
    if (!text) return text;
    
    // Test if the text contains any formatting markers
    const hasFormatting = text.includes('__') || text.includes('~~') || text.includes('==') || text.includes('<<');
    console.log('[DEBUG] Text has formatting markers:', hasFormatting);
    if (!hasFormatting) {
      console.log('[DEBUG] No formatting markers found, returning original text');
      return text;
    }
    
    // Get explanations for this message
    const explanations = feedbackExplanations[messageIndex] || {};
    
    // Simple approach: replace each formatting pattern with styled spans
    let result = text;
    let elementIndex = 0;
    
    // Replace grammar mistakes (red) - __word__
    result = result.replace(/__([^_]+)__/g, (match, word) => {
      const wordKey = match;
      const hasExplanation = explanations[wordKey];
      const cursorStyle = hasExplanation ? 'cursor: pointer;' : '';
      return `<span class="grammar-${elementIndex++}" data-word-key="${wordKey}" data-message-index="${messageIndex}" style="text-decoration: underline; text-decoration-color: ${isDarkMode ? '#dc2626' : '#dc2626'}; text-decoration-thickness: 2px; color: ${isDarkMode ? '#dc2626' : '#dc2626'}; font-weight: 600; ${cursorStyle}" onclick="window.handleWordClick('${wordKey}', ${messageIndex}, event)">${word}</span>`;
    });
    
    // Replace unnatural phrasing (yellow) - ~~word~~
    result = result.replace(/~~([^~]+)~~/g, (match, word) => {
      const wordKey = match;
      const hasExplanation = explanations[wordKey];
      const cursorStyle = hasExplanation ? 'cursor: pointer;' : '';
      return `<span class="unnatural-${elementIndex++}" data-word-key="${wordKey}" data-message-index="${messageIndex}" style="text-decoration: underline; text-decoration-color: ${isDarkMode ? '#d97706' : '#d97706'}; text-decoration-thickness: 2px; color: ${isDarkMode ? '#d97706' : '#d97706'}; font-weight: 600; ${cursorStyle}" onclick="window.handleWordClick('${wordKey}', ${messageIndex}, event)">${word}</span>`;
    });
    
    // Replace English words (blue) - ==word==
    result = result.replace(/==([^=]+)==/g, (match, word) => {
      const wordKey = match;
      const hasExplanation = explanations[wordKey];
      const cursorStyle = hasExplanation ? 'cursor: pointer;' : '';
      return `<span class="english-${elementIndex++}" data-word-key="${wordKey}" data-message-index="${messageIndex}" style="text-decoration: underline; text-decoration-color: ${isDarkMode ? '#2563eb' : '#2563eb'}; text-decoration-thickness: 2px; color: ${isDarkMode ? '#2563eb' : '#2563eb'}; font-weight: 600; ${cursorStyle}" onclick="window.handleWordClick('${wordKey}', ${messageIndex}, event)">${word}</span>`;
    });
    
    // Replace correct alternatives (green) - <<word>>
    result = result.replace(/<<([^>]+)>>/g, (match, word) => {
      const wordKey = match;
      const hasExplanation = explanations[wordKey];
      const cursorStyle = hasExplanation ? 'cursor: pointer;' : '';
      return `<span class="correct-${elementIndex++}" data-word-key="${wordKey}" data-message-index="${messageIndex}" style="background-color: ${isDarkMode ? '#10b981' : '#10b981'}; color: #ffffff; padding: 2px 4px; border-radius: 4px; font-weight: 700; font-size: 0.95em; box-shadow: 0 1px 2px rgba(0,0,0,0.1); ${cursorStyle}" onclick="window.handleWordClick('${wordKey}', ${messageIndex}, event)">${word}</span>`;
    });
    
    // Convert HTML string to React elements with proper text color
    return <span 
      style={{ color: 'inherit' }}
      dangerouslySetInnerHTML={{ __html: result }} 
    />;
  };

  // Helper function to extract corrected version from feedback
  const extractCorrectedVersion = (feedback: string): { mainText: string; romanizedText?: string } | null => {
    if (!feedback) return null;
    
    // Find the corrected version section
    const correctedMatch = feedback.match(/\*\*Corrected Version\*\*\s*\n([\s\S]*?)(?=\n\n|$)/);
    if (!correctedMatch) return null;
    
    const correctedText = correctedMatch[1].trim();
    const lines = correctedText.split('\n').filter(line => line.trim());
    
    if (lines.length === 0) return null;
    
    // For script languages, we expect both script and romanized lines
    if (isScriptLanguage(language)) {
      if (lines.length >= 2) {
        const scriptLine = lines[0].trim();
        const romanizedLine = lines[1].trim();
        return { mainText: scriptLine, romanizedText: romanizedLine };
      } else {
        return { mainText: lines[0].trim() };
      }
    } else {
      return { mainText: lines[0].trim() };
    }
  };

  // Helper function to parse feedback and extract explanations for each highlighted word
  const parseFeedbackExplanations = (feedback: string): Record<string, string> => {
    const explanations: Record<string, string> = {};
    
    if (!feedback) return explanations;
    
    // Find the explanation section
    const explanationMatch = feedback.match(/\*\*Explanation\*\*\s*\n([\s\S]*?)(?=\*\*Corrected Version\*\*|$)/);
    if (!explanationMatch) return explanations;
    
    const explanationText = explanationMatch[1];
    
    // Parse each explanation line
    const lines = explanationText.split('\n').filter(line => line.trim());
    
    lines.forEach(line => {
      // Look for patterns like: ==word== / ==word== - explanation
      const match = line.match(/(__[^_]+__|~~[^~]+~~|==[^=]+==|<<[^>]+>>)\s*\/?\s*(__[^_]+__|~~[^~]+~~|==[^=]+==|<<[^>]+>>)?\s*-\s*(.+)/);
      if (match) {
        const word1 = match[1];
        const word2 = match[2];
        const explanation = match[3].trim();
        
        // Create keys for both words if they exist
        if (word1) {
          explanations[word1] = explanation;
        }
        if (word2) {
          explanations[word2] = explanation;
        }
      }
    });
    
    return explanations;
  };

  // Helper function to extract formatted sentence from detailed feedback
  const extractFormattedSentence = (feedback: string, romanizationDisplay: string): { mainText: string; romanizedText?: string } | null => {
    if (!feedback) return null;
    
    const lines = feedback.split('\n');
    let sentenceSection = '';
    let inSentenceSection = false;
    
    for (const line of lines) {
      if (line.includes('**Your Sentence**')) {
        inSentenceSection = true;
        continue;
      }
      if (inSentenceSection && line.startsWith('**')) {
        break; // End of sentence section
      }
      if (inSentenceSection && line.trim()) {
        sentenceSection += line + '\n';
      }
    }
    
    if (!sentenceSection.trim()) return null;
    
    const sentenceLines = sentenceSection.trim().split('\n').filter(line => line.trim());
    
    if (sentenceLines.length === 0) return null;
    
    // For script languages, we expect both script and romanized lines
    if (isScriptLanguage(language)) {
      if (sentenceLines.length >= 2) {
        const scriptLine = sentenceLines[0].trim();
        const romanizedLine = sentenceLines[1].trim();
        
        // Apply romanization display preference
        if (romanizationDisplay === 'script_only') {
          return { mainText: scriptLine };
        } else if (romanizationDisplay === 'romanized_only') {
          return { mainText: romanizedLine };
        } else {
          // 'both' or default
          return { mainText: scriptLine, romanizedText: romanizedLine };
        }
      } else {
        // Only one line available
        return { mainText: sentenceLines[0].trim() };
      }
    } else {
      // Non-script language
      return { mainText: sentenceLines[0].trim() };
    }
  };

  // Simple parsing function for quick translation
  const parseQuickTranslation = (translationText: string) => {
    const result = {
      fullTranslation: '',
      wordTranslations: {} as Record<string, string>,
      romanized: '',
      error: false,
      generatedWords: [] as string[], // Store the romanized words in order
      generatedScriptWords: [] as string[] // Store the script words in order
    };
    
    if (!translationText) return result;
    
    console.log('=== PARSING QUICK TRANSLATION ===');
    console.log('Raw text:', translationText);
    console.log('Text length:', translationText.length);
    
    try {
      const lines = translationText.split('\n');
      console.log('Total lines:', lines.length);
      
      for (const line of lines) {
        const trimmedLine = line.trim();
        console.log('Processing line:', `"${trimmedLine}"`);
        
        if (trimmedLine.includes('**Full Translation:**')) {
          console.log('Found Full Translation section');
          continue;
        } else if (trimmedLine.includes('**Word-by-Word Breakdown:**')) {
          console.log('Found Word-by-Word Breakdown section');
          continue;
        } else if (trimmedLine.includes('**Romanized Version:**')) {
          console.log('Found Romanized Version section');
          continue;
        }
        
        // Simple parsing: look for "script / romanized -- translation" format
        if (trimmedLine.includes(' / ') && trimmedLine.includes(' -- ')) {
          console.log('Found script/romanized format:', trimmedLine);
          const parts = trimmedLine.split(' -- ');
          if (parts.length === 2) {
            const leftSide = parts[0].trim();
            const translation = parts[1].trim();
            
            // Split left side on " / " to get script and romanized
            const scriptRomanized = leftSide.split(' / ');
            if (scriptRomanized.length === 2) {
              const script = scriptRomanized[0].trim();
              const romanized = scriptRomanized[1].trim();
              
              // Store both script and romanized as keys (with punctuation included)
              result.wordTranslations[script] = translation;
              result.wordTranslations[romanized] = translation;
              
              // Add to generated words lists (with punctuation included)
              result.generatedScriptWords.push(script);
              result.generatedWords.push(romanized);
              
              console.log(`✅ Parsed: script="${script}", romanized="${romanized}", translation="${translation}"`);
            }
          }
        }
        // Also handle simple "word -- translation" format
        else if (trimmedLine.includes(' -- ') && !trimmedLine.includes(' / ')) {
          console.log('Found simple word format:', trimmedLine);
          const parts = trimmedLine.split(' -- ');
          if (parts.length === 2) {
            const word = parts[0].trim();
            const translation = parts[1].trim();
            
            // Store the word as-is (with punctuation included)
            result.wordTranslations[word] = translation;
            result.generatedWords.push(word);
            result.generatedScriptWords.push(word); // For non-script languages, same as romanized
            
            console.log(`✅ Parsed: word="${word}", translation="${translation}"`);
          }
        }
        // Handle full translation line
        else if (trimmedLine && !trimmedLine.startsWith('**') && !result.fullTranslation) {
          console.log('Found full translation:', trimmedLine);
          result.fullTranslation = trimmedLine;
        }
      }
      
      console.log('=== FINAL PARSED RESULT ===');
      console.log('Full translation:', result.fullTranslation);
      console.log('Word translations count:', Object.keys(result.wordTranslations).length);
      console.log('All word translations:', result.wordTranslations);
      console.log('Generated script words in order:', result.generatedScriptWords);
      console.log('Generated romanized words in order:', result.generatedWords);
      
    } catch (error) {
      console.error('Error parsing quick translation:', error);
      result.error = true;
    }
    
    return result;
  };

  // Helper function to render feedback text with formatting and headers
  const renderFeedbackText = (text: string) => {
    if (!text) return null;
    
    // Helper function to process a single line with formatting
    const processLineWithFormatting = (line: string, lineIndex: number) => {
      let result = line;
      let elementIndex = 0;
      
      // Replace grammar mistakes (red) - __word__
      result = result.replace(/__([^_]+)__/g, (match, word) => {
        return `<span class="grammar-${lineIndex}-${elementIndex++}" style="text-decoration: underline; text-decoration-color: ${isDarkMode ? '#ef4444' : '#dc2626'}; text-decoration-thickness: 2px; color: ${isDarkMode ? '#ef4444' : '#dc2626'}; font-weight: 600;">${word}</span>`;
      });
      
      // Replace unnatural phrasing (yellow) - ~~word~~
      result = result.replace(/~~([^~]+)~~/g, (match, word) => {
        return `<span class="unnatural-${lineIndex}-${elementIndex++}" style="text-decoration: underline; text-decoration-color: ${isDarkMode ? '#fbbf24' : '#f59e0b'}; text-decoration-thickness: 2px; color: ${isDarkMode ? '#fbbf24' : '#f59e0b'}; font-weight: 600;">${word}</span>`;
      });
      
      // Replace English words (blue) - ==word==
      result = result.replace(/==([^=]+)==/g, (match, word) => {
        return `<span class="english-${lineIndex}-${elementIndex++}" style="text-decoration: underline; text-decoration-color: ${isDarkMode ? '#60a5fa' : '#2563eb'}; text-decoration-thickness: 2px; color: ${isDarkMode ? '#60a5fa' : '#2563eb'}; font-weight: 600;">${word}</span>`;
      });
      
      // Replace correct alternatives (green) - <<word>>
      result = result.replace(/<<([^>]+)>>/g, (match, word) => {
        return `<span class="correct-${lineIndex}-${elementIndex++}" style="background-color: ${isDarkMode ? '#10b981' : '#10b981'}; color: #ffffff; padding: 2px 4px; border-radius: 4px; font-weight: 700; font-size: 0.95em; box-shadow: 0 1px 2px rgba(0,0,0,0.1);">${word}</span>`;
      });
      
             return <span 
         style={{ color: 'inherit' }}
         dangerouslySetInnerHTML={{ __html: result }} 
       />;
    };

    // Split the text into lines to handle different sections
    const lines = text.split('\n');
    const renderedLines = lines.map((line, index) => {
      // Handle bold headers (e.g., **Your Sentence**, **Corrected Version**)
      if (line.trim().startsWith('**') && line.trim().endsWith('**')) {
        const headerText = line.trim().slice(2, -2);
        const isMainHeader = headerText === 'Your Sentence' || headerText === 'Corrected Version';
        
        return (
          <div key={index} style={{ 
            fontWeight: 700, 
            fontSize: isMainHeader ? '1.1rem' : '1rem', 
            marginTop: index > 0 ? '1.5rem' : '0',
            marginBottom: '0.75rem',
            color: isDarkMode ? '#e8b3c3' : '#c38d94',
            borderBottom: isMainHeader ? `2px solid ${isDarkMode ? '#e8b3c3' : '#c38d94'}` : 'none',
            paddingBottom: isMainHeader ? '0.5rem' : '0',
            display: 'flex',
            alignItems: 'center',
            gap: '0.5rem'
          }}>
            {isMainHeader && (
              <span style={{ fontSize: '1.2rem' }}>
                {headerText === 'Your Sentence' ? '💬' : '✅'}
              </span>
            )}
            {headerText}
          </div>
        );
      }
      
      // Fallback for any line that contains ** and these specific headers
      if (line.includes('**') && (line.includes('Your Sentence') || line.includes('Corrected Version'))) {
        const headerText = line.replace(/\*\*/g, '').trim();
        const isMainHeader = headerText === 'Your Sentence' || headerText === 'Corrected Version';
        
        return (
          <div key={index} style={{ 
            fontWeight: 700, 
            fontSize: isMainHeader ? '1.1rem' : '1rem', 
            marginTop: index > 0 ? '1.5rem' : '0',
            marginBottom: '0.75rem',
            color: isDarkMode ? '#e8b3c3' : '#c38d94',
            borderBottom: isMainHeader ? `2px solid ${isDarkMode ? '#e8b3c3' : '#c38d94'}` : 'none',
            paddingBottom: isMainHeader ? '0.5rem' : '0',
            display: 'flex',
            alignItems: 'center',
            gap: '0.5rem'
          }}>
            {isMainHeader && (
              <span style={{ fontSize: '1.2rem' }}>
                {headerText === 'Your Sentence' ? '💬' : '✅'}
              </span>
            )}
            {headerText}
          </div>
        );
      }
      
      // Process line with formatting
      const processedLine = processLineWithFormatting(line, index);
      
      // Return the processed line
      return (
        <div key={index} style={{ marginBottom: '0.5rem' }}>
          {processedLine}
        </div>
      );
    });
    
    return renderedLines;
  };

<<<<<<< HEAD
  // Debug progress modal state
  console.log('Progress modal state:', { showProgressModal, progressData });
  
  const getSummaryPreview = (synopsis: string) => {
    // Extract the first sentence or first 100 characters as preview
    const firstSentence = synopsis.split('.')[0];
    if (firstSentence.length > 100) {
      return firstSentence.substring(0, 100) + '...';
    }
    return firstSentence + (synopsis.includes('.') ? '.' : '');
  };

  // Helper function to get messages from the current session only
  const getSessionMessages = () => {
    if (!sessionStartTime) {
      return chatHistory; // If no session start time, return all messages
    }
    
    // For continued conversations, only include messages that are NOT from the original conversation
    // (i.e., messages added after clicking "Continue")
    const sessionMessages = chatHistory.filter(message => !message.isFromOriginalConversation);
    
    return sessionMessages;
  };
  
  // Set session start time when conversation is loaded from URL (user clicked "Continue")
  useEffect(() => {
    if (user && urlConversationId && chatHistory.length > 0 && !sessionStartTime) {
      // This is when user clicked "Continue" - set session start time to track new messages
      const lastMessageTime = new Date(Math.max(...chatHistory.map(msg => msg.timestamp.getTime())));
      const newSessionStartTime = new Date(lastMessageTime.getTime() + 1000); // 1 second after the last message
      setSessionStartTime(newSessionStartTime);
      console.log('[DEBUG] Set session start time for continued conversation:', newSessionStartTime);
      console.log('[DEBUG] Last message time:', lastMessageTime);
    }
  }, [user, urlConversationId, chatHistory, sessionStartTime]);
  
=======
  // Quick translation function
  const quickTranslation = async (messageIndex: number, text: string) => {
    console.log('[DEBUG] quickTranslation() called with messageIndex:', messageIndex, 'text:', text);
    
    if (isLoadingMessageFeedback[messageIndex]) {
      console.log('[DEBUG] Already loading, returning early');
      return;
    }
    
    setIsLoadingMessageFeedback(prev => ({ ...prev, [messageIndex]: true }));
    
    // Clear all previous translations when starting a new one
    setQuickTranslations({});
    
    try {
      const token = localStorage.getItem('jwt');
      const requestData = {
        ai_message: text,
        language: language,
        user_level: userPreferences.userLevel,
        user_topics: userPreferences.topics,
        formality: userPreferences.formality,
        feedback_language: userPreferences.feedbackLanguage,
        user_goals: userPreferences.user_goals,
        description: conversationDescription
      };

      console.log('[DEBUG] quickTranslation() calling /api/quick_translation with:', requestData);
      
      const response = await axios.post(
        '/api/quick_translation',
        requestData,
        token ? { headers: { Authorization: `Bearer ${token}` } } : undefined
      );
      
      const result = response.data;
      console.log('[DEBUG] quickTranslation() received response:', result);
      
      const translationText = result.translation;
      console.log('[DEBUG] Raw Gemini translation text:', translationText);
      
      const parsedTranslation = parseQuickTranslation(translationText);
      console.log('[DEBUG] Parsed translation:', parsedTranslation);
      
      // Test with sample data if no translation received
      if (!translationText || Object.keys(parsedTranslation.wordTranslations).length === 0) {
        console.log('[DEBUG] No translation received, using test data');
        const testResponse = `**Full Translation:**
Yes, the current serials don't have the same quality as the old ones, right?

**Word-by-Word Breakdown:**
जी / ji -- Sir/Yes (respectful term)
बिल्कुल / bilkul -- Absolutely/Exactly
आजकल / aajkal -- Nowadays/These days
तो / to -- then/so
एक / ek -- one/a/single
ही / hi -- only/same
बात / baat -- point/matter/thing
को / ko -- to/object marker
बहुत / bahut -- very/much/a lot
लंबा / lamba -- long
खींच / kheench -- drag/stretch/prolong
देते / dete -- give/they give (present continuous tense)
हैं / hain -- are/they are (present continuous tense)`;
        
        const testParsedTranslation = parseQuickTranslation(testResponse);
        console.log('[DEBUG] Test parsed translation:', testParsedTranslation);
        setQuickTranslations(prev => ({ ...prev, [messageIndex]: testParsedTranslation }));
      } else {
        setQuickTranslations(prev => ({ ...prev, [messageIndex]: parsedTranslation }));
      }
      
    } catch (error: unknown) {
      console.error('Quick translation error:', error);
      setQuickTranslations(prev => ({ 
        ...prev, 
        [messageIndex]: { 
          fullTranslation: 'Translation failed', 
          wordTranslations: {},
          romanized: '',
          error: true,
          generatedWords: [],
          generatedScriptWords: []
        } 
      }));
    } finally {
      setIsLoadingMessageFeedback(prev => ({ ...prev, [messageIndex]: false }));
    }
  };

  // Render clickable message with word translations
  const renderClickableMessage = (message: ChatMessage, messageIndex: number, translation: any) => {
    if (!translation || !translation.wordTranslations) {
      return message.text;
    }
    
    console.log('renderClickableMessage:', {
      messageText: message.text,
      generatedWords: translation.generatedWords,
      generatedScriptWords: translation.generatedScriptWords,
      wordTranslations: translation.wordTranslations,
      availableKeys: Object.keys(translation.wordTranslations)
    });
    
    // Use the generated words from the AI response to guarantee keys exist
    if (translation.generatedWords && translation.generatedWords.length > 0) {
      // Check if this is a script language (has both script and romanized words)
      const isScriptLanguage = translation.generatedScriptWords && 
                              translation.generatedScriptWords.length > 0 && 
                              translation.generatedScriptWords.some(word => /[\u0900-\u097F\u0B80-\u0BFF\u0C00-\u0C7F\u0C80-\u0CFF\u0D00-\u0D7F\u0D80-\u0DFF\u0E00-\u0E7F\u0E80-\u0EFF\u0F00-\u0FFF\u1000-\u109F\u1100-\u11FF\u1200-\u137F\u1380-\u139F\u13A0-\u13FF\u1400-\u167F\u1680-\u169F\u16A0-\u16FF\u1700-\u171F\u1720-\u173F\u1740-\u175F\u1760-\u177F\u1780-\u17FF\u1800-\u18AF\u1900-\u194F\u1950-\u197F\u1980-\u19DF\u19E0-\u19FF\u1A00-\u1A1F\u1A20-\u1AAF\u1AB0-\u1AFF\u1B00-\u1B7F\u1B80-\u1BBF\u1BC0-\u1BFF\u1C00-\u1C4F\u1C50-\u1C7F\u1C80-\u1CDF\u1CD0-\u1CFF\u1D00-\u1D7F\u1D80-\u1DBF\u1DC0-\u1DFF\u1E00-\u1EFF\u1F00-\u1FFF]/.test(word));
      
      if (isScriptLanguage && translation.generatedScriptWords.length > 0) {
        return (
          <div>
            {/* Script words */}
            <div style={{ marginBottom: '0.5rem' }}>
              <strong>Script:</strong>
              <div style={{ 
                marginTop: '0.25rem',
                fontSize: '1.1rem',
                lineHeight: '1.8',
                wordWrap: 'break-word',
                overflowWrap: 'break-word',
                display: 'flex',
                flexWrap: 'wrap',
                gap: '0.25rem'
              }}>
                {renderClickableWordsFromGenerated(translation.generatedScriptWords, translation, messageIndex)}
              </div>
            </div>
            {/* Romanized words */}
            <div>
              <strong>Romanized:</strong>
              <div style={{ 
                marginTop: '0.25rem',
                fontSize: '0.95rem',
                lineHeight: '1.6',
                wordWrap: 'break-word',
                overflowWrap: 'break-word',
                color: isDarkMode ? '#cbd5e1' : '#6c757d',
                display: 'flex',
                flexWrap: 'wrap',
                gap: '0.25rem'
              }}>
                {renderClickableWordsFromGenerated(translation.generatedWords, translation, messageIndex)}
              </div>
            </div>
          </div>
        );
      } else {
        // Non-script language - just show romanized words
        return (
          <div>
            <div style={{ marginBottom: '0.5rem' }}>
              <strong>Words:</strong>
              <div style={{ 
                marginTop: '0.25rem',
                fontSize: '1rem',
                lineHeight: '1.6',
                wordWrap: 'break-word',
                overflowWrap: 'break-word',
                display: 'flex',
                flexWrap: 'wrap',
                gap: '0.25rem'
              }}>
                {renderClickableWordsFromGenerated(translation.generatedWords, translation, messageIndex)}
              </div>
            </div>
          </div>
        );
      }
    } else {
      // Fallback to original message text
      const displayText = formatMessageForDisplay(message, userPreferences.romanizationDisplay);
      const textToRender = displayText.romanizedText || displayText.mainText;
      return renderClickableWords(textToRender, translation, messageIndex);
    }
  };

  // Helper function to render clickable words from generated word list
  const renderClickableWordsFromGenerated = (generatedWords: string[], translation: any, messageIndex: number) => {
    console.log('=== RENDERING FROM GENERATED WORDS ===');
    console.log('Generated words:', generatedWords);
    console.log('Available translations:', Object.keys(translation.wordTranslations));
    
    return generatedWords.map((word, index) => {
      const trimmedWord = word.trim();
      
      // Try exact match first, then try without punctuation
      const hasTranslation = translation.wordTranslations[trimmedWord] || 
                            translation.wordTranslations[trimmedWord.replace(/[.,!?;:'"()\[\]{}]/g, '').trim()];
      
      console.log(`Generated word "${trimmedWord}": hasTranslation=${hasTranslation}`);
      
      if (hasTranslation && trimmedWord) {
        return (
          <span
            key={index}
            data-clickable-word="true"
            onClick={(e) => {
              e.stopPropagation();
              e.preventDefault();
              console.log('Word clicked:', trimmedWord, 'Translation:', hasTranslation);
              const rect = e.currentTarget.getBoundingClientRect();
              const popupPosition = {
                x: rect.left + rect.width / 2,
                y: rect.top
              };
              console.log('Setting popup with:', { messageIndex, wordKey: trimmedWord, position: popupPosition });
              setActivePopup({
                messageIndex,
                wordKey: trimmedWord,
                position: popupPosition
              });
            }}
            style={{
              cursor: 'pointer',
              textDecoration: 'underline',
              textDecorationColor: '#4a90e2',
              textDecorationThickness: '2px',
              color: '#4a90e2',
              fontWeight: 400,
              transition: 'all 0.2s ease',
              marginRight: '0.25rem',
              whiteSpace: 'nowrap',
              display: 'inline-block'
            }}
            onMouseEnter={(e) => {
              e.currentTarget.style.backgroundColor = 'rgba(74,144,226,0.1)';
            }}
            onMouseLeave={(e) => {
              e.currentTarget.style.backgroundColor = 'transparent';
            }}
          >
            {word}
          </span>
        );
      }
      
      return <span key={index} style={{ marginRight: '0.25rem', whiteSpace: 'nowrap', display: 'inline-block' }}>{word}</span>;
    });
  };

  // Helper function to render clickable words
  const renderClickableWords = (text: string, translation: any, messageIndex: number) => {
    console.log('=== RENDERING CLICKABLE WORDS ===');
    console.log('Text to render:', text);
    console.log('Available translations:', Object.keys(translation.wordTranslations));
    
    const words = text.split(/(\s+)/);
    console.log('Split words:', words);
    
    return words.map((word, index) => {
      const trimmedWord = word.trim();
      
      // Simple matching - try exact match first
      let hasTranslation = translation.wordTranslations[trimmedWord];
      let translationKey = trimmedWord;
      
      console.log(`Checking word "${trimmedWord}": exact match = ${hasTranslation}`);
      
      // If no exact match, try case-insensitive
      if (!hasTranslation) {
        const lowerTrimmedWord = trimmedWord.toLowerCase();
        const availableKeys = Object.keys(translation.wordTranslations);
        const matchingKey = availableKeys.find(key => key.toLowerCase() === lowerTrimmedWord);
        if (matchingKey) {
          hasTranslation = translation.wordTranslations[matchingKey];
          translationKey = matchingKey;
          console.log(`Found case-insensitive match: "${trimmedWord}" → "${matchingKey}"`);
        }
      }
      
      // If still no match, try partial matching
      if (!hasTranslation && trimmedWord) {
        const availableKeys = Object.keys(translation.wordTranslations);
        const partialMatches = availableKeys.filter(key => 
          key.includes(trimmedWord) || trimmedWord.includes(key)
        );
        if (partialMatches.length > 0) {
          console.log(`Partial matches for "${trimmedWord}":`, partialMatches);
        }
      }
      
      console.log(`Final result for "${trimmedWord}": hasTranslation=${hasTranslation}, translationKey="${translationKey}"`);
      
      if (hasTranslation && trimmedWord) {
        return (
          <span
            key={index}
            data-clickable-word="true"
            onClick={(e) => {
              e.stopPropagation();
              e.preventDefault();
              console.log('Word clicked:', trimmedWord, 'Translation:', hasTranslation);
              const rect = e.currentTarget.getBoundingClientRect();
              const popupPosition = {
                x: rect.left + rect.width / 2,
                y: rect.top
              };
              setActivePopup({
                messageIndex,
                wordKey: translationKey,
                position: popupPosition
              });
            }}
            style={{
              cursor: 'pointer',
              textDecoration: 'underline',
              textDecorationColor: '#4a90e2',
              textDecorationThickness: '2px',
              color: '#4a90e2',
              fontWeight: 400,
              transition: 'all 0.2s ease'
            }}
            onMouseEnter={(e) => {
              e.currentTarget.style.backgroundColor = 'rgba(74,144,226,0.1)';
            }}
            onMouseLeave={(e) => {
              e.currentTarget.style.backgroundColor = 'transparent';
            }}
          >
            {word}
          </span>
        );
      }
      
      return word;
    });
  };

>>>>>>> b227f416
  return (
    <div style={{ 
      display: 'flex', 
      height: 'calc(100vh - 80px)', 
      width: '100%',
      background: isDarkMode 
        ? 'linear-gradient(135deg, #0f172a 0%, #1e293b 50%, #334155 100%)'
        : 'linear-gradient(135deg, #f5f1ec 0%, #e8e0d8 50%, #d4c8c0 100%)',
      padding: '1rem',
      gap: '0.5rem',
      transition: 'background 0.3s ease'
    }}>
      {/* Short Feedback Panel - Left */}
      {showShortFeedbackPanel && (
        <div style={{ 
          width: `${getPanelWidths().left * 100}%`, 
          background: isDarkMode ? '#1e293b' : '#fff', 
          borderRadius: 12,
          display: 'flex',
          flexDirection: 'column',
          boxShadow: isDarkMode 
            ? '0 3px 20px rgba(0,0,0,0.3)' 
            : '0 3px 20px rgba(60,76,115,0.08)',
          position: 'relative',
          transition: 'background 0.3s ease, box-shadow 0.3s ease'
        }}>
          {/* Short Feedback Header */}
          <div style={{ 
            background: isDarkMode ? '#8ba3d9' : 'var(--blue-secondary)', 
            color: '#fff', 
            padding: '0.75rem 1rem', 
            borderRadius: '12px 12px 0 0',
            textAlign: 'center',
            borderBottom: isDarkMode ? '1px solid #334155' : '1px solid #ececec',
            fontFamily: 'Gabriela, Arial, sans-serif',
            fontWeight: 600,
            fontSize: '0.95rem',
            display: 'flex',
            justifyContent: 'space-between',
            alignItems: 'center',
            transition: 'background 0.3s ease, border-color 0.3s ease'
          }}>
                          <span>💡 AI Explanations</span>
            <button
              onClick={() => setShowShortFeedbackPanel(false)}
              style={{
                background: 'none',
                border: 'none',
                color: '#fff',
                fontSize: '1.2rem',
                cursor: 'pointer',
                padding: '0.2rem',
                borderRadius: '4px',
                transition: 'all 0.2s'
              }}
              title="Hide panel"
            >
              ◀
            </button>
          </div>
          {/* Resize Handle */}
          <div
            onMouseDown={handleLeftResizeStart}
            style={{
              position: 'absolute',
              right: -4,
              top: 0,
              bottom: 0,
              width: 8,
              cursor: 'col-resize',
              background: 'transparent',
              zIndex: 10
            }}
          />
          {/* Short Feedback Content */}
          <div style={{ 
            flex: 1, 
            display: 'flex',
            flexDirection: 'column',
            minHeight: 0
          }}>
            

            
            {/* Quick Translation Section */}
            {Object.keys(quickTranslations).length > 0 && (
              <div style={{
                background: isDarkMode ? '#1e293b' : '#fff',
                color: isDarkMode ? '#f8fafc' : '#000',
                padding: '1rem',
                borderBottom: isDarkMode ? '1px solid #334155' : '1px solid #ececec',
                fontSize: '1rem',
                lineHeight: 1.5,
                fontFamily: 'AR One Sans, Arial, sans-serif',
                fontWeight: 400,
                transition: 'background 0.3s ease, color 0.3s ease'
              }}>
                <div style={{
                  fontWeight: 600,
                  fontSize: '1.1rem',
                  marginBottom: '1rem',
                  color: isDarkMode ? '#f8fafc' : '#000',
                  display: 'flex',
                  alignItems: 'center',
                  justifyContent: 'space-between'
                }}>
                  <span style={{ display: 'flex', alignItems: 'center', gap: '0.5rem' }}>
                    🌐 Quick Translation
                  </span>

                </div>
                {Object.entries(quickTranslations).map(([messageIndex, translation]) => (
                  <div key={messageIndex} style={{ marginBottom: '1rem' }}>
                    {translation.error ? (
                      <div style={{ color: '#dc3545', fontStyle: 'italic' }}>
                        {translation.fullTranslation}
                      </div>
                    ) : (
                      <div>
                        {/* Original sentence with clickable words */}
                        <div style={{ marginBottom: '0.5rem' }}>
                          <strong>Original:</strong>
                          <div style={{
                            background: isDarkMode ? '#334155' : '#f8f9fa',
                            padding: '0.75rem',
                            borderRadius: 8,
                            marginTop: '0.5rem',
                            fontSize: '0.95rem',
                            lineHeight: '1.6'
                          }}>
                            {renderClickableMessage(chatHistory[parseInt(messageIndex)], parseInt(messageIndex), translation)}
                          </div>
                        </div>
                        
                        {/* Full translation */}
                        {translation.fullTranslation && (
                          <div style={{ marginBottom: '0.5rem' }}>
                            <strong>Translation:</strong>
                            <div style={{
                              background: isDarkMode ? '#334155' : '#f8f9fa',
                              padding: '0.75rem',
                              borderRadius: 8,
                              marginTop: '0.5rem',
                              fontSize: '0.95rem',
                              lineHeight: '1.6'
                            }}>
                              {translation.fullTranslation}
                            </div>
                          </div>
                        )}
                      </div>
                    )}
                  </div>
                ))}
              </div>
            )}
            {shortFeedback && (
              <div style={{
                background: isDarkMode ? '#1e293b' : '#fff',
                color: isDarkMode ? '#f8fafc' : '#000',
                padding: '1rem',
                flex: 1,
                overflowY: 'auto',
                overflowX: 'hidden',
                fontSize: '1rem',
                lineHeight: 1.5,
                whiteSpace: 'pre-wrap',
                fontFamily: 'AR One Sans, Arial, sans-serif',
                fontWeight: 400,
                minHeight: 0,
                transition: 'background 0.3s ease, color 0.3s ease'
              }}>
                {parsedBreakdown.length > 0 ? (
                  <div>
                    {/* TTS button for detailed breakdown */}
                    <div style={{ marginBottom: '1rem', display: 'flex', justifyContent: 'flex-end' }}>
                      <button
                        onClick={() => {
                          const cacheKey = `detailed_breakdown_panel`;
                          playTTSAudio(shortFeedback, language, cacheKey);
                        }}
                        disabled={isGeneratingTTS['detailed_breakdown_panel'] || isPlayingTTS['detailed_breakdown_panel']}
                        style={{
                          padding: '0.4rem 0.8rem',
                          borderRadius: 6,
                          border: isPlayingTTS['detailed_breakdown_panel'] ? 'none' : '1px solid #28a745',
                          background: isPlayingTTS['detailed_breakdown_panel'] ? 'linear-gradient(135deg, #28a745 0%, #1e7e34 100%)' : 'rgba(40,167,69,0.08)',
                          color: isPlayingTTS['detailed_breakdown_panel'] ? '#fff' : '#28a745',
                          fontSize: '0.8rem',
                          cursor: (isGeneratingTTS['detailed_breakdown_panel'] || isPlayingTTS['detailed_breakdown_panel']) ? 'not-allowed' : 'pointer',
                          transition: 'all 0.2s ease',
                          opacity: (isGeneratingTTS['detailed_breakdown_panel'] || isPlayingTTS['detailed_breakdown_panel']) ? 0.6 : 1,
                          fontWeight: 500,
                          boxShadow: isPlayingTTS['detailed_breakdown_panel'] ? '0 2px 6px rgba(40,167,69,0.18)' : '0 1px 3px rgba(40,167,69,0.10)'
                        }}
                        title={isPlayingTTS['detailed_breakdown_panel'] ? 'Playing audio...' : 'Listen to this breakdown'}
                      >
                        {isGeneratingTTS['detailed_breakdown_panel'] ? '🔄' : isPlayingTTS['detailed_breakdown_panel'] ? '🔊 Playing' : '🔊 Listen'}
                      </button>
                    </div>
                                          {parsedBreakdown.map((sentenceData, index) => (
                        <div key={index} style={{ marginBottom: index < parsedBreakdown.length - 1 ? '1rem' : '0' }}>
                          <div style={{ 
                            display: 'flex', 
                            flexDirection: 'column',
                            width: '100%'
                          }}>
                            <div style={{ 
                              display: 'flex', 
                              justifyContent: 'space-between', 
                              alignItems: 'flex-start',
                              marginBottom: '0.4rem'
                            }}>
                              <div style={{ 
                                fontWeight: 600, 
                                fontSize: '0.95rem', 
                                flex: 1,
                                color: isDarkMode ? '#f8fafc' : '#000'
                              }}>
                                {sentenceData.sentence}
                              </div>
                              {sentenceData.details && sentenceData.details.trim() && (
                                <button
                                  onClick={() => {
                                    const newExpanded = { ...showDetailedBreakdown };
                                    newExpanded[index] = !newExpanded[index];
                                    setShowDetailedBreakdown(newExpanded);
                                  }}
                                  style={{
                                    background: showDetailedBreakdown[index] ? '#4a90e2' : 'rgba(74,144,226,0.08)',
                                    border: '1px solid #4a90e2',
                                    color: showDetailedBreakdown[index] ? '#fff' : '#4a90e2',
                                    padding: '0.4rem 0.8rem',
                                    borderRadius: 6,
                                    cursor: 'pointer',
                                    fontSize: '0.8rem',
                                    fontWeight: 600,
                                    display: 'flex',
                                    alignItems: 'center',
                                    gap: '0.3rem',
                                    transition: 'all 0.2s ease',
                                    boxShadow: showDetailedBreakdown[index] ? '0 2px 6px rgba(74,144,226,0.2)' : '0 1px 3px rgba(74,144,226,0.1)',
                                    minWidth: 'fit-content',
                                    height: 'fit-content',
                                    marginLeft: '0.5rem'
                                  }}
                                >
                                  {showDetailedBreakdown[index] ? '▼' : '▶'} 
                                  {showDetailedBreakdown[index] ? 'Hide' : 'Details'}
                                </button>
                              )}
                            </div>
                            <div style={{ 
                              color: isDarkMode ? '#94a3b8' : '#666', 
                              fontSize: '0.85rem', 
                              width: '100%', 
                              lineHeight: '1.4' 
                            }}>
                              {sentenceData.overview}
                            </div>
                          </div>
                        {showDetailedBreakdown[index] && sentenceData.details && sentenceData.details.trim() && (
                          <div style={{
                            marginTop: '0.75rem',
                            padding: '1rem',
                            background: isDarkMode 
                              ? 'linear-gradient(135deg, #334155 0%, #475569 100%)'
                              : 'linear-gradient(135deg, #f8f9fa 0%, #f0f4f8 100%)',
                            borderRadius: 8,
                            border: isDarkMode ? '1px solid #475569' : '1px solid #e1e8ed',
                            fontSize: '0.8rem',
                            lineHeight: 1.5,
                            whiteSpace: 'pre-wrap',
                            boxShadow: isDarkMode 
                              ? 'inset 0 1px 3px rgba(0,0,0,0.2)' 
                              : 'inset 0 1px 3px rgba(0,0,0,0.05)',
                            color: isDarkMode ? '#f8fafc' : '#2c3e50',
                            transition: 'background 0.3s ease, border-color 0.3s ease, color 0.3s ease'
                          }}>
                            {sentenceData.details}
                          </div>
                        )}
                      </div>
                    ))}
                  </div>
                ) : (
                  <div>
                    <div style={{ marginBottom: '0.5rem' }}>{shortFeedback}</div>
                    {/* TTS button for short feedback */}
                    <button
                      onClick={() => {
                        const cacheKey = `short_feedback_panel`;
                        playTTSAudio(shortFeedback, language, cacheKey);
                      }}
                      disabled={isGeneratingTTS['short_feedback_panel'] || isPlayingTTS['short_feedback_panel']}
                      style={{
                        padding: '0.4rem 0.8rem',
                        borderRadius: 6,
                        border: isPlayingTTS['short_feedback_panel'] ? 'none' : '1px solid #28a745',
                        background: isPlayingTTS['short_feedback_panel'] ? 'linear-gradient(135deg, #28a745 0%, #1e7e34 100%)' : 'rgba(40,167,69,0.08)',
                        color: isPlayingTTS['short_feedback_panel'] ? '#fff' : '#28a745',
                        fontSize: '0.8rem',
                        cursor: (isGeneratingTTS['short_feedback_panel'] || isPlayingTTS['short_feedback_panel']) ? 'not-allowed' : 'pointer',
                        transition: 'all 0.2s ease',
                        opacity: (isGeneratingTTS['short_feedback_panel'] || isPlayingTTS['short_feedback_panel']) ? 0.6 : 1,
                        fontWeight: 500,
                        boxShadow: isPlayingTTS['short_feedback_panel'] ? '0 2px 6px rgba(40,167,69,0.18)' : '0 1px 3px rgba(40,167,69,0.10)'
                      }}
                      title={isPlayingTTS['short_feedback_panel'] ? 'Playing audio...' : 'Listen to this feedback'}
                    >
                      {isGeneratingTTS['short_feedback_panel'] ? '🔄' : isPlayingTTS['short_feedback_panel'] ? '🔊 Playing' : '🔊 Listen'}
                    </button>
                  </div>
                )}
              </div>
            )}

            {!shortFeedback && Object.keys(quickTranslations).length === 0 && (
              <div style={{
                background: isDarkMode ? '#1e293b' : '#fff',
                color: isDarkMode ? '#94a3b8' : '#666',
                padding: '1rem',
                flex: 1,
                display: 'flex',
                alignItems: 'center',
                justifyContent: 'center',
                fontSize: '0.9rem',
                fontStyle: 'italic',
                transition: 'background 0.3s ease, color 0.3s ease'
              }}>
                Click "💡 Explain" on any AI message to see short feedback here
              </div>
            )}
            {explainButtonPressed && (
              <button
                onClick={() => {
                  console.log('[DEBUG] "Get Detailed Explanation" button clicked');
                  console.log('[DEBUG] Current shortFeedback:', shortFeedback);
                  console.log('[DEBUG] Current chatHistory:', chatHistory);
                  console.log('[DEBUG] Current shortFeedbacks:', shortFeedbacks);
                  
                  // Find the current AI message that has short feedback
                  const currentMessageIndex = chatHistory.findIndex((msg, index) => 
                    msg.sender === 'AI' && shortFeedbacks[index] === shortFeedback
                  );
                  
                  console.log('[DEBUG] Found messageIndex:', currentMessageIndex);
                  
                  if (currentMessageIndex !== -1) {
                    console.log('[DEBUG] Calling requestDetailedBreakdownForMessage with index:', currentMessageIndex);
                    requestDetailedBreakdownForMessage(currentMessageIndex);
                  } else {
                    console.log('[DEBUG] Could not find matching AI message for shortFeedback');
                    // Fallback: try to find any AI message with short feedback
                    const fallbackIndex = chatHistory.findIndex((msg, index) => 
                      msg.sender === 'AI' && shortFeedbacks[index]
                    );
                                      if (fallbackIndex !== -1) {
                    console.log('[DEBUG] Using fallback messageIndex:', fallbackIndex);
                    requestDetailedFeedbackForMessage(fallbackIndex);
                  }
                  }
                }}
                disabled={!shortFeedback}
                style={{
                  width: '100%',
                  padding: '0.6rem',
                  background: shortFeedback ? 'var(--rose-primary)' : '#ccc',
                  color: '#fff',
                  border: 'none',
                  borderRadius: 8,
                  boxShadow: 'inset 0 2px 8px #c38d9422',
                  cursor: !shortFeedback ? 'not-allowed' : 'pointer',
                  fontWeight: 600,
                  fontSize: '0.9rem',
                  transition: 'all 0.2s',
                  marginTop: 'auto'
                }}
              >
                🎯 Get Detailed Explanation
              </button>
            )}
        </div>
        </div>
      )}
      {/* Chat Panel - Center */}
              <div style={{ 
          flex: 1, 
          background: isDarkMode ? '#1e293b' : '#fff', 
          borderRadius: 12, 
          display: 'flex', 
          flexDirection: 'column', 
          boxShadow: isDarkMode 
            ? '0 3px 20px rgba(0,0,0,0.3)' 
            : '0 3px 20px rgba(60,76,115,0.08)',
          position: 'relative',
          transition: 'background 0.3s ease, box-shadow 0.3s ease'
        }}>
        {/* Header Bar */}
        <div style={{ 
          padding: '0.75rem 1rem', 
          background: isDarkMode ? '#334155' : '#f5f1ec', 
          borderBottom: isDarkMode ? '1px solid #475569' : '1px solid #ececec', 
          display: 'flex', 
          justifyContent: 'space-between', 
          alignItems: 'center', 
          borderTopLeftRadius: 12, 
          borderTopRightRadius: 12,
          transition: 'background 0.3s ease, border-color 0.3s ease'
        }}>
          <div style={{ 
            color: isDarkMode ? '#e8b3c3' : 'var(--rose-primary)', 
            fontWeight: 600, 
            fontSize: '0.95rem', 
            fontFamily: 'Gabriela, Arial, sans-serif',
            transition: 'color 0.3s ease'
          }}>
            🌐 {getLanguageLabel(language)} Practice Session
          </div>

        </div>

        {/* Chat Messages */}
        <div style={{ 
          flex: 1, 
          padding: '1rem', 
          overflowY: 'auto',
          display: 'flex',
          flexDirection: 'column',
          gap: '0.6rem',
          background: '#f9f6f4',
          borderRadius: '0 0 12px 12px'
        }}>
          {isLoadingConversation && (
            <div style={{
              alignSelf: 'center',
              padding: '0.5rem 1rem',
              background: '#f5f1ec',
              borderRadius: 8,
              color: 'var(--rose-primary)',
              fontSize: '0.95rem',
              fontWeight: 500
            }}>
              📂 Loading conversation...
            </div>
          )}
          {chatHistory.map((message: ChatMessage, index) => (
            <div key={index} style={{
              width: '100%',
              display: 'flex',
              flexDirection: 'column',
              alignItems: message.sender === 'User' ? 'flex-end' : 'flex-start',
              marginBottom: '0.7rem'
            }}>
              <div 
                onClick={() => handleMessageClick(index, message.text)}
                style={{
                  flex: 1,
                  padding: '0.7rem 1rem',
                  borderRadius: message.sender === 'User' ? '16px 16px 4px 16px' : message.sender === 'AI' ? '16px 16px 16px 4px' : '8px',
                  background: message.sender === 'User' 
                    ? 'linear-gradient(135deg, #e8b3c3 0%, #d4a3b3 100%)' 
                    : message.sender === 'AI' 
                      ? isDarkMode 
                        ? 'linear-gradient(135deg, #334155 0%, #475569 100%)' 
                        : 'linear-gradient(135deg, #fff 0%, #f8f9fa 100%)' 
                      : isDarkMode ? '#475569' : '#fff7e6',
                  color: message.sender === 'User' 
                    ? (message.detailedFeedback ? 'inherit' : '#fff')
                    : message.sender === 'System' 
                      ? '#e67e22' 
                      : isDarkMode ? '#f8fafc' : '#3e3e3e',
                  border: message.sender === 'AI' 
                    ? isDarkMode ? '1px solid #475569' : '1px solid #e0e0e0' 
                    : message.sender === 'System' 
                      ? '1px solid #e67e22' 
                      : 'none',
                  fontSize: '0.9rem',
                  cursor: 'pointer',
                  transition: 'all 0.2s ease',
                  opacity: isTranslating[index] ? 0.7 : 1,
                  position: 'relative',
                  boxShadow: message.sender === 'User' ? '0 2px 8px rgba(195,141,148,0.18)' : message.sender === 'AI' ? '0 2px 8px rgba(60,76,115,0.10)' : '0 1px 4px rgba(230,126,34,0.08)',
                  maxWidth: '75%',
                  wordWrap: 'break-word',
                  fontWeight: message.sender === 'User' ? 600 : message.sender === 'System' ? 600 : 400,
                  animation: 'messageAppear 0.3s ease-out',
                  fontFamily: 'AR One Sans, Arial, sans-serif'
                }}
                              >
                  {(() => {
                    const formatted = formatMessageForDisplay(message, userPreferences.romanizationDisplay);
                    console.log('[DEBUG] Message rendering:', {
                      index,
                      hasDetailedFeedback: !!message.detailedFeedback,
                      detailedFeedback: message.detailedFeedback,
                      mainText: formatted.mainText,
                      romanizedText: formatted.romanizedText,
                      romanizationDisplay: userPreferences.romanizationDisplay
                    });
                    return (
                      <div style={{ display: 'flex', flexDirection: 'column' }}>
                        <span style={{ color: message.sender === 'User' ? '#fff' : 'inherit' }}>
                          {message.detailedFeedback ? renderFormattedText(formatted.mainText, index) : formatted.mainText}
                        </span>
                        {formatted.romanizedText && (
                          <span style={{
                            fontSize: '0.82em',
                            color: message.detailedFeedback ? (isDarkMode ? '#94a3b8' : '#555') : (isDarkMode ? '#94a3b8' : '#555'),
                            opacity: message.detailedFeedback ? 1 : 0.65,
                            marginTop: 2,
                            fontWeight: 400,
                            lineHeight: 1.2,
                            letterSpacing: '0.01em',
                          }}>
                            {message.detailedFeedback ? renderFormattedText(formatted.romanizedText, index) : formatted.romanizedText}
                          </span>
                        )}
                      </div>
                    );
                  })()}
                  {isTranslating[index] && (
                  <span style={{ marginLeft: '0.5rem', fontSize: '0.85rem' }}>
                    🔄 Translating...
                  </span>
                )}
              </div>
              
              {/* Corrected Version - Slides down from under the message */}
              {message.detailedFeedback && showCorrectedVersions[index] && (
                <div
                  style={{
                    width: '100%',
                    display: 'flex',
                    flexDirection: 'column',
                    alignItems: message.sender === 'User' ? 'flex-end' : 'flex-start',
                    marginTop: '0.5rem',
                    animation: 'slideDown 0.5s ease-out forwards',
                    overflow: 'hidden'
                  }}
                >
                  <div
                    style={{
                      padding: '0.5rem 0.8rem',
                      borderRadius: message.sender === 'User' ? '8px 8px 2px 8px' : '8px 8px 8px 2px',
                      background: isDarkMode 
                        ? 'rgba(16, 185, 129, 0.1)' 
                        : 'rgba(16, 185, 129, 0.08)',
                      color: isDarkMode ? '#10b981' : '#059669',
                      fontSize: '0.85rem',
                      fontWeight: 400,
                      maxWidth: '75%',
                      wordWrap: 'break-word',
                      border: `1px solid ${isDarkMode ? 'rgba(16, 185, 129, 0.2)' : 'rgba(16, 185, 129, 0.15)'}`,
                      position: 'relative'
                    }}
                  >
                    <div style={{ 
                      display: 'flex', 
                      alignItems: 'center', 
                      gap: '0.3rem', 
                      marginBottom: '0.2rem',
                      fontSize: '0.75rem',
                      opacity: 0.7,
                      fontWeight: 500
                    }}>
                      <span>✓</span>
                      <span>Corrected</span>
                    </div>
                    {(() => {
                      const correctedVersion = extractCorrectedVersion(message.detailedFeedback);
                      
                      if (!correctedVersion) {
                        // Message is correct - show "Correct!"
                        return (
                          <div style={{ display: 'flex', flexDirection: 'column' }}>
                            <span style={{ fontWeight: 500, lineHeight: 1.3 }}>
                              Correct!
                            </span>
                          </div>
                        );
                      }
                      
                      return (
                        <div style={{ display: 'flex', flexDirection: 'column' }}>
                          <span style={{ fontWeight: 500, lineHeight: 1.3 }}>
                            {correctedVersion.mainText}
                          </span>
                          {correctedVersion.romanizedText && (
                            <span style={{
                              fontSize: '0.8em',
                              opacity: 0.8,
                              marginTop: '0.15rem',
                              fontWeight: 400,
                              lineHeight: 1.2,
                            }}>
                              {correctedVersion.romanizedText}
                            </span>
                          )}
                        </div>
                      );
                    })()}
                  </div>
                </div>
              )}
              
              {/* Feedback Buttons */}
              {message.sender === 'User' && !message.detailedFeedback && (
                <button
                  onClick={() => toggleDetailedFeedback(index)}
                  disabled={isLoadingMessageFeedback[index]}
                  style={{
                    padding: '0.35rem 0.9rem',
                    borderRadius: 6,
                    border: isDarkMode ? '1px solid #e8b3c3' : '1px solid #c38d94',
                    background: isDarkMode ? 'rgba(232,179,195,0.15)' : 'rgba(195,141,148,0.08)',
                    color: isDarkMode ? '#e8b3c3' : '#c38d94',
                    fontSize: '0.8rem',
                    cursor: isLoadingMessageFeedback[index] ? 'not-allowed' : 'pointer',
                    transition: 'all 0.2s ease',
                    opacity: isLoadingMessageFeedback[index] ? 0.6 : 1,
                    minWidth: '70px',
                    fontWeight: 500,
                    marginTop: 4,
                    boxShadow: '0 1px 3px rgba(195,141,148,0.10)'
                  }}
                  title="Check for errors"
                >
                  {isLoadingMessageFeedback[index] ? '🔄' : '🎯 Check'}
                </button>
              )}
              {message.sender === 'AI' && (
                <div style={{ display: 'flex', gap: '0.5rem', marginTop: 4 }}>
                  <button
                    onClick={() => quickTranslation(index, message.text)}
                    disabled={isLoadingMessageFeedback[index]}
                    style={{
                      padding: '0.35rem 0.9rem',
                      borderRadius: 6,
                      border: '1px solid #4a90e2',
                      background: 'rgba(74,144,226,0.08)',
                      color: '#4a90e2',
                      fontSize: '0.8rem',
                      cursor: isLoadingMessageFeedback[index] ? 'not-allowed' : 'pointer',
                      transition: 'all 0.2s ease',
                      opacity: isLoadingMessageFeedback[index] ? 0.6 : 1,
                      minWidth: '70px',
                      fontWeight: 500,
                      boxShadow: '0 1px 3px rgba(74,144,226,0.10)'
                    }}
                    title="Get translation"
                  >
                    {isLoadingMessageFeedback[index] ? '🔄' : '💡 Explain'}
                  </button>
                  
                  {/* TTS button for AI messages */}
                  <button
                    onClick={() => {
                      const cacheKey = `ai_message_${index}`;
                      if (message.ttsUrl) {
                        // Use existing TTS URL if available
                        playExistingTTS(message.ttsUrl, cacheKey);
                      } else {
                        // Generate new TTS using appropriate text based on romanization preference
                        const ttsText = getTTSText(message, userPreferences.romanizationDisplay, language);
                        playTTSAudio(ttsText, language, cacheKey);
                      }
                    }}
                    disabled={isGeneratingTTS[`ai_message_${index}`] || isPlayingTTS[`ai_message_${index}`]}
                    style={{
                      padding: '0.35rem 0.9rem',
                      borderRadius: 6,
                      border: isPlayingTTS[`ai_message_${index}`] ? 'none' : '1px solid #28a745',
                      background: isPlayingTTS[`ai_message_${index}`] ? 'linear-gradient(135deg, #28a745 0%, #1e7e34 100%)' : 'rgba(40,167,69,0.08)',
                      color: isPlayingTTS[`ai_message_${index}`] ? '#fff' : '#28a745',
                      fontSize: '0.8rem',
                      cursor: (isGeneratingTTS[`ai_message_${index}`] || isPlayingTTS[`ai_message_${index}`]) ? 'not-allowed' : 'pointer',
                      transition: 'all 0.2s ease',
                      opacity: (isGeneratingTTS[`ai_message_${index}`] || isPlayingTTS[`ai_message_${index}`]) ? 0.6 : 1,
                      minWidth: '70px',
                      fontWeight: 500,
                      boxShadow: isPlayingTTS[`ai_message_${index}`] ? '0 2px 6px rgba(40,167,69,0.18)' : '0 1px 3px rgba(40,167,69,0.10)'
                    }}
                    title={isPlayingTTS[`ai_message_${index}`] ? 'Playing audio...' : 'Listen to this message'}
                  >
                    {isGeneratingTTS[`ai_message_${index}`] ? '🔄' : isPlayingTTS[`ai_message_${index}`] ? '🔊 Playing' : '🔊 Listen'}
                  </button>
                  
                  {/* Show suggestions button only for the most recent AI message */}
                  {index === chatHistory.length - 1 && (
                    <button
                      onClick={handleSuggestionButtonClick}
                      disabled={isLoadingSuggestions}
                      style={{
                        padding: '0.35rem 0.9rem',
                        border: 'none',
                        background: 'none',
                        color: '#c38d94',
                        fontSize: '0.8rem',
                        cursor: isLoadingSuggestions ? 'not-allowed' : 'pointer',
                        transition: 'all 0.2s ease',
                        opacity: isLoadingSuggestions ? 0.6 : 1,
                        fontWeight: 500,
                        textDecoration: 'underline',
                        textDecorationColor: '#c38d94'
                      }}
                      title="Get conversation suggestions"
                    >
                      {isLoadingSuggestions ? 'Loading...' : 'Suggestions'}
                    </button>
                  )}
                </div>
              )}
              {showTranslations[index] && translations[index] && (
                <div style={{
                  padding: '0.75rem 1rem',
                  background: 'linear-gradient(135deg, #f0f8ff 0%, #e6f3ff 100%)',
                  border: '1px solid #d0e4f7',
                  borderRadius: 10,
                  fontSize: '0.93rem',
                  color: '#2c5282',
                  position: 'relative',
                  marginTop: '0.5rem',
                  boxShadow: '0 2px 8px rgba(44,82,130,0.08)',
                  maxWidth: '85%'
                }}>
                  <div style={{ display: 'flex', justifyContent: 'space-between', alignItems: 'center', marginBottom: '0.5rem' }}>
                    <span style={{ fontWeight: 700, fontSize: '0.9rem' }}>
                      🌐 Translation
                    </span>
                    <button
                      onClick={() => translateMessage(index, message.text, true)}
                      style={{
                        background: 'rgba(44,82,130,0.08)',
                        border: '1px solid #d0e4f7',
                        color: '#2c5282',
                        padding: '0.25rem 0.7rem',
                        borderRadius: 7,
                        cursor: 'pointer',
                        fontSize: '0.8rem',
                        fontWeight: 600,
                        transition: 'all 0.2s ease'
                      }}
                    >
                      📝 Detailed Breakdown
                    </button>
                  </div>
                  <div style={{ marginBottom: '0.5rem' }}>
                    <strong>Translation:</strong> {translations[index]?.translation || ''}
                  </div>
                  {translations[index]?.has_breakdown && translations[index]?.breakdown && (
                    <div style={{ marginTop: '0.5rem' }}>
                      <div style={{ marginBottom: '0.5rem' }}>
                        <strong>📖 Detailed Analysis:</strong>
                      </div>
                      <div style={{
                        background: 'rgba(255,255,255,0.7)',
                        padding: '0.75rem',
                        borderRadius: 8,
                        border: '1px solid #e0e0e0',
                        fontSize: '0.9rem',
                        lineHeight: '1.5',
                        whiteSpace: 'pre-wrap'
                      }}>
                        {translations[index].breakdown}
                      </div>
                    </div>
                  )}
                </div>
              )}
            </div>
          ))}
          {isProcessing && (
            <div style={{
              alignSelf: 'center',
              padding: '0.5rem 1rem',
              background: '#f5f1ec',
              borderRadius: 8,
              color: 'var(--rose-primary)',
              fontSize: '0.95rem',
              fontWeight: 500
            }}>
              ⏳ Processing your speech...
            </div>
          )}
          
          {/* Suggestion Carousel */}
          {showSuggestionCarousel && suggestionMessages.length > 0 && (
            <div style={{
              width: '100%',
              display: 'flex',
              flexDirection: 'column',
              alignItems: 'flex-end',
              marginBottom: '0.7rem'
            }}>
              <div style={{
                maxWidth: '75%',
                padding: '0.7rem 1rem',
                background: 'linear-gradient(135deg, #fdf2f2 0%, #fce7e7 100%)',
                color: '#3e3e3e',
                borderRadius: '16px 16px 4px 16px',
                border: '2px dashed #c38d94',
                fontSize: '0.9rem',
                fontWeight: 600,
                position: 'relative',
                boxShadow: '0 2px 8px rgba(195,141,148,0.18)',
                fontFamily: 'AR One Sans, Arial, sans-serif'
              }}>
                                  <div style={{
                    display: 'flex',
                    alignItems: 'center',
                    justifyContent: 'space-between',
                    marginBottom: '0.5rem',
                    fontSize: '0.8rem',
                    color: '#c38d94'
                  }}>
                    <span>💭 Suggestion ({currentSuggestionIndex + 1}/{suggestionMessages.length})</span>
                    <div style={{ display: 'flex', gap: '0.3rem' }}>
                      <button
                        onClick={() => navigateSuggestion('prev')}
                        disabled={suggestionMessages.length <= 1}
                        style={{
                          padding: '0.2rem 0.4rem',
                          borderRadius: 3,
                          border: '1px solid #c38d94',
                          background: 'rgba(195,141,148,0.08)',
                          color: '#c38d94',
                          cursor: suggestionMessages.length <= 1 ? 'not-allowed' : 'pointer',
                          fontSize: '0.7rem',
                          opacity: suggestionMessages.length <= 1 ? 0.5 : 1
                        }}
                      >
                        ←
                      </button>
                      <button
                        onClick={() => navigateSuggestion('next')}
                        disabled={suggestionMessages.length <= 1}
                        style={{
                          padding: '0.2rem 0.4rem',
                          borderRadius: 3,
                          border: '1px solid #c38d94',
                          background: 'rgba(195,141,148,0.08)',
                          color: '#c38d94',
                          cursor: suggestionMessages.length <= 1 ? 'not-allowed' : 'pointer',
                          fontSize: '0.7rem',
                          opacity: suggestionMessages.length <= 1 ? 0.5 : 1
                        }}
                      >
                        →
                      </button>
                    </div>
                  </div>
                <div style={{
                  lineHeight: '1.4',
                  wordWrap: 'break-word',
                  marginBottom: '0.5rem'
                }}>
                  {(() => {
                    const suggestion = suggestionMessages[currentSuggestionIndex];
                    if (!suggestion) return null;
                    
                    const formatted = formatMessageForDisplay(suggestion, userPreferences.romanizationDisplay);
                    return (
                      <>
                        <span>{formatted.mainText}</span>
                        {formatted.romanizedText && (
                          <span style={{
                            fontSize: '0.82em',
                            color: '#555',
                            opacity: 0.65,
                            marginTop: 2,
                            fontWeight: 400,
                            lineHeight: 1.2,
                            letterSpacing: '0.01em',
                            display: 'block'
                          }}>
                            {formatted.romanizedText}
                          </span>
                        )}
                      </>
                    );
                  })()}
                </div>
                {/* Suggestion Action Buttons */}
                <div style={{
                  display: 'flex',
                  justifyContent: 'flex-end',
                  gap: '0.3rem'
                }}>
                  {/* TTS button for suggestions */}
                  <button
                    onClick={() => {
                      const suggestion = suggestionMessages[currentSuggestionIndex];
                      if (suggestion) {
                        const cacheKey = `suggestion_${currentSuggestionIndex}`;
                        const ttsText = getTTSText(suggestion, userPreferences.romanizationDisplay, language);
                        playTTSAudio(ttsText, language, cacheKey);
                      }
                    }}
                    disabled={isGeneratingTTS[`suggestion_${currentSuggestionIndex}`] || isPlayingTTS[`suggestion_${currentSuggestionIndex}`]}
                    style={{
                      padding: '0.3rem 0.6rem',
                      borderRadius: 4,
                      border: isPlayingTTS[`suggestion_${currentSuggestionIndex}`] ? 'none' : '1px solid #28a745',
                      background: isPlayingTTS[`suggestion_${currentSuggestionIndex}`] ? 'linear-gradient(135deg, #28a745 0%, #1e7e34 100%)' : 'rgba(40,167,69,0.08)',
                      color: isPlayingTTS[`suggestion_${currentSuggestionIndex}`] ? '#fff' : '#28a745',
                      cursor: (isGeneratingTTS[`suggestion_${currentSuggestionIndex}`] || isPlayingTTS[`suggestion_${currentSuggestionIndex}`]) ? 'not-allowed' : 'pointer',
                      fontSize: '0.7rem',
                      fontWeight: 500,
                      transition: 'all 0.2s ease',
                      opacity: (isGeneratingTTS[`suggestion_${currentSuggestionIndex}`] || isPlayingTTS[`suggestion_${currentSuggestionIndex}`]) ? 0.6 : 1
                    }}
                    title={isPlayingTTS[`suggestion_${currentSuggestionIndex}`] ? 'Playing audio...' : 'Listen to this suggestion'}
                  >
                    {isGeneratingTTS[`suggestion_${currentSuggestionIndex}`] ? '🔄' : isPlayingTTS[`suggestion_${currentSuggestionIndex}`] ? '🔊' : '🔊'}
                  </button>
                  
                  <button
                    onClick={() => explainSuggestion(currentSuggestionIndex, suggestionMessages[currentSuggestionIndex]?.text || '')}
                    disabled={isTranslatingSuggestion[currentSuggestionIndex]}
                    style={{
                      padding: '0.3rem 0.6rem',
                      borderRadius: 4,
                      border: '1px solid #4a90e2',
                      background: 'rgba(74,144,226,0.08)',
                      color: '#4a90e2',
                      cursor: isTranslatingSuggestion[currentSuggestionIndex] ? 'not-allowed' : 'pointer',
                      fontSize: '0.7rem',
                      fontWeight: 500,
                      transition: 'all 0.2s ease',
                      opacity: isTranslatingSuggestion[currentSuggestionIndex] ? 0.6 : 1
                    }}
                    title="Explain this suggestion"
                  >
                    {isTranslatingSuggestion[currentSuggestionIndex] ? '🔄' : '💡 Explain'}
                  </button>
                </div>
                {/* Translation Display */}
                {showSuggestionTranslations[currentSuggestionIndex] && suggestionTranslations[currentSuggestionIndex] && (
                  <div style={{
                    marginTop: '0.75rem',
                    padding: '0.75rem',
                    background: 'linear-gradient(135deg, #f0f8ff 0%, #e6f3ff 100%)',
                    border: '1px solid #d0e4f7',
                    borderRadius: 8,
                    fontSize: '0.85rem',
                    color: '#2c5282',
                    position: 'relative',
                    boxShadow: '0 2px 8px rgba(44,82,130,0.08)'
                  }}>
                    <div style={{ display: 'flex', justifyContent: 'space-between', alignItems: 'center', marginBottom: '0.5rem' }}>
                      <span style={{ fontWeight: 700, fontSize: '0.8rem' }}>
                        💡 Explanation
                      </span>
                      <button
                        onClick={() => setShowSuggestionTranslations(prev => ({ ...prev, [currentSuggestionIndex]: false }))}
                        style={{
                          background: 'none',
                          border: 'none',
                          color: '#2c5282',
                          fontSize: '1rem',
                          cursor: 'pointer',
                          padding: '0.1rem',
                          borderRadius: '2px'
                        }}
                        title="Hide explanation"
                      >
                        ×
                      </button>
                    </div>
                    <div style={{ marginBottom: '0.5rem' }}>
                      <strong>Translation:</strong> {suggestionTranslations[currentSuggestionIndex]?.translation || ''}
                    </div>
                    {suggestionTranslations[currentSuggestionIndex]?.breakdown && (
                      <div style={{ marginTop: '0.5rem' }}>
                        <div style={{ marginBottom: '0.5rem' }}>
                          <strong>📖 Explanation:</strong>
                        </div>
                        <div style={{
                          background: 'rgba(255,255,255,0.7)',
                          padding: '0.75rem',
                          borderRadius: 6,
                          border: '1px solid #e0e0e0',
                          fontSize: '0.8rem',
                          lineHeight: '1.5',
                          whiteSpace: 'pre-wrap'
                        }}>
                          {suggestionTranslations[currentSuggestionIndex].breakdown}
                        </div>
                      </div>
                    )}
                  </div>
                )}
              </div>
            </div>
          )}
        </div>


        {/* Recording Controls */}
        {chatHistory.length > 0 && (
          <div
            data-recording-section
            style={{ 
              padding: '1.2rem', 
              borderTop: '1px solid #c38d94',
              background: '#f5f1ec',
              borderRadius: '0 0 16px 16px',
              textAlign: 'center',
              marginTop: 0
            }}
          >
            <div style={{
              display: 'flex',
              justifyContent: 'center',
              alignItems: 'center',
              gap: '1rem',
              flexWrap: 'wrap'
            }}>
              {/* Autospeak Toggle Button */}
              <button
                onClick={() => setAutoSpeak(v => !v)}
                style={{
                  background: autoSpeak ? 'var(--blue-secondary)' : 'var(--blue-secondary)',
                  color: '#fff',
                  border: 'none',
                  borderRadius: 10,
                  padding: '0.5rem 0.9rem',
                  cursor: 'pointer',
                  fontWeight: 500,
                  fontSize: '0.85rem',
                  transition: 'all 0.2s',
                  boxShadow: '0 2px 4px rgba(60,76,115,0.15)',
                  minWidth: '110px'
                }}
              >
                {autoSpeak ? '✅ Autospeak ON' : 'Autospeak OFF'}
              </button>

              {/* Microphone Button (centered) */}
              <button
                onClick={isRecording ? () => stopRecording(false) : startRecording}
                disabled={isProcessing || (autoSpeak && isRecording)}
                style={{
                  width: 48,
                  height: 48,
                  borderRadius: '50%',
                  border: 'none',
                  background: isRecording ? 'var(--blue-secondary)' : 'var(--rose-primary)',
                  color: '#fff',
                  fontSize: '20px',
                  cursor: isProcessing || (autoSpeak && isRecording) ? 'not-allowed' : 'pointer',
                  transition: 'all 0.3s',
                  boxShadow: isRecording ? '0 0 0 6px #c38d9440' : '0 3px 12px rgba(60,76,115,0.20)',
                  display: 'flex',
                  alignItems: 'center',
                  justifyContent: 'center'
                }}
                title={isRecording ? 'Stop Recording' : 'Start Recording'}
              >
                {isRecording ? '⏹️' : '🎤'}
              </button>

              {/* Short Feedback Toggle Button */}
              <button
                onClick={() => setEnableShortFeedback(v => !v)}
                style={{
                  background: enableShortFeedback ? 'var(--blue-secondary)' : 'var(--rose-primary)',
                  color: '#fff',
                  border: 'none',
                  borderRadius: 10,
                  padding: '0.5rem 0.9rem',
                  cursor: 'pointer',
                  fontWeight: 500,
                  fontSize: '0.85rem',
                  transition: 'all 0.2s',
                  boxShadow: '0 2px 4px rgba(60,76,115,0.15)',
                  minWidth: '110px'
                }}
              >
                {enableShortFeedback ? '💡 Short Feedback ON' : 'Short Feedback OFF'}
              </button>
            </div>

            

            {/* End Chat button - positioned as a separate floating element */}
            <button
              onClick={handleEndChat}
              style={{
                position: 'absolute',
                bottom: '1rem',
                right: '1rem',
                background: '#e74c3c',
                color: '#fff',
                border: 'none',
                borderRadius: 10,
                padding: '0.5rem 1rem',
                cursor: 'pointer',
                fontWeight: 600,
                fontSize: '0.85rem',
                transition: 'all 0.2s',
                boxShadow: '0 2px 4px rgba(231,76,60,0.15)',
                minWidth: '100px',
                display: 'flex',
                alignItems: 'center',
                gap: '0.3rem',
                zIndex: 10
              }}
                             title="End chat, generate summary, and return to dashboard"
            >
              🏠 End Chat
            </button>
                      {/* Redo Button: Only show in manual mode when recording */}
            {isRecording && manualRecording && (
              <div style={{
                display: 'flex',
                justifyContent: 'center',
                marginTop: '0.8rem'
              }}>
                <button
                  onClick={() => stopRecording(true)}
                  style={{
                    background: '#e67e22',
                    color: '#fff',
                    border: 'none',
                    borderRadius: 10,
                    padding: '0.5rem 0.9rem',
                    cursor: 'pointer',
                    fontWeight: 500,
                    fontSize: '0.85rem',
                    transition: 'all 0.2s',
                    boxShadow: '0 2px 4px rgba(230,126,34,0.15)',
                    minWidth: '90px'
                  }}
                >
                  ⏹️ Redo
                </button>
              </div>
            )}
          </div>
        )}
      </div>
      {/* Interrupt message - prominent UI position */}
      {wasInterrupted && !isRecording && (
        <div style={{
          position: 'fixed',
          left: 0,
          right: 0,
          top: 80,
          zIndex: 10000,
          display: 'flex',
          justifyContent: 'center',
          pointerEvents: 'none'
        }}>
          <div style={{
            background: '#fff7e6',
            color: '#e67e22',
            border: '2px solid #e67e22',
            borderRadius: 12,
            padding: '1rem 2rem',
            fontWeight: 700,
            fontSize: '1.1rem',
            boxShadow: '0 2px 12px rgba(230,126,34,0.08)',
            display: 'flex',
            alignItems: 'center',
            gap: 12,
            pointerEvents: 'auto'
          }}>
            <span style={{ fontSize: '1.5rem' }}>⏹️</span>
            Recording canceled. You can try again.
          </div>
        </div>
      )}
      {/* Floating Panel Toggle Buttons */}
      {!showShortFeedbackPanel && (
        <button
          onClick={() => setShowShortFeedbackPanel(true)}
          style={{
            position: 'fixed',
            left: '1rem',
            top: '6rem',
            background: 'var(--blue-secondary)',
            color: '#fff',
            border: 'none',
            borderRadius: '8px 0 0 8px',
            padding: '1rem 0.5rem',
            fontSize: '1.2rem',
            cursor: 'pointer',
            fontWeight: 600,
            transition: 'all 0.2s',
            boxShadow: '0 2px 8px rgba(60,76,115,0.2)',
            zIndex: 1000
          }}
          title="Show Short Feedback Panel"
        >
          💡
        </button>
      )}

      {/* Topic Selection Modal */}
      <TopicSelectionModal
        isOpen={showTopicModal}
        onClose={() => setShowTopicModal(false)}
        onStartConversation={handleModalConversationStart}
        currentLanguage={language}
      />

      {/* Persona Modal */}
              <PersonaModal
          isOpen={showPersonaModal}
          onClose={cancelPersona}
          onSave={savePersona}
          isSaving={isSavingPersona}
          currentTopics={userPreferences?.topics || []}
          currentDescription={conversationDescription}
          currentFormality={userPreferences?.formality || 'neutral'}
        />

<<<<<<< HEAD
      {/* Progress Modal */}
      {showProgressModal && progressData && (
        <div style={{
          position: 'fixed',
          top: 0,
          left: 0,
          right: 0,
          bottom: 0,
          backgroundColor: 'rgba(0, 0, 0, 0.5)',
          display: 'flex',
          justifyContent: 'center',
          alignItems: 'center',
          zIndex: 2000
        }}>
          <div style={{
            background: isDarkMode ? '#1e293b' : '#ffffff',
            padding: '2rem',
            borderRadius: '12px',
            maxWidth: '600px',
            width: '90%',
            boxShadow: '0 10px 25px rgba(0, 0, 0, 0.2)',
            border: isDarkMode ? '1px solid #334155' : '1px solid #e2e8f0'
          }}>
            {/* Main Card Structure - matching dashboard */}
            <div style={{ 
              background: 'rgba(126,90,117,0.05)', 
              borderRadius: 12, 
              border: '1px solid rgba(126,90,117,0.1)',
              overflow: 'hidden',
              transition: 'all 0.3s ease'
            }}>
              {/* Goal Header - matching dashboard */}
              <div style={{ 
                padding: '0.75rem', 
                display: 'flex',
                alignItems: 'center',
                gap: '0.75rem'
              }}>
                <div style={{ 
                  background: 'var(--rose-primary)', 
                  color: '#fff', 
                  borderRadius: '50%', 
                  width: '24px', 
                  height: '24px', 
                  display: 'flex', 
                  alignItems: 'center', 
                  justifyContent: 'center', 
                  fontSize: '0.8rem',
                  fontWeight: 600,
                  flexShrink: 0,
                  fontFamily: 'Montserrat, Arial, sans-serif'
                }}>
                  1
                </div>
                <div style={{ 
                  fontSize: '1.2rem',
                  marginRight: '0.5rem'
                }}>
                  🎯
                </div>
                <div style={{ 
                  color: 'var(--foreground)', 
                  fontWeight: 600,
                  fontSize: '0.9rem',
                  lineHeight: '1.3',
                  fontFamily: 'Gabriela, Arial, sans-serif',
                  flex: 1
                }}>
                  {userPreferences?.user_goals && userPreferences.user_goals.length > 0 ? 
                    LEARNING_GOALS.find(g => g.id === userPreferences.user_goals[0])?.goal || 'Your Learning Progress' 
                    : 'Your Learning Progress'
                  }
                </div>
              </div>

              {/* Progress Indicators Section - matching dashboard */}
              <div style={{ 
                background: 'rgba(126,90,117,0.02)',
                borderTop: '1px solid rgba(126,90,117,0.1)',
                padding: '0.75rem'
              }}>
                <div style={{ 
                  color: 'var(--rose-primary)', 
                  fontSize: '0.8rem',
                  fontWeight: 600,
                  marginBottom: '0.5rem',
                  fontFamily: 'Montserrat, Arial, sans-serif'
                }}>
                  Progress Indicators:
                </div>
                <div style={{ display: 'flex', flexDirection: 'column', gap: '0.5rem' }}>
                  {progressData.subgoalNames.map((subgoalName, index) => (
                    <div key={index} style={{ 
                      display: 'flex',
                      alignItems: 'flex-start',
                      gap: '0.5rem',
                      padding: '0.5rem',
                      background: 'var(--card)',
                      borderRadius: 8,
                      border: '1px solid rgba(126,90,117,0.1)'
                    }}>
                      <div style={{ 
                        background: 'var(--rose-accent)', 
                        color: '#fff', 
                        borderRadius: '50%', 
                        width: '16px', 
                        height: '16px', 
                        display: 'flex', 
                        alignItems: 'center', 
                        justifyContent: 'center', 
                        fontSize: '0.6rem',
                        fontWeight: 600,
                        flexShrink: 0,
                        fontFamily: 'Montserrat, Arial, sans-serif',
                        marginTop: '0.1rem'
                      }}>
                        {index + 1}
                      </div>
                      <div style={{ 
                        color: 'var(--foreground)', 
                        fontSize: '0.75rem',
                        lineHeight: '1.4',
                        fontFamily: 'AR One Sans, Arial, sans-serif',
                        flex: 1
                      }}>
                        {subgoalName}
                      </div>
                      {/* Progress bar matching dashboard style */}
                      <div style={{ 
                        width: '60px',
                        height: '6px',
                        background: 'rgba(126,90,117,0.1)',
                        borderRadius: 3,
                        marginTop: '0.2rem',
                        position: 'relative',
                        overflow: 'hidden'
                      }}>
                        <div style={{ 
                          width: `${progressData.percentages[index]}%`,
                          height: '100%',
                          background: progressData.percentages[index] >= 80 ? '#10b981' : 
                                    progressData.percentages[index] >= 60 ? '#f59e0b' : 'var(--rose-primary)',
                          borderRadius: 3,
                          transition: 'width 0.3s ease'
                        }} />
                      </div>
                      {/* Percentage display */}
                      <div style={{ 
                        color: 'var(--foreground)', 
                        fontSize: '0.7rem',
                        fontWeight: 600,
                        fontFamily: 'Montserrat, Arial, sans-serif',
                        marginLeft: '0.5rem',
                        minWidth: '30px',
                        textAlign: 'right'
                      }}>
                        {progressData.percentages[index]}%
                      </div>
                    </div>
                  ))}
                </div>
              </div>
            </div>
            
            <div style={{
              display: 'flex',
              justifyContent: 'center'
            }}>
              <button
                onClick={() => {
                  setShowProgressModal(false);
                  setProgressData(null);
                  router.push('/dashboard');
                }}
                style={{
                  padding: '0.75rem 2rem',
                  border: 'none',
                  borderRadius: '8px',
                  background: 'var(--rose-primary)',
                  color: '#ffffff',
                  cursor: 'pointer',
                  fontSize: '1rem',
                  fontWeight: 600,
                  fontFamily: 'Montserrat, Arial, sans-serif',
                  transition: 'all 0.2s ease',
                  boxShadow: '0 2px 4px rgba(0, 0, 0, 0.1)'
                }}
                onMouseEnter={(e) => {
                  e.currentTarget.style.background = 'linear-gradient(135deg, var(--rose-primary) 0%, #8a6a7a 100%)';
                }}
                onMouseLeave={(e) => {
                  e.currentTarget.style.background = 'var(--rose-primary)';
                }}
              >
                Continue to Dashboard
              </button>
            </div>
          </div>
=======
              {/* Grammarly-style popup for word explanations */}
        {activePopup && (
          <div
            data-popup="true"
                        style={{
              position: 'fixed',
              left: Math.max(10, Math.min(window.innerWidth - 320, activePopup.position.x)),
              top: Math.max(10, activePopup.position.y - 60),
              transform: 'translateX(-50%)',
              backgroundColor: isDarkMode ? '#1e293b' : '#ffffff',
              border: `1px solid ${isDarkMode ? '#475569' : '#e2e8f0'}`,
              borderRadius: '8px',
              padding: '12px 16px',
              boxShadow: '0 4px 12px rgba(0, 0, 0, 0.15)',
              zIndex: 1000,
              maxWidth: '300px',
              fontSize: '14px',
              lineHeight: '1.4',
              color: isDarkMode ? '#e2e8f0' : '#1e293b',
              pointerEvents: 'auto'
            }}
          onClick={(e) => e.stopPropagation()}
        >
          <div style={{ fontWeight: 400, marginBottom: '4px', color: isDarkMode ? '#cbd5e1' : '#475569', fontSize: '13px' }}>
            {activePopup.wordKey.replace(/[__~~==<<>>]/g, '')}
          </div>
                      <div style={{ fontSize: '14px', fontWeight: 600, color: isDarkMode ? '#f1f5f9' : '#0f172a' }}>
              {(() => {
                const translation = quickTranslations[activePopup.messageIndex]?.wordTranslations[activePopup.wordKey];
                console.log('Popup translation lookup:', { 
                  messageIndex: activePopup.messageIndex, 
                  wordKey: activePopup.wordKey, 
                  translation, 
                  allTranslations: quickTranslations[activePopup.messageIndex]?.wordTranslations,
                  availableKeys: Object.keys(quickTranslations[activePopup.messageIndex]?.wordTranslations || {})
                });
                return translation || feedbackExplanations[activePopup.messageIndex]?.[activePopup.wordKey] || 'No translation available';
              })()}
            </div>
          {/* Arrow pointing down to the word */}
          <div
            style={{
              position: 'absolute',
              bottom: '-6px',
              left: '50%',
              transform: 'translateX(-50%)',
              width: 0,
              height: 0,
              borderLeft: '6px solid transparent',
              borderRight: '6px solid transparent',
              borderTop: `6px solid ${isDarkMode ? '#1e293b' : '#ffffff'}`,
              filter: `drop-shadow(0 1px 1px ${isDarkMode ? 'rgba(0,0,0,0.3)' : 'rgba(0,0,0,0.1)'})`
            }}
          />
>>>>>>> b227f416
        </div>
      )}
    </div>
  );
}

// Helper to get JWT token
const getAuthHeaders = () => {
  const token = typeof window !== 'undefined' ? localStorage.getItem('jwt') : null;
  return token ? { Authorization: `Bearer ${token}` } : {};
};

export default Analyze; <|MERGE_RESOLUTION|>--- conflicted
+++ resolved
@@ -301,15 +301,12 @@
     overview: string;
     details: string;
   }[]>([]);
-<<<<<<< HEAD
-  const [sessionStartTime, setSessionStartTime] = useState<Date | null>(null);
-=======
   const [feedbackExplanations, setFeedbackExplanations] = useState<Record<number, Record<string, string>>>({});
   const [activePopup, setActivePopup] = useState<{ messageIndex: number; wordKey: string; position: { x: number; y: number } } | null>(null);
   const [showCorrectedVersions, setShowCorrectedVersions] = useState<Record<number, boolean>>({});
   const [quickTranslations, setQuickTranslations] = useState<Record<number, { fullTranslation: string; wordTranslations: Record<string, string>; romanized: string; error: boolean; generatedWords?: string[]; generatedScriptWords?: string[] }>>({});
   const [showQuickTranslations, setShowQuickTranslations] = useState<Record<number, boolean>>({});
->>>>>>> b227f416
+  const [sessionStartTime, setSessionStartTime] = useState<Date | null>(null);
   
   // TTS caching state
   const [ttsCache, setTtsCache] = useState<Map<string, { url: string; timestamp: number }>>(new Map());
@@ -1272,13 +1269,10 @@
         payload,
         token ? { headers: { Authorization: `Bearer ${token}` } } : undefined
       );
-<<<<<<< HEAD
       setFeedback(response.data.feedback);
       // Optionally, add to chatHistory
               setChatHistory(prev => [...prev, { sender: 'System', text: response.data.feedback, timestamp: new Date(), isFromOriginalConversation: false }]);
-=======
       // Feedback is applied to the message, no need to add to chat
->>>>>>> b227f416
     } catch (error: unknown) {
       console.error('Error getting detailed feedback:', error);
       console.error('[DEBUG] Error response:', (error as any).response?.data);
@@ -3077,45 +3071,6 @@
     return renderedLines;
   };
 
-<<<<<<< HEAD
-  // Debug progress modal state
-  console.log('Progress modal state:', { showProgressModal, progressData });
-  
-  const getSummaryPreview = (synopsis: string) => {
-    // Extract the first sentence or first 100 characters as preview
-    const firstSentence = synopsis.split('.')[0];
-    if (firstSentence.length > 100) {
-      return firstSentence.substring(0, 100) + '...';
-    }
-    return firstSentence + (synopsis.includes('.') ? '.' : '');
-  };
-
-  // Helper function to get messages from the current session only
-  const getSessionMessages = () => {
-    if (!sessionStartTime) {
-      return chatHistory; // If no session start time, return all messages
-    }
-    
-    // For continued conversations, only include messages that are NOT from the original conversation
-    // (i.e., messages added after clicking "Continue")
-    const sessionMessages = chatHistory.filter(message => !message.isFromOriginalConversation);
-    
-    return sessionMessages;
-  };
-  
-  // Set session start time when conversation is loaded from URL (user clicked "Continue")
-  useEffect(() => {
-    if (user && urlConversationId && chatHistory.length > 0 && !sessionStartTime) {
-      // This is when user clicked "Continue" - set session start time to track new messages
-      const lastMessageTime = new Date(Math.max(...chatHistory.map(msg => msg.timestamp.getTime())));
-      const newSessionStartTime = new Date(lastMessageTime.getTime() + 1000); // 1 second after the last message
-      setSessionStartTime(newSessionStartTime);
-      console.log('[DEBUG] Set session start time for continued conversation:', newSessionStartTime);
-      console.log('[DEBUG] Last message time:', lastMessageTime);
-    }
-  }, [user, urlConversationId, chatHistory, sessionStartTime]);
-  
-=======
   // Quick translation function
   const quickTranslation = async (messageIndex: number, text: string) => {
     console.log('[DEBUG] quickTranslation() called with messageIndex:', messageIndex, 'text:', text);
@@ -3447,7 +3402,43 @@
     });
   };
 
->>>>>>> b227f416
+  // Debug progress modal state
+  console.log('Progress modal state:', { showProgressModal, progressData });
+  
+  const getSummaryPreview = (synopsis: string) => {
+    // Extract the first sentence or first 100 characters as preview
+    const firstSentence = synopsis.split('.')[0];
+    if (firstSentence.length > 100) {
+      return firstSentence.substring(0, 100) + '...';
+    }
+    return firstSentence + (synopsis.includes('.') ? '.' : '');
+  };
+
+  // Helper function to get messages from the current session only
+  const getSessionMessages = () => {
+    if (!sessionStartTime) {
+      return chatHistory; // If no session start time, return all messages
+    }
+    
+    // For continued conversations, only include messages that are NOT from the original conversation
+    // (i.e., messages added after clicking "Continue")
+    const sessionMessages = chatHistory.filter(message => !message.isFromOriginalConversation);
+    
+    return sessionMessages;
+  };
+  
+  // Set session start time when conversation is loaded from URL (user clicked "Continue")
+  useEffect(() => {
+    if (user && urlConversationId && chatHistory.length > 0 && !sessionStartTime) {
+      // This is when user clicked "Continue" - set session start time to track new messages
+      const lastMessageTime = new Date(Math.max(...chatHistory.map(msg => msg.timestamp.getTime())));
+      const newSessionStartTime = new Date(lastMessageTime.getTime() + 1000); // 1 second after the last message
+      setSessionStartTime(newSessionStartTime);
+      console.log('[DEBUG] Set session start time for continued conversation:', newSessionStartTime);
+      console.log('[DEBUG] Last message time:', lastMessageTime);
+    }
+  }, [user, urlConversationId, chatHistory, sessionStartTime]);
+  
   return (
     <div style={{ 
       display: 'flex', 
@@ -4667,7 +4658,63 @@
           currentFormality={userPreferences?.formality || 'neutral'}
         />
 
-<<<<<<< HEAD
+              {/* Grammarly-style popup for word explanations */}
+        {activePopup && (
+          <div
+            data-popup="true"
+                        style={{
+              position: 'fixed',
+              left: Math.max(10, Math.min(window.innerWidth - 320, activePopup.position.x)),
+              top: Math.max(10, activePopup.position.y - 60),
+              transform: 'translateX(-50%)',
+              backgroundColor: isDarkMode ? '#1e293b' : '#ffffff',
+              border: `1px solid ${isDarkMode ? '#475569' : '#e2e8f0'}`,
+              borderRadius: '8px',
+              padding: '12px 16px',
+              boxShadow: '0 4px 12px rgba(0, 0, 0, 0.15)',
+              zIndex: 1000,
+              maxWidth: '300px',
+              fontSize: '14px',
+              lineHeight: '1.4',
+              color: isDarkMode ? '#e2e8f0' : '#1e293b',
+              pointerEvents: 'auto'
+            }}
+          onClick={(e) => e.stopPropagation()}
+        >
+          <div style={{ fontWeight: 400, marginBottom: '4px', color: isDarkMode ? '#cbd5e1' : '#475569', fontSize: '13px' }}>
+            {activePopup.wordKey.replace(/[__~~==<<>>]/g, '')}
+          </div>
+                      <div style={{ fontSize: '14px', fontWeight: 600, color: isDarkMode ? '#f1f5f9' : '#0f172a' }}>
+              {(() => {
+                const translation = quickTranslations[activePopup.messageIndex]?.wordTranslations[activePopup.wordKey];
+                console.log('Popup translation lookup:', { 
+                  messageIndex: activePopup.messageIndex, 
+                  wordKey: activePopup.wordKey, 
+                  translation, 
+                  allTranslations: quickTranslations[activePopup.messageIndex]?.wordTranslations,
+                  availableKeys: Object.keys(quickTranslations[activePopup.messageIndex]?.wordTranslations || {})
+                });
+                return translation || feedbackExplanations[activePopup.messageIndex]?.[activePopup.wordKey] || 'No translation available';
+              })()}
+            </div>
+          {/* Arrow pointing down to the word */}
+          <div
+            style={{
+              position: 'absolute',
+              bottom: '-6px',
+              left: '50%',
+              transform: 'translateX(-50%)',
+              width: 0,
+              height: 0,
+              borderLeft: '6px solid transparent',
+              borderRight: '6px solid transparent',
+              borderTop: `6px solid ${isDarkMode ? '#1e293b' : '#ffffff'}`,
+              filter: `drop-shadow(0 1px 1px ${isDarkMode ? 'rgba(0,0,0,0.3)' : 'rgba(0,0,0,0.1)'})`
+            }}
+          />
+        </div>
+      )}
+
       {/* Progress Modal */}
       {showProgressModal && progressData && (
         <div style={{
@@ -4866,62 +4913,6 @@
               </button>
             </div>
           </div>
-=======
-              {/* Grammarly-style popup for word explanations */}
-        {activePopup && (
-          <div
-            data-popup="true"
-                        style={{
-              position: 'fixed',
-              left: Math.max(10, Math.min(window.innerWidth - 320, activePopup.position.x)),
-              top: Math.max(10, activePopup.position.y - 60),
-              transform: 'translateX(-50%)',
-              backgroundColor: isDarkMode ? '#1e293b' : '#ffffff',
-              border: `1px solid ${isDarkMode ? '#475569' : '#e2e8f0'}`,
-              borderRadius: '8px',
-              padding: '12px 16px',
-              boxShadow: '0 4px 12px rgba(0, 0, 0, 0.15)',
-              zIndex: 1000,
-              maxWidth: '300px',
-              fontSize: '14px',
-              lineHeight: '1.4',
-              color: isDarkMode ? '#e2e8f0' : '#1e293b',
-              pointerEvents: 'auto'
-            }}
-          onClick={(e) => e.stopPropagation()}
-        >
-          <div style={{ fontWeight: 400, marginBottom: '4px', color: isDarkMode ? '#cbd5e1' : '#475569', fontSize: '13px' }}>
-            {activePopup.wordKey.replace(/[__~~==<<>>]/g, '')}
-          </div>
-                      <div style={{ fontSize: '14px', fontWeight: 600, color: isDarkMode ? '#f1f5f9' : '#0f172a' }}>
-              {(() => {
-                const translation = quickTranslations[activePopup.messageIndex]?.wordTranslations[activePopup.wordKey];
-                console.log('Popup translation lookup:', { 
-                  messageIndex: activePopup.messageIndex, 
-                  wordKey: activePopup.wordKey, 
-                  translation, 
-                  allTranslations: quickTranslations[activePopup.messageIndex]?.wordTranslations,
-                  availableKeys: Object.keys(quickTranslations[activePopup.messageIndex]?.wordTranslations || {})
-                });
-                return translation || feedbackExplanations[activePopup.messageIndex]?.[activePopup.wordKey] || 'No translation available';
-              })()}
-            </div>
-          {/* Arrow pointing down to the word */}
-          <div
-            style={{
-              position: 'absolute',
-              bottom: '-6px',
-              left: '50%',
-              transform: 'translateX(-50%)',
-              width: 0,
-              height: 0,
-              borderLeft: '6px solid transparent',
-              borderRight: '6px solid transparent',
-              borderTop: `6px solid ${isDarkMode ? '#1e293b' : '#ffffff'}`,
-              filter: `drop-shadow(0 1px 1px ${isDarkMode ? 'rgba(0,0,0,0.3)' : 'rgba(0,0,0,0.1)'})`
-            }}
-          />
->>>>>>> b227f416
         </div>
       )}
     </div>
