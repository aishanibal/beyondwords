"use client";
export const dynamic = "force-dynamic";

import React, { useState, useRef, useEffect, useMemo, useCallback, Suspense } from 'react';
import { useUser } from '../ClientLayout';
import { useDarkMode } from '../contexts/DarkModeContext';
import axios from 'axios';
import { useRouter } from 'next/navigation';
import { supabase } from '../../lib/supabase';
import { motion } from 'framer-motion';
import TopicSelectionModal from './TopicSelectionModal';
import PersonaModal from './PersonaModal';
import LoadingScreen from '../components/LoadingScreen';
import { LEARNING_GOALS, LearningGoal, getProgressiveSubgoalDescription, getSubgoalLevel, updateSubgoalProgress, SubgoalProgress, LevelUpEvent } from '../../lib/preferences';
import { getUserLanguageDashboards } from '../../lib/api';
import ChatMessageItem from './ChatMessageItem';

// Import the new components
import AnalyzeLayout from './components/AnalyzeLayout';
import MainContentArea from './components/MainContentArea';
import ChatMessagesContainer from './components/ChatMessagesContainer';
import SuggestionCarousel from './components/SuggestionCarousel';
import RightPanel from './components/RightPanel';
import ProgressModal from './components/ProgressModal';
import WordExplanationPopup from './components/WordExplanationPopup';

// Import hooks
import { usePersistentChatHistory } from './hooks/useChatHistory';
import { useAudioRecording } from './hooks/useAudioRecording';
import { useTTS } from './hooks/useTTS';
import { useSuggestions } from './hooks/useSuggestions';
import { useAudioHandlers } from './hooks/useAudioHandlers';
import { useConversationManagement } from './hooks/useConversationManagement';
import { useMessageInteractions } from './hooks/useMessageInteractions';

// Import types and utilities
import { 
  ChatMessage, 
  User, 
  SCRIPT_LANGUAGES, 
  getLanguageLabel, 
  isScriptLanguage, 
  formatScriptLanguageText, 
  fixRomanizationPunctuation 
} from './types/analyze';
import { cleanTextForTTS } from './utils/textFormatting';
import { renderClickableMessage, getSessionMessages } from './utils/messageUtils';
import { explainLLMResponse } from './services/messageService';

// Import services
import { getAuthHeaders, fetchUserDashboardPreferences } from './services/conversationService';

// Import constants
import { MESSAGES_PER_PAGE, DEFAULT_PANEL_WIDTHS } from './config/constants';


const AnalyzeContent = () => {
  const [isClient, setIsClient] = useState(false);
  
  useEffect(() => {
    setIsClient(true);
  }, []);
  
  if (!isClient) {
    return (
      <div className="flex items-center justify-center min-h-screen">
        <div className="text-lg">Loading analyze page...</div>
      </div>
    );
  }
  
  return <AnalyzeContentInner />;
};

const AnalyzeContentInner = () => {
  const router = useRouter();
  const { isDarkMode } = useDarkMode();
  const user = useUser();


  // Move searchParams usage to state to avoid SSR issues
  const [urlParams, setUrlParams] = useState({
    conversationId: '',
    lang: '',
    topics: '',
    formality: '',
    usePersona: false
  });

  // Get search params in useEffect to avoid SSR issues
  React.useEffect(() => {
    if (typeof window !== 'undefined') {
      const searchParams = new URLSearchParams(window.location.search);
      setUrlParams({
        conversationId: searchParams.get('conversation') || '',
        lang: searchParams.get('language') || '',
        topics: searchParams.get('topics') || '',
        formality: searchParams.get('formality') || '',
        usePersona: searchParams.get('usePersona') === 'true'
      });
    }
  }, []);

  const urlConversationId = urlParams.conversationId;
  const urlLang = urlParams.lang;
  const urlTopics = urlParams.topics;
  const urlFormality = urlParams.formality;
  const usePersona = urlParams.usePersona;

  // Core application state - all from original
  const [language, setLanguage] = useState('en');
  const [isRecording, setIsRecording] = useState(false);
  const [isProcessing, setIsProcessing] = useState(false);
  const [autoSpeak, setAutoSpeak] = useState(false);
  const [enableShortFeedback, setEnableShortFeedback] = useState(true);
  const [conversationId, setConversationId] = useState<string | null>(null);
  const [conversationDescription, setConversationDescription] = useState('');
  const [sessionStartTime, setSessionStartTime] = useState<Date | null>(null);
  const [isLoadingConversation, setIsLoadingConversation] = useState(false);
  const [isSavingPersona, setIsSavingPersona] = useState(false);
  const [loadedConversationId, setLoadedConversationId] = useState<string | null>(null);
  
  // Additional state variables from original
  const [skipValidation, setSkipValidation] = useState(false);
  const [isUsingPersona, setIsUsingPersona] = useState<boolean>(false);
  const [isNewPersona, setIsNewPersona] = useState(false);
  
  // Recording state variables from original
  const [wasInterrupted, setWasInterrupted] = useState(false);
  const [mediaStream, setMediaStream] = useState<MediaStream | null>(null);
  const [manualRecording, setManualRecording] = useState(false);
  
  // TTS state variables from original
  const [isAnyTTSPlaying, setIsAnyTTSPlaying] = useState(false);
  const [aiTTSQueued, setAiTTSQueued] = useState<{ text: string; language: string; cacheKey: string } | null>(null);
  const [shortFeedbackTTSQueued, setShortFeedbackTTSQueued] = useState<{ text: string; language: string; cacheKey: string } | null>(null);

  // Suggestions state - now handled by useSuggestions hook

  // Translation state
  const [showTranslations, setShowTranslations] = useState<Record<number, boolean>>({});
  const [isTranslating, setIsTranslating] = useState<Record<number, boolean>>({});
  const [translations, setTranslations] = useState<Record<number, { translation?: string; breakdown?: string; has_breakdown?: boolean }>>({});
  // Suggestion translation state - now handled by useSuggestions hook

  // UI panels state
  const [showShortFeedbackPanel, setShowShortFeedbackPanel] = useState(true);
  const [leftPanelWidth, setLeftPanelWidth] = useState(0.2); // 20% of screen width
  
  // Calculate actual panel widths based on visibility - memoized to prevent unnecessary re-renders
  const panelWidths = useMemo(() => {
    const visiblePanels = [showShortFeedbackPanel, true].filter(Boolean).length;
    
    if (visiblePanels === 1) {
      // Only middle panel visible
      return { left: 0, center: 1, right: 0 };
    } else {
      // Left and middle panels visible - allow resizing between them
      // Limit left panel to maximum 1/3 (33.33%) of screen width
      const maxLeftWidth = 1/3; // 33.33%
      const constrainedLeftWidth = Math.min(leftPanelWidth, maxLeftWidth);
      const centerWidth = 1 - constrainedLeftWidth; // Center takes remaining space
      return { left: constrainedLeftWidth, center: centerWidth, right: 0 };
    }
  }, [showShortFeedbackPanel, leftPanelWidth]);
  
  // Left panel content state - all from original
  const [shortFeedback, setShortFeedback] = useState<string>('');
  const [shortFeedbacks, setShortFeedbacks] = useState<Record<number, string>>({});
  const [showQuickTranslation, setShowQuickTranslation] = useState<boolean>(true);
  const [llmBreakdown, setLlmBreakdown] = useState<string>('');
  const [showLlmBreakdown, setShowLlmBreakdown] = useState<boolean>(false);
  const [isLoadingExplain, setIsLoadingExplain] = useState<boolean>(false);

  // Modals state
  const [showTopicModal, setShowTopicModal] = useState(false);
  const [showPersonaModal, setShowPersonaModal] = useState(false);
  const [showProgressModal, setShowProgressModal] = useState(false);
  const [progressData, setProgressData] = useState<{
    percentages: number[];
    subgoalNames: string[];
    levelUpEvents?: LevelUpEvent[];
  } | null>(null);

  // Audio/TTS state
  const [isGeneratingTTS, setIsGeneratingTTS] = useState<{[key: string]: boolean}>({});
  const [isPlayingTTS, setIsPlayingTTS] = useState<{[key: string]: boolean}>({});
  const [currentPlayingText, setCurrentPlayingText] = useState('');
  const [ttsCache, setTtsCache] = useState<Map<string, { url: string; timestamp: number }>>(new Map());
  const [ttsDebugInfo, setTtsDebugInfo] = useState<string>('');
  const [romanizationDebugInfo, setRomanizationDebugInfo] = useState<string>('');
  
  // Auto TTS queue state
  const [isPlayingShortFeedbackTTS, setIsPlayingShortFeedbackTTS] = useState(false);
  const [isPlayingAITTS, setIsPlayingAITTS] = useState(false);
  const [hasPlayedInitialTTS, setHasPlayedInitialTTS] = useState(false);
  const [lastTTSMessageId, setLastTTSMessageId] = useState<string | null>(null);
  // Progress tracking state
  const [userProgress, setUserProgress] = useState<{ [goalId: string]: SubgoalProgress }>({});
  const [learningGoals, setLearningGoals] = useState<LearningGoal[]>([]);

  // Detailed feedback state
  const [showDetailedBreakdown, setShowDetailedBreakdown] = useState<{[key: number]: boolean}>({});
  const [parsedBreakdown, setParsedBreakdown] = useState<any[]>([]);
  const [activePopup, setActivePopup] = useState<{ messageIndex: number; wordKey: string; position: { x: number; y: number } } | null>(null);

  // Quick translations state - now handled by messageInteractions hook

  // User preferences state
  const [userPreferences, setUserPreferences] = useState<{
    language?: string;
    formality?: string;
    topics?: string[];
    romanizationDisplay?: string;
    [key: string]: any;
  } | null>(null);

  // Pagination state
  const [messageCount, setMessageCount] = useState(0);
  const [hasMoreMessages, setHasMoreMessages] = useState(false);
  const [isLoadingMoreMessages, setIsLoadingMoreMessages] = useState(false);

  // Refs - all from original
  const recognitionRef = useRef<any>(null);
  const ttsAudioRef = useRef<HTMLAudioElement | null>(null);
  const autoSpeakRef = useRef<boolean>(false);
  const mediaRecorderRef = useRef<MediaRecorder | null>(null);
  const audioChunksRef = useRef<Blob[]>([]);
  const interruptedRef = useRef<boolean>(false);
  const messagesEndRef = useRef<HTMLDivElement>(null);
  const rightPanelRef = useRef<HTMLDivElement>(null);
  
  // Additional refs from original
  const MediaRecorderClassRef = useRef<typeof MediaRecorder | null>(null);
  const SpeechRecognitionClassRef = useRef<any>(null);

  // Use the custom hooks
  const [chatHistory, setChatHistory] = usePersistentChatHistory(user as any);
  const audioRecording = useAudioRecording();
  const tts = useTTS();
  
  // Use suggestions hook
  const suggestions = useSuggestions(
    user,
    language,
    conversationId,
    userPreferences,
    chatHistory,
    formatScriptLanguageText
  );

  // Use conversation management hook
  const conversationManagement = useConversationManagement(
    user,
    language,
    urlConversationId,
    chatHistory,
    setChatHistory,
    setConversationId,
    setConversationDescription,
    setSessionStartTime,
    setUserPreferences,
    setShowProgressModal,
    setProgressData,
    setUserProgress,
    userProgress,
    setIsUsingPersona
  );

  // Debug conversation ID changes
  useEffect(() => {
    console.log('[CONVERSATION_ID_DEBUG] Conversation ID changed:', {
      conversationId,
      conversationIdType: typeof conversationId,
      conversationIdTruthy: !!conversationId,
      urlConversationId,
      loadedConversationId,
      isLoadingConversation,
      isUsingPersona,
      usePersona
    });
  }, [conversationId, urlConversationId, loadedConversationId, isLoadingConversation, isUsingPersona, usePersona]);

  // Debug TTS state changes
  useEffect(() => {
    console.log('[TTS_STATE_DEBUG] TTS state changed:', {
      isAnyTTSPlaying,
      isPlayingAITTS,
      isPlayingShortFeedbackTTS,
      aiTTSQueued: !!aiTTSQueued,
      shortFeedbackTTSQueued: !!shortFeedbackTTSQueued
    });
  }, [isAnyTTSPlaying, isPlayingAITTS, isPlayingShortFeedbackTTS, aiTTSQueued, shortFeedbackTTSQueued]);

  // Use audio handlers hook
  const audioHandlers = useAudioHandlers(
    user,
    language,
    conversationId,
    userPreferences,
    chatHistory,
    setChatHistory,
    setIsProcessing,
    autoSpeak,
    enableShortFeedback,
    isAnyTTSPlaying,
    setIsAnyTTSPlaying,
    setAiTTSQueued,
    setShortFeedback,
    setIsPlayingShortFeedbackTTS,
    setShortFeedbackTTSQueued,
    suggestions.clearSuggestionCarousel
  );

  // Debug audio handlers conversationId
  useEffect(() => {
    console.log('[AUDIO_HANDLERS_DEBUG] Audio handlers conversationId:', conversationId);
  }, [conversationId]);

  // Use message interactions hook
  const messageInteractions = useMessageInteractions(language);

  // URL parameter handling - from original
  useEffect(() => {
    if (urlParams.lang && urlParams.lang !== language) {
      setLanguage(urlParams.lang);
    }
  }, [urlParams.lang, language]);

  // Handle URL topics parameter - from original
  useEffect(() => {
    if (urlTopics) {
      const topics = urlTopics.split(',').filter((topic: string) => topic.trim());
      // Topics are now handled through userPreferences
    }
  }, [urlTopics]);

  // Load conversation when URL conversation ID is available
  useEffect(() => {
    if (urlConversationId && user && !isLoadingConversation && loadedConversationId !== urlConversationId) {
      console.log('[CONVERSATION_LOAD] Loading conversation from URL:', urlConversationId);
      console.log('[CONVERSATION_LOAD] Current conversationId:', conversationId);
      console.log('[CONVERSATION_LOAD] Loaded conversationId:', loadedConversationId);
      
      setLoadedConversationId(urlConversationId);
      conversationManagement.loadConversation(urlConversationId);
    }
  }, [urlConversationId, user, isLoadingConversation, loadedConversationId]);

  // Reset loaded conversation ID when URL changes to empty (new conversation)
  useEffect(() => {
    if (!urlConversationId && loadedConversationId) {
      console.log('[CONVERSATION_LOAD] URL conversation ID cleared, resetting loaded conversation ID');
      setLoadedConversationId(null);
      setHasPlayedInitialTTS(false); // Reset TTS flag for new conversations
      setLastTTSMessageId(null); // Reset TTS message tracking
    }
  }, [urlConversationId, loadedConversationId]);

  // Add global click handler for word clicks and popup management
  useEffect(() => {
    // Add click handler to close popup when clicking outside
    const handleClickOutside = (event: MouseEvent) => {
      const target = event.target as HTMLElement;
      
      if (target && target.closest('[data-popup="true"]')) {
        return; // Don't hide if clicking on popup
      }
      
      if (target && target.closest('[data-clickable-word="true"]')) {
        return; // Don't hide if clicking on a word
      }
      
      setActivePopup(null);
    };

    document.addEventListener('mousedown', handleClickOutside);

    return () => {
      document.removeEventListener('mousedown', handleClickOutside);
    };
  }, []);

  // Handle persona data when using a persona - from original
  useEffect(() => {
    if (usePersona && user && !urlConversationId) {
      // Only set persona flag if we're NOT loading an existing conversation
      // For existing conversations, the conversation data should be authoritative
      setIsUsingPersona(true); // Set flag that we're using an existing persona
      const personaData = localStorage.getItem('selectedPersona');
      if (personaData) {
        try {
          const persona = JSON.parse(personaData);
          console.log('[PERSONA] Loading persona data:', persona);
          // Set persona-related state if needed
        } catch (error) {
          console.error('[PERSONA] Error parsing persona data:', error);
        }
      }
    }
  }, [usePersona, user, urlConversationId]);

  // Handle existing conversations - check if they were using a persona
  useEffect(() => {
    if (urlConversationId && !usePersona && user) {
      // For existing conversations, check if they were using a persona
      // This would require a backend call to check conversation metadata
      // For now, we'll assume existing conversations without usePersona flag are new conversations
      console.log('[PERSONA] Existing conversation without persona flag - will show persona modal');
    }
  }, [urlConversationId, usePersona, user]);

  // Authentication protection - from original
  useEffect(() => {
    if (user === null) {
      router.push('/login');
    }
  }, [user, router]);

  // Body scroll prevention - from original
  useEffect(() => {
    if (showTopicModal || showPersonaModal) {
      document.body.style.overflow = 'hidden';
    } else {
      document.body.style.overflow = 'unset';
    }
    
    return () => {
      document.body.style.overflow = 'unset';
    };
  }, [showTopicModal, showPersonaModal]);


  // Sync recognitionRef.current.lang with language state - from original
  useEffect(() => {
    if (recognitionRef.current) {
      recognitionRef.current.lang = language;
    }
  }, [language]);

  // Auto-scroll to bottom of messages - from original
  useEffect(() => {
    messagesEndRef.current?.scrollIntoView({ behavior: 'smooth' });
  }, [chatHistory]);

  // Show topic modal for new conversations only
  useEffect(() => {
    // Add a small delay to ensure URL parameters are fully loaded
    const timer = setTimeout(() => {
      console.log('[TOPIC_MODAL] Checking conditions:', {
        urlConversationId,
        user: !!user,
        isLoadingConversation,
        conversationId,
        chatHistoryLength: chatHistory.length,
        urlParamsConversationId: urlParams.conversationId
      });

      // Show topic modal if:
      // 1. No URL conversation ID (new conversation)
      // 2. User is authenticated
      // 3. Not currently loading a conversation
      // 4. No current conversation ID
      // 5. No chat history
      if (!urlConversationId && user && !isLoadingConversation && !conversationId && chatHistory.length === 0) {
        console.log('[TOPIC_MODAL] Showing topic modal - new conversation');
        setShowTopicModal(true);
      } else if (urlConversationId) {
        // If we have a URL conversation ID, hide topic modal (existing conversation)
        console.log('[TOPIC_MODAL] Hiding topic modal - existing conversation from URL');
        setShowTopicModal(false);
      } else if (conversationId && chatHistory.length > 0) {
        // If we have a loaded conversation with messages, hide topic modal
        console.log('[TOPIC_MODAL] Hiding topic modal - conversation loaded with messages');
        setShowTopicModal(false);
      }
    }, 200); // Increased delay to ensure URL params are loaded

    return () => clearTimeout(timer);
  }, [urlConversationId, conversationId, user, chatHistory.length, isLoadingConversation]);

  // Show save prompt if localStorage has chat history - from original
  useEffect(() => {
    if (user && typeof window !== 'undefined') {
      const savedHistory = localStorage.getItem('chatHistory');
      if (savedHistory) {
        try {
          const parsed = JSON.parse(savedHistory);
          if (parsed.length > 0) {
            // Show save prompt or auto-save
            console.log('Found saved chat history, consider saving to backend');
          }
        } catch (e) {
          console.error('Error parsing saved chat history:', e);
        }
      }
    }
  }, [user]);

  // Set language from user if not already set - from original
  useEffect(() => {
    if ((user as any)?.selectedLanguage && !language) {
      setLanguage((user as any).selectedLanguage);
    }
  }, [(user as any)?.selectedLanguage, language]);

  // Play TTS for initial AI message ONLY for new conversations (not existing ones)
  useEffect(() => {
    // Only play TTS for new conversations (no conversationId in URL) and only once
    if (chatHistory.length === 1 && user && !isProcessing && !urlConversationId && !hasPlayedInitialTTS) {
      const firstMessage = chatHistory[0];
      if (firstMessage.sender === 'AI') {
        setHasPlayedInitialTTS(true); // Mark as played to prevent multiple calls
        
        if (firstMessage.ttsUrl) {
          console.log('🔍 [INITIAL_TTS] Playing TTS for initial AI message in new conversation:', firstMessage.ttsUrl);
          // Play the existing TTS URL
          audioHandlers.handlePlayExistingTTS(firstMessage.ttsUrl).catch(error => {
            console.error('🔍 [INITIAL_TTS] Error playing existing TTS:', error);
          });
        } else {
          console.log('🔍 [INITIAL_TTS] Generating TTS for initial AI message in new conversation');
          // Generate TTS for the initial message
          const ttsText = firstMessage.romanizedText || firstMessage.text;
          audioHandlers.handlePlayTTS(ttsText, language).catch(error => {
            console.error('🔍 [INITIAL_TTS] Error playing initial AI TTS:', error);
          });
        }
      }
    }
  }, [chatHistory, user, isProcessing, language, audioHandlers, urlConversationId, hasPlayedInitialTTS]);

  // Auto-play TTS for new AI messages (not from database)
  useEffect(() => {
    if (chatHistory.length > 0 && user && !isProcessing) {
      const lastMessage = chatHistory[chatHistory.length - 1];
      
      // Create a unique ID for this message to prevent duplicate TTS calls
      const messageId = `${lastMessage.timestamp.getTime()}_${lastMessage.text.substring(0, 50)}`;
      
      // Only play TTS for new AI messages (not from original conversation) and only once per message
      if (lastMessage.sender === 'AI' && 
          !lastMessage.isFromOriginalConversation && 
          lastTTSMessageId !== messageId) {
        
        // Only trigger auto TTS if NOT in autospeak mode
        // In autospeak mode, TTS is handled by the queue system
        if (!autoSpeak) {
          console.log('🔍 [AUTO_TTS] New AI message detected, playing TTS (manual mode)');
          setLastTTSMessageId(messageId); // Mark this message as having TTS played
          
          if (lastMessage.ttsUrl) {
            // Play existing TTS URL
            audioHandlers.handlePlayExistingTTS(lastMessage.ttsUrl).catch(error => {
              console.error('🔍 [AUTO_TTS] Error playing existing TTS:', error);
            });
          } else {
            // Generate new TTS
            const ttsText = lastMessage.romanizedText || lastMessage.text;
            audioHandlers.handlePlayTTS(ttsText, language).catch(error => {
              console.error('🔍 [AUTO_TTS] Error playing new AI TTS:', error);
            });
          }
        } else {
          console.log('🔍 [AUTO_TTS] New AI message detected, but autospeak mode - TTS handled by queue');
          setLastTTSMessageId(messageId); // Still mark as processed to prevent duplicate triggers
        }
      }
    }
  }, [chatHistory, user, isProcessing, language, audioHandlers, lastTTSMessageId]);

  // Handle AI TTS playback when short feedback TTS finishes (auto TTS queue)
  useEffect(() => {
    if (!isPlayingShortFeedbackTTS && aiTTSQueued && !isPlayingAITTS && autoSpeak) {
      console.log('[DEBUG] Short feedback TTS finished, playing AI TTS');
      setIsPlayingAITTS(true);
      
      const playAITTS = async () => {
        try {
          await audioHandlers.handlePlayTTS(aiTTSQueued.text, aiTTSQueued.language);
          console.log('[DEBUG] AI TTS finished');
        } catch (error) {
          console.error('[DEBUG] Error playing AI TTS:', error);
        } finally {
          setIsPlayingAITTS(false);
          setAiTTSQueued(null);
          
          // Restart recording after AI TTS is completely done
          if (autoSpeak) {
            console.log('[DEBUG] AI TTS finished, restarting recording');
            setTimeout(() => {
              if (autoSpeak && !isAnyTTSPlaying) {
                console.log('[DEBUG] Starting recording after AI TTS completion');
                audioHandlers.handleStartRecording();
              }
            }, 300);
          }
        }
      };
      
      playAITTS();
    }
  }, [isPlayingShortFeedbackTTS, aiTTSQueued, isPlayingAITTS, autoSpeak, isAnyTTSPlaying, audioHandlers]);

  // Handle short feedback TTS playback when AI response TTS finishes (auto TTS queue)
  useEffect(() => {
    if (!isPlayingAITTS && shortFeedbackTTSQueued && !isPlayingShortFeedbackTTS && autoSpeak) {
      console.log('[DEBUG] AI response TTS finished, playing short feedback TTS');
      setIsPlayingShortFeedbackTTS(true);
      setIsAnyTTSPlaying(true);
      
      const playShortFeedbackTTS = async () => {
        try {
          await audioHandlers.handlePlayTTS(shortFeedbackTTSQueued.text, shortFeedbackTTSQueued.language);
          console.log('[DEBUG] Short feedback TTS finished');
        } catch (error) {
          console.error('[DEBUG] Error playing short feedback TTS:', error);
        } finally {
          setIsPlayingShortFeedbackTTS(false);
          setIsAnyTTSPlaying(false);
          setShortFeedbackTTSQueued(null);
          
          // Restart recording after short feedback TTS is completely done
          if (autoSpeak) {
            console.log('[DEBUG] Short feedback TTS finished, restarting recording');
            setTimeout(() => {
              if (autoSpeak && !isAnyTTSPlaying) {
                console.log('[DEBUG] Starting recording after short feedback TTS completion');
                audioHandlers.handleStartRecording();
              }
            }, 300);
          }
        }
      };
      
      playShortFeedbackTTS();
    }
  }, [isPlayingAITTS, shortFeedbackTTSQueued, isPlayingShortFeedbackTTS, autoSpeak, isAnyTTSPlaying, audioHandlers]);

  // Suggestions functions are now handled by useSuggestions hook







  // Event handlers - using new hooks
  const handleMessageClick = (index: number, text: string) => {
    // Handle message click
  };

  const handleTranslateMessage = async (messageIndex: number, text: string, breakdown?: boolean) => {
    setIsTranslating(prev => ({
      ...prev,
      [messageIndex]: true
    }));
    try {
      const headers = await getAuthHeaders();
      const response = await axios.post(`/api/translate`, {
        text: text,
        fromLanguage: language,
        toLanguage: 'en'
      }, { headers });

      if (response.data.success) {
        setTranslations(prev => ({
          ...prev,
          [messageIndex]: { translation: response.data.translation }
        }));
        setShowTranslations(prev => ({
          ...prev,
          [messageIndex]: true
        }));
      }
    } catch (error) {
      console.error('Error translating message:', error);
    } finally {
      setIsTranslating(prev => ({
        ...prev,
        [messageIndex]: false
      }));
    }
  };

  // Helper function to render formatted text with color-coded underlines and clickable popups
  const renderFormattedText = (text: string, messageIndex: number) => {
    console.log('[DEBUG] renderFormattedText called with:', text);
    if (!text) return text;
    
    // Test if the text contains any formatting markers
    const hasFormatting = text.includes('__') || text.includes('~~') || text.includes('==') || text.includes('<<');
    console.log('[DEBUG] Text has formatting markers:', hasFormatting);
    
    if (!hasFormatting) {
      return text;
    }
    
    // Process the text to create clickable elements
    let result = text;
    
    // Replace formatting markers with HTML
    result = result.replace(/__([^_]+)__/g, '<span style="text-decoration: underline; text-decoration-color: #ff6b6b; cursor: pointer;" data-clickable-word="true" data-word="$1" data-message-index="' + messageIndex + '">$1</span>');
    result = result.replace(/~~([^~]+)~~/g, '<span style="text-decoration: underline; text-decoration-color: #4ecdc4; cursor: pointer;" data-clickable-word="true" data-word="$1" data-message-index="' + messageIndex + '">$1</span>');
    result = result.replace(/==([^=]+)==/g, '<span style="text-decoration: underline; text-decoration-color: #45b7d1; cursor: pointer;" data-clickable-word="true" data-word="$1" data-message-index="' + messageIndex + '">$1</span>');
    result = result.replace(/<<([^>]+)>>/g, '<span style="text-decoration: underline; text-decoration-color: #f9ca24; cursor: pointer;" data-clickable-word="true" data-word="$1" data-message-index="' + messageIndex + '">$1</span>');
    
    return (
      <span 
        dangerouslySetInnerHTML={{ __html: result }} 
      />
    );
  };

  // Helper function to extract corrected version from feedback
  const extractCorrectedVersion = (feedback: string): { mainText: string; romanizedText?: string } | null => {
    if (!feedback) return null;
    
    // Find the corrected version section
    const correctedMatch = feedback.match(/\*\*Corrected Version\*\*\s*\n([\s\S]*?)(?=\n\n|$)/);
    if (!correctedMatch) return null;
    
    const correctedText = correctedMatch[1].trim();
    
    // Check if there's romanized text in parentheses
    const romanizedMatch = correctedText.match(/^(.+?)\s*\(([^)]+)\)$/);
    if (romanizedMatch) {
      return {
        mainText: romanizedMatch[1].trim(),
        romanizedText: romanizedMatch[2].trim()
      };
    }
    
    return { mainText: correctedText };
  };

  // Event handlers - using message interactions hook
  const handleRequestDetailedFeedback = async (messageIndex: number) => {
    const message = chatHistory[messageIndex];
    if (message) {
      await messageInteractions.handleRequestDetailedFeedback(
        messageIndex, 
        message.text, 
        chatHistory, 
        userPreferences,
        conversationId,
        setChatHistory,
        (languageCode: string) => fetchUserDashboardPreferences(languageCode, (user as any)?.id),
        setUserPreferences
      );
    }
  };

  const handleRequestShortFeedback = async (messageIndex: number) => {
    const message = chatHistory[messageIndex];
    if (message) {
      await messageInteractions.handleRequestShortFeedback(messageIndex, message.text);
    }
  };

  const handleRequestDetailedBreakdown = async (messageIndex: number) => {
    const message = chatHistory[messageIndex];
    if (message) {
      await messageInteractions.handleRequestDetailedBreakdown(messageIndex, message.text);
    }
  };

  const handleToggleDetailedFeedback = (messageIndex: number) => {
    messageInteractions.handleToggleDetailedFeedback(messageIndex);
  };

  const handleToggleShortFeedback = (messageIndex: number) => {
    messageInteractions.handleToggleShortFeedback(messageIndex);
  };

  // Simple parsing function for quick translation
  const parseQuickTranslation = (translationText: string) => {
    const result = {
      fullTranslation: '',
      wordTranslations: {} as Record<string, string>,
      romanized: '',
      error: false,
      generatedWords: [] as string[], // Store the romanized words in order
      generatedScriptWords: [] as string[] // Store the script words in order
    };
    
    if (!translationText) return result;
    
    console.log('=== PARSING QUICK TRANSLATION ===');
    console.log('Raw text:', translationText);
    console.log('Text length:', translationText.length);
    
    try {
      const lines = translationText.split('\n');
      console.log('Total lines:', lines.length);
      
      for (const line of lines) {
        const trimmedLine = line.trim();
        console.log('Processing line:', `"${trimmedLine}"`);
        
        if (trimmedLine.includes('**Full Translation:**')) {
          console.log('Found Full Translation section');
          continue;
        } else if (trimmedLine.includes('**Word-by-Word Breakdown:**')) {
          console.log('Found Word-by-Word Breakdown section');
          continue;
        } else if (trimmedLine.includes('**Romanized Version:**')) {
          console.log('Found Romanized Version section');
          continue;
        }
        
        // Simple parsing: look for "script \/ romanized -- translation" format
        if (trimmedLine.includes(' / ') && trimmedLine.includes(' -- ')) {
          console.log('Found script/romanized format:', trimmedLine);
          const parts = trimmedLine.split(' -- ');
          if (parts.length === 2) {
            const leftSide = parts[0].trim();
            const translation = parts[1].trim();
            
            // Split left side on " \/ " to get script and romanized
            const scriptRomanized = leftSide.split(' / ');
            if (scriptRomanized.length === 2) {
              const script = scriptRomanized[0].trim();
              const romanized = scriptRomanized[1].trim();
              
              // Store both script and romanized as keys (with punctuation included)
              result.wordTranslations[script] = translation;
              result.wordTranslations[romanized] = translation;
              
              // Add to generated words lists (with punctuation included)
              result.generatedScriptWords.push(script);
              result.generatedWords.push(romanized);
              
              console.log(`✅ Parsed: script="${script}", romanized="${romanized}", translation="${translation}"`);
            }
          }
        }
        // Also handle simple "word -- translation" format
        else if (trimmedLine.includes(' -- ') && !trimmedLine.includes(' / ')) {
          console.log('Found simple word format:', trimmedLine);
          const parts = trimmedLine.split(' -- ');
          if (parts.length === 2) {
            const word = parts[0].trim();
            const translation = parts[1].trim();
            
            // Store the word as-is (with punctuation included)
            result.wordTranslations[word] = translation;
            result.generatedWords.push(word);
            result.generatedScriptWords.push(word); // For non-script languages, same as romanized
            
            console.log(`✅ Parsed: word="${word}", translation="${translation}"`);
          }
        }
        // Handle full translation line
        else if (trimmedLine && !trimmedLine.startsWith('**') && !result.fullTranslation) {
          console.log('Found full translation:', trimmedLine);
          result.fullTranslation = trimmedLine;
        }
      }
      
      console.log('=== FINAL PARSED RESULT ===');
      console.log('Full translation:', result.fullTranslation);
      console.log('Word translations count:', Object.keys(result.wordTranslations).length);
      console.log('All word translations:', result.wordTranslations);
      console.log('Generated script words in order:', result.generatedScriptWords);
      console.log('Generated romanized words in order:', result.generatedWords);
      
    } catch (error) {
      console.error('Error parsing quick translation:', error);
      result.error = true;
    }
    
    return result;
  };

  const handleQuickTranslation = async (messageIndex: number, text: string) => {
    console.log('[DEBUG] handleQuickTranslation() called with messageIndex:', messageIndex, 'text:', text);
    
    if (messageInteractions.isLoadingMessageFeedback[messageIndex]) {
      console.log('[DEBUG] Already loading, returning early');
      return;
    }
    
    try {
      const token = localStorage.getItem('jwt');
      const requestData = {
        ai_message: text,
        chat_history: chatHistory,
        language: language,
        user_level: userPreferences?.userLevel || 'beginner',
        user_topics: userPreferences?.topics || [],
        formality: userPreferences?.formality || 'friendly',
        feedback_language: userPreferences?.feedbackLanguage || 'en',
        user_goals: (user as any)?.learning_goals ? (typeof (user as any).learning_goals === 'string' ? JSON.parse((user as any).learning_goals) : (user as any).learning_goals) : [],
        description: conversationDescription
      };
      
      console.log('[DEBUG] Current userPreferences:', userPreferences);
      
      const response = await axios.post('/api/quick_translation', requestData, {
        headers: {
          'Content-Type': 'application/json',
          ...(token ? { Authorization: `Bearer ${token}` } : {})
        }
      });
      
      const result = response.data;
      console.log('[DEBUG] handleQuickTranslation() received response:', result);
      
      const translationText = result.translation;
      console.log('[DEBUG] Raw Gemini translation text:', translationText);
      
      const parsedTranslation = parseQuickTranslation(translationText);
      console.log('[DEBUG] Parsed translation:', parsedTranslation);
      
      // Handle translation result
      if (!translationText || Object.keys(parsedTranslation.wordTranslations).length === 0) {
        console.log('[DEBUG] No translation received, setting error state');
        messageInteractions.setQuickTranslations(prev => ({ 
          ...prev, 
          [messageIndex]: { 
            fullTranslation: 'Translation failed - please try again', 
            wordTranslations: {},
            romanized: '',
            error: true,
            generatedWords: [],
            generatedScriptWords: []
          } 
        }));
      } else {
        console.log('[DEBUG] Translation received successfully, setting parsed translation');
        messageInteractions.setQuickTranslations(prev => ({ ...prev, [messageIndex]: parsedTranslation }));
      }
      
    } catch (error) {
      console.error('Quick translation error:', error);
      messageInteractions.setQuickTranslations(prev => ({ 
        ...prev, 
        [messageIndex]: { 
          fullTranslation: 'Translation failed', 
          wordTranslations: {},
          romanized: '',
          error: true,
          generatedWords: [],
          generatedScriptWords: []
        } 
      }));
    }
  };

  const handleExplainLLMResponse = async (messageIndex: number, text: string) => {
    console.log('[DEBUG] explainLLMResponse() called with messageIndex:', messageIndex, 'text:', text);
    
    if (isLoadingExplain) {
      console.log('[DEBUG] Already loading, returning early');
      return;
    }
    
    setIsLoadingExplain(true);
    
    try {
      const token = localStorage.getItem('jwt');
      const requestData = {
        llm_response: text,
        user_input: "",
        context: "",
        language: language,
<<<<<<< HEAD
        user_level: userPreferences?.userLevel,
        user_topics: userPreferences?.topics,
        formality: userPreferences?.formality,
        feedback_language: userPreferences?.feedbackLanguage,
=======
        user_level: userPreferences?.userLevel || 'beginner',
        user_topics: userPreferences?.topics || [],
        formality: userPreferences?.formality || 'friendly',
        feedback_language: userPreferences?.feedbackLanguage || 'en',
>>>>>>> e7f36269
        user_goals: (user as any)?.learning_goals ? (typeof (user as any).learning_goals === 'string' ? JSON.parse((user as any).learning_goals) : (user as any).learning_goals) : [],
        description: conversationDescription
      };
      
      const response = await axios.post('/api/detailed_breakdown', requestData, {
        headers: {
          'Content-Type': 'application/json',
          ...(token ? { Authorization: `Bearer ${token}` } : {})
        }
      });
      
      const result = response.data;
      console.log('[DEBUG] explainLLMResponse() received response:', result);
      
      const breakdownText = result.breakdown;
      console.log('[DEBUG] Raw breakdown text:', breakdownText);
      
      if (!breakdownText) {
        console.log('[DEBUG] No breakdown received');
        return;
      }
      
      // Set the breakdown in sidebar state
      setLlmBreakdown(breakdownText);
      setShowLlmBreakdown(true);
      setShowQuickTranslation(false); // Collapse quick translation when LLM breakdown is shown
      
    } catch (error: unknown) {
      console.error('Explain LLM response error:', error);
    } finally {
      setIsLoadingExplain(false);
    }
  };

  // Wrapper function for renderClickableMessage with additional parameters
  const renderClickableMessageWrapper = (message: any, messageIndex: number, translation: any) => {
    return renderClickableMessage(message, messageIndex, translation, setActivePopup, isDarkMode, userPreferences, language);
  };

  // Wrapper function for playTTS with cacheKey parameter
  const playTTSWrapper = (text: string, language: string, cacheKey: string) => {
    return audioHandlers.handlePlayTTS(text, language);
  };

  // Wrapper function for playTTS with only 2 parameters (for ChatMessagesContainer)
  const playTTSWrapper2 = (text: string, language: string) => {
    return audioHandlers.handlePlayTTS(text, language);
  };

  // Handle end chat functionality
  const handleEndChat = async () => {
    console.log('🏁 [END_CHAT] End chat initiated');
    console.log('🏁 [END_CHAT] isNewPersona:', isNewPersona);
    console.log('🏁 [END_CHAT] isUsingPersona:', isUsingPersona);
    console.log('🏁 [END_CHAT] usePersona (URL param):', usePersona);
    console.log('🏁 [END_CHAT] conversationDescription:', conversationDescription);
    console.log('🏁 [END_CHAT] conversationId:', conversationId);
    
    // Check if there are any user messages in the chat history
    const userMessages = chatHistory.filter(msg => msg.sender === 'User');
    
    console.log('🏁 [END_CHAT] Chat history:', chatHistory.length);
    console.log('🏁 [END_CHAT] User messages:', userMessages.length);
    console.log('🏁 [END_CHAT] Conversation ID:', conversationId);
    
    // For new conversations (no conversationId), always generate title and progress
    // even if there are no user messages, so it shows up in recent conversations
    const isNewConversation = !conversationId;
    
    if (userMessages.length === 0 && !isNewConversation) {
      console.log('🏁 [END_CHAT] No user messages in existing conversation, navigating to dashboard without evaluation');
      router.push('/dashboard');
      return;
    }
    
    // Show persona modal unless we're using an existing persona
    console.log('🏁 [END_CHAT] Persona modal decision logic:', {
      isUsingPersona,
      isUsingPersonaType: typeof isUsingPersona,
      usePersona,
      conversationId,
      urlConversationId,
      conversationDescription
    });
    
    if (!isUsingPersona) {
      console.log('🏁 [END_CHAT] Showing persona modal - no existing persona being used');
      setShowPersonaModal(true);
    } else {
      console.log('🏁 [END_CHAT] Skipping persona modal - using existing persona');
      // Generate conversation summary (progress modal will handle navigation if needed)
      try {
        // For new conversations, always generate summary even if chatHistory is empty
        // This ensures the conversation gets a title and shows up in recent conversations
        if (chatHistory.length > 0 || isNewConversation) {
          console.log('🏁 [END_CHAT] Calling generateSummary...');
          const progressModalShown = await conversationManagement.generateSummary(
            chatHistory,
            userPreferences?.topics || [],
            userPreferences?.formality || 'friendly',
            conversationId || ''
          );
          // Progress modal will handle navigation if learning goals exist
          // If no learning goals, navigate to dashboard
          if (!progressModalShown) {
            console.log('🏁 [END_CHAT] No progress modal shown, navigating to dashboard');
            router.push('/dashboard');
          }
        } else {
          console.log('🏁 [END_CHAT] No chat history in existing conversation, navigating to dashboard');
          router.push('/dashboard');
        }
      } catch (error) {
        console.error('🏁 [END_CHAT] Error generating conversation summary:', error);
        router.push('/dashboard');
      }
    }
  };

  // Save persona functionality
  const savePersona = async (personaName: string) => {
    setIsSavingPersona(true);
    try {
      const personaData = {
        name: personaName,
        description: conversationDescription || '',
        topics: userPreferences?.topics || [],
        formality: userPreferences?.formality || 'neutral',
        language: language,
        conversationId: conversationId,
        userId: (user as any)?.id
      };

      // Save persona to database
      const response = await axios.post('/api/personas', personaData, {
        headers: await getAuthHeaders()
      });

      if (response.status === 201) {
        // Update the conversation to mark it as using a persona
        if (conversationId) {
          try {
            await axios.patch(`/api/conversations/${conversationId}`, {
              uses_persona: true,
              persona_id: response.data.persona.id
            }, {
              headers: await getAuthHeaders()
            });
          } catch (error) {
            console.error('Error updating conversation with persona info:', error);
          }
        }
        
        // Close modal
        setShowPersonaModal(false);
        
        // Generate conversation summary after saving persona
        try {
          // Check if there are any user messages in the chat history
          const userMessages = chatHistory.filter(msg => msg.sender === 'User');
          
          console.log('Session messages in savePersona:', chatHistory.length);
          console.log('User session messages in savePersona:', userMessages.length);
          console.log('Conversation ID in savePersona:', conversationId);
          
          // For new conversations, always generate title and progress even if no user messages
          // so it shows up in recent conversations section
          const isNewConversation = !conversationId;
          
          if (userMessages.length === 0 && !isNewConversation) {
            console.log('No user messages in existing conversation, navigating to dashboard without evaluation');
            router.push('/dashboard');
            return;
          }
          
          // For new conversations, always generate summary even if chatHistory is empty
          // This ensures the conversation gets a title and shows up in recent conversations
          if (chatHistory.length > 0 || isNewConversation) {
            const progressModalShown = await conversationManagement.generateSummary(
              chatHistory,
              userPreferences?.topics || [],
              userPreferences?.formality || 'friendly',
              conversationId || ''
            );
            // Progress modal will handle navigation if learning goals exist
            // If no learning goals, navigate to dashboard
            if (!progressModalShown) {
              router.push('/dashboard');
            }
          } else {
            router.push('/dashboard');
          }
        } catch (error) {
          console.error('Error generating conversation summary:', error);
          router.push('/dashboard');
        }
      }
    } catch (error) {
      console.error('Error saving persona:', error);
    } finally {
      setIsSavingPersona(false);
    }
  };

  // Initialize MediaRecorder and SpeechRecognition classes - from original
  useEffect(() => {
    if (typeof window !== 'undefined') {
      audioHandlers.MediaRecorderClassRef.current = window.MediaRecorder;
      audioHandlers.SpeechRecognitionClassRef.current = (window as any).SpeechRecognition || (window as any).webkitSpeechRecognition;
      
      if (!audioHandlers.MediaRecorderClassRef.current) {
        console.warn('MediaRecorder API not supported in this browser.');
      }
      if (!audioHandlers.SpeechRecognitionClassRef.current) {
        console.warn('SpeechRecognition API not supported in this browser.');
      }
      
      // Check for HTTPS in production
      if (process.env.NODE_ENV === 'production' && window.location.protocol !== 'https:') {
        console.warn('getUserMedia requires HTTPS in production. Audio recording may not work.');
      }
    }
  }, [audioHandlers.MediaRecorderClassRef, audioHandlers.SpeechRecognitionClassRef]);





  // Show loading while loading conversation
  if (isLoadingConversation) {
    return (
      <div className="flex items-center justify-center min-h-screen">
        <div className="text-lg">Loading conversation...</div>
      </div>
    );
  }

  // Show error if conversation failed to load and we have a URL conversation ID
  if (urlConversationId && !conversationId && !isLoadingConversation && chatHistory.length === 0) {
    return (
      <div className="flex items-center justify-center min-h-screen">
        <div className="text-center">
          <div className="text-lg text-red-600 mb-4">❌ Conversation Not Found</div>
          <div className="text-gray-600 mb-4">
            The conversation with ID {urlConversationId} could not be loaded.
          </div>
          <button 
            onClick={() => router.push('/dashboard')}
            className="px-4 py-2 bg-blue-500 text-white rounded hover:bg-blue-600"
          >
            Go to Dashboard
          </button>
        </div>
      </div>
    );
  }

  return (
    <>
      <AnalyzeLayout
        isDarkMode={isDarkMode}
        panelWidths={panelWidths}
        showShortFeedbackPanel={showShortFeedbackPanel}
        setShowShortFeedbackPanel={setShowShortFeedbackPanel}
        ttsDebugInfo={ttsDebugInfo}
        setTtsDebugInfo={setTtsDebugInfo}
        romanizationDebugInfo={romanizationDebugInfo}
        setRomanizationDebugInfo={setRomanizationDebugInfo}
        translations={translations}
        showTranslations={showTranslations}
        feedbackExplanations={messageInteractions.feedbackExplanations}
        showDetailedBreakdown={showDetailedBreakdown}
        setShowDetailedBreakdown={setShowDetailedBreakdown}
        parsedBreakdown={parsedBreakdown}
        activePopup={activePopup}
        // Left panel content props
        shortFeedback={shortFeedback}
        quickTranslations={messageInteractions.quickTranslations}
        showQuickTranslation={showQuickTranslation}
        setShowQuickTranslation={setShowQuickTranslation}
        llmBreakdown={llmBreakdown}
        showLlmBreakdown={showLlmBreakdown}
        setShowLlmBreakdown={setShowLlmBreakdown}
        chatHistory={chatHistory}
        isLoadingMessageFeedback={messageInteractions.isLoadingMessageFeedback}
        isLoadingExplain={isLoadingExplain}
        explainLLMResponse={handleExplainLLMResponse}
        handleRequestDetailedBreakdown={handleRequestDetailedBreakdown}
        renderClickableMessage={renderClickableMessageWrapper}
        // Header props
        language={language}
        userPreferences={userPreferences}
      >
        <MainContentArea 
          isDarkMode={isDarkMode}
          isRecording={audioHandlers.isRecording}
          onStartRecording={audioHandlers.handleStartRecording}
          onStopRecording={audioHandlers.handleStopRecording}
          autoSpeak={autoSpeak}
          setAutoSpeak={setAutoSpeak}
          enableShortFeedback={enableShortFeedback}
          setEnableShortFeedback={setEnableShortFeedback}
          onEndChat={handleEndChat}
        >
          <ChatMessagesContainer
            chatHistory={chatHistory}
            isDarkMode={isDarkMode}
              onMessageClick={handleMessageClick}
              onTranslateMessage={handleTranslateMessage}
              onRequestDetailedFeedback={handleRequestDetailedFeedback}
              onRequestShortFeedback={handleRequestShortFeedback}
              onRequestDetailedBreakdown={handleRequestDetailedBreakdown}
              onToggleDetailedFeedback={handleToggleDetailedFeedback}
              onToggleShortFeedback={handleToggleShortFeedback}
              onQuickTranslation={handleQuickTranslation}
              onExplainLLMResponse={async (messageIndex: number, text: string) => {
                await handleExplainLLMResponse(messageIndex, text);
              }}
            onPlayTTS={playTTSWrapper2}
            onPlayExistingTTS={audioHandlers.handlePlayExistingTTS}
            translations={translations}
            isTranslating={isTranslating}
            showTranslations={showTranslations}
            showDetailedBreakdown={messageInteractions.showDetailedBreakdown}
            showSuggestionExplanations={{}}
            explainButtonPressed={suggestions.explainButtonPressed}
            parsedBreakdown={parsedBreakdown}
            feedbackExplanations={messageInteractions.feedbackExplanations}
            activePopup={activePopup}
            showCorrectedVersions={messageInteractions.showCorrectedVersions}
            quickTranslations={messageInteractions.quickTranslations}
            showQuickTranslations={messageInteractions.showQuickTranslations}
            ttsCache={ttsCache}
            isGeneratingTTS={isGeneratingTTS}
            isPlayingTTS={isPlayingTTS}
            romanizationDisplay={userPreferences?.romanizationDisplay || 'both'}
            language={language}
            messageCount={messageCount}
            hasMoreMessages={hasMoreMessages}
            isLoadingMoreMessages={isLoadingMoreMessages}
            loadMoreMessages={() => {/* TODO: Implement */}}
            userPreferences={userPreferences}
            handleSuggestionButtonClick={suggestions.handleSuggestionButtonClick}
            isLoadingSuggestions={suggestions.isLoadingSuggestions}
            isLoadingMessageFeedback={messageInteractions.isLoadingMessageFeedback}
            isLoadingExplain={isLoadingExplain}
            // Suggestion carousel props
            showSuggestionCarousel={suggestions.showSuggestionCarousel}
            suggestionMessages={suggestions.suggestionMessages}
            currentSuggestionIndex={suggestions.currentSuggestionIndex}
            onNavigateSuggestion={suggestions.navigateSuggestion}
            onExplainSuggestion={suggestions.explainSuggestion}
            onPlaySuggestionTTS={suggestions.playSuggestionTTS}
            isTranslatingSuggestion={suggestions.isTranslatingSuggestion}
            showSuggestionTranslations={suggestions.showSuggestionTranslations}
            suggestionTranslations={suggestions.suggestionTranslations}
          />
          
          
        </MainContentArea>
      </AnalyzeLayout>

      {/* Modals */}
      {showTopicModal && (
        <TopicSelectionModal
          isOpen={showTopicModal}
          onClose={() => setShowTopicModal(false)}
          onStartConversation={conversationManagement.handleModalConversationStart}
          currentLanguage={language}
        />
      )}

      {showPersonaModal && (
        <PersonaModal
          isOpen={showPersonaModal}
          onClose={async () => {
            setShowPersonaModal(false);
            // Generate conversation summary when skipping persona
            try {
              const userMessages = chatHistory.filter(msg => msg.sender === 'User');
              const isNewConversation = !conversationId;
              
              if (userMessages.length === 0 && !isNewConversation) {
                console.log('🏁 [SKIP_PERSONA] No user messages in existing conversation, navigating to dashboard without evaluation');
                router.push('/dashboard');
                return;
              }
              
              if (chatHistory.length > 0 || isNewConversation) {
                console.log('🏁 [SKIP_PERSONA] Calling generateSummary...');
                const progressModalShown = await conversationManagement.generateSummary(
                  chatHistory,
                  userPreferences?.topics || [],
                  userPreferences?.formality || 'friendly',
                  conversationId || ''
                );
                if (!progressModalShown) {
                  console.log('🏁 [SKIP_PERSONA] No progress modal shown, navigating to dashboard');
                  router.push('/dashboard');
                }
              } else {
                console.log('🏁 [SKIP_PERSONA] No chat history in existing conversation, navigating to dashboard');
                router.push('/dashboard');
              }
            } catch (error) {
              console.error('🏁 [SKIP_PERSONA] Error generating conversation summary:', error);
              router.push('/dashboard');
            }
          }}
          onSave={savePersona}
          isSaving={isSavingPersona}
          currentTopics={userPreferences?.topics || []}
          currentDescription={conversationDescription}
          currentFormality={userPreferences?.formality || 'neutral'}
        />
      )}

      {/* Progress Modal */}
      <ProgressModal
        isOpen={showProgressModal}
        onClose={() => {
          setShowProgressModal(false);
          setProgressData(null);
          // Navigate back to dashboard after closing progress modal
          router.push('/dashboard');
        }}
        progressData={progressData}
      />

      {/* Word Explanation Popup */}
      <WordExplanationPopup
        activePopup={activePopup}
        isDarkMode={isDarkMode}
        quickTranslations={messageInteractions.quickTranslations}
        feedbackExplanations={messageInteractions.feedbackExplanations}
      />
    </>
  );
};

export default AnalyzeContent;<|MERGE_RESOLUTION|>--- conflicted
+++ resolved
@@ -965,17 +965,10 @@
         user_input: "",
         context: "",
         language: language,
-<<<<<<< HEAD
-        user_level: userPreferences?.userLevel,
-        user_topics: userPreferences?.topics,
-        formality: userPreferences?.formality,
-        feedback_language: userPreferences?.feedbackLanguage,
-=======
         user_level: userPreferences?.userLevel || 'beginner',
         user_topics: userPreferences?.topics || [],
         formality: userPreferences?.formality || 'friendly',
         feedback_language: userPreferences?.feedbackLanguage || 'en',
->>>>>>> e7f36269
         user_goals: (user as any)?.learning_goals ? (typeof (user as any).learning_goals === 'string' ? JSON.parse((user as any).learning_goals) : (user as any).learning_goals) : [],
         description: conversationDescription
       };
