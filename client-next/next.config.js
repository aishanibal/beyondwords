module.exports = {
  async rewrites() {
    return [
      {
        source: '/api/analyze',
        destination: 'http://localhost:4000/api/analyze', // Express backend
      },
      {
        source: '/api/conversations/:id/messages',
        destination: 'http://localhost:4000/api/conversations/:id/messages', // Express backend
      },
      {
        source: '/api/suggestions',
        destination: 'http://localhost:4000/api/suggestions', // Express backend
      },
      {
        source: '/api/short_feedback',
        destination: 'http://localhost:4000/api/short_feedback', // Express backend
      },
      {
        source: '/api/feedback',
        destination: 'http://localhost:4000/api/feedback', // Express backend
      },
      {
        source: '/api/detailed_breakdown',
        destination: 'http://localhost:4000/api/detailed_breakdown', // Express backend
      },
      {
        source: '/api/translate',
        destination: 'http://localhost:4000/api/translate', // Express backend
      },
      {
<<<<<<< HEAD
        source: '/api/user/:path*',
        destination: 'http://localhost:4000/api/user/:path*', // Express backend
      },
      {
        source: '/api/auth/:path*',
        destination: 'http://localhost:4000/api/auth/:path*', // Express backend
      },
      {
        source: '/api/conversations/:path*',
        destination: 'http://localhost:4000/api/conversations/:path*', // Express backend
      },
      {
        source: '/api/messages/:path*',
        destination: 'http://localhost:4000/api/messages/:path*', // Express backend
=======
        source: '/api/health',
        destination: 'http://localhost:4000/api/health', // Express backend
      },
      {
        source: '/api/conversations',
        destination: 'http://localhost:4000/api/conversations', // Express backend
      },
      {
        source: '/api/conversations/:id',
        destination: 'http://localhost:4000/api/conversations/:id', // Express backend
      },
      {
        source: '/api/conversations/:id/messages',
        destination: 'http://localhost:4000/api/conversations/:id/messages', // Express backend
      },
      {
        source: '/api/messages/feedback',
        destination: 'http://localhost:4000/api/messages/feedback', // Express backend
      },
      {
        source: '/api/short_feedback',
        destination: 'http://localhost:4000/api/short_feedback', // Express backend
>>>>>>> 0c464fd7
      }
    ];
  },
}; <|MERGE_RESOLUTION|>--- conflicted
+++ resolved
@@ -30,7 +30,6 @@
         destination: 'http://localhost:4000/api/translate', // Express backend
       },
       {
-<<<<<<< HEAD
         source: '/api/user/:path*',
         destination: 'http://localhost:4000/api/user/:path*', // Express backend
       },
@@ -45,7 +44,8 @@
       {
         source: '/api/messages/:path*',
         destination: 'http://localhost:4000/api/messages/:path*', // Express backend
-=======
+      },
+      {
         source: '/api/health',
         destination: 'http://localhost:4000/api/health', // Express backend
       },
@@ -58,17 +58,8 @@
         destination: 'http://localhost:4000/api/conversations/:id', // Express backend
       },
       {
-        source: '/api/conversations/:id/messages',
-        destination: 'http://localhost:4000/api/conversations/:id/messages', // Express backend
-      },
-      {
         source: '/api/messages/feedback',
         destination: 'http://localhost:4000/api/messages/feedback', // Express backend
-      },
-      {
-        source: '/api/short_feedback',
-        destination: 'http://localhost:4000/api/short_feedback', // Express backend
->>>>>>> 0c464fd7
       }
     ];
   },
