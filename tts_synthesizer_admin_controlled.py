#!/usr/bin/env python3
"""
Admin-Controlled TTS System
Priority: System TTS (FREE) → Google Cloud TTS (CHEAP) → Gemini TTS (EXPENSIVE)
"""

import os
import sys
import subprocess
import platform
from typing import Optional
from admin_dashboard import AdminDashboard

# Import TTS modules
try:
    from google_cloud_tts_simple import synthesize_speech as google_synthesize
except ImportError:
    print("Warning: Google Cloud TTS not available")
    google_synthesize = None

try:
    from gemini_tts_synthesizer import synthesize_speech as gemini_synthesize
except ImportError:
    print("Warning: Gemini TTS not available")
    gemini_synthesize = None

class AdminControlledTTSSynthesizer:
    def __init__(self):
        self.admin_dashboard = AdminDashboard()
        self.system = platform.system().lower()
        self.tts_cache = {}  # Simple cache to prevent duplicate processing
        
        # Voice mappings for different systems
        self.voice_map = {
            'en': {
                'macos': 'Eddy (English (US))',
                'windows': 'Microsoft David Desktop',
                'linux': 'english_rp'
            },
            'es': {
                'macos': 'Mónica (Spanish (Spain))',
                'windows': 'Microsoft Helena Desktop',
                'linux': 'spanish'
            },
            'fr': {
                'macos': 'Thomas (French (France))',
                'windows': 'Microsoft Paul Desktop',
                'linux': 'french'
            },
            'de': {
                'macos': 'Anna (German (Germany))',
                'windows': 'Microsoft Hedda Desktop',
                'linux': 'german'
            },
            'ja': {
                'macos': 'Kyoko (Japanese (Japan))',
                'windows': 'Microsoft Nanami Desktop',
                'linux': 'japanese'
            },
            'ko': {
                'macos': 'Yuna (Korean (Korea))',
                'windows': 'Microsoft Heami Desktop',
                'linux': 'korean'
            },
            'zh': {
                'macos': 'Ting-Ting (Chinese (China))',
                'windows': 'Microsoft Huihui Desktop',
                'linux': 'chinese'
            },
            'hi': {
                'macos': 'Lekha (Hindi (India))',
                'windows': 'Microsoft Kalpana Desktop',
                'linux': 'hindi'
            },
            'or': {
                'macos': 'Lekha (Hindi (India))',  # Fallback to Hindi
                'windows': 'Microsoft Kalpana Desktop',
                'linux': 'hindi'
            },
            'ta': {
                'macos': 'Lekha (Hindi (India))',  # Fallback to Hindi
                'windows': 'Microsoft Kalpana Desktop',
                'linux': 'tamil'
            },
            'tl': {
                'macos': 'Eddy (English (US))',  # Fallback to English
                'windows': 'Microsoft David Desktop',
                'linux': 'en'  # espeak doesn't have Tagalog, use English
            },
            'ml': {
                'macos': 'Lekha (Hindi (India))',  # Fallback to Hindi
                'windows': 'Microsoft Kalpana Desktop',
                'linux': 'malayalam'
            },
            'ar': {
                'macos': 'Maged (Arabic (Egypt))',
                'windows': 'Microsoft Hoda Desktop',
                'linux': 'arabic'
            }
        }
        
        # Language code mappings for Linux
        self.lang_map = {
            'en': 'en-US',
            'es': 'es-ES',
            'fr': 'fr-FR',
            'de': 'de-DE',
            'ja': 'ja-JP',
            'ko': 'ko-KR',
            'zh': 'zh-CN',
            'hi': 'hi-IN',
            'or': 'hi-IN',  # Fallback to Hindi
            'ta': 'ta-IN',
            'ml': 'ml-IN',
            'ar': 'ar-SA'
        }

    def synthesize_speech(self, text: str, language_code: str = 'en', output_path: str = "response.wav") -> dict:
        """
        Synthesize speech with admin-controlled priority and return debug info:
        1. System TTS (FREE)
        2. Google Cloud TTS (CHEAP) 
        3. Gemini TTS (EXPENSIVE) - Admin only
        """
        # Generate unique request ID to track duplicate calls
        import time
        request_id = f"{int(time.time() * 1000)}_{hash(text)}_{hash(language_code)}"
        
        # Initialize debug info
        debug_info = {
            "request_id": request_id,
            "service_used": "none",
            "fallback_reason": "none",
            "admin_settings": {},
            "cost_estimate": "unknown",
            "success": False,
            "output_path": None,
            "debug": {}
        }
        
        # Check cache for duplicate requests
        cache_key = f"{text}_{language_code}_{output_path}"
        if cache_key in self.tts_cache:
            cached_result = self.tts_cache[cache_key]
            print(f"🎯 TTS Request ID: {request_id} - CACHED (duplicate detected)")
            print(f"🎯 Returning cached result: {cached_result}")
            debug_info.update({
                "service_used": "cached",
                "success": True,
                "output_path": cached_result,
                "fallback_reason": "Using cached result"
            })
            return {
                "success": True,
                "output_path": cached_result,
                **debug_info
            }
        
        print(f"🎯 TTS Request ID: {request_id}")
        print(f"🎯 AdminControlledTTSSynthesizer.synthesize_speech called with:")
        print(f"   text: '{text[:50]}...' (length: {len(text)})")
        print(f"   language_code: '{language_code}'")
        print(f"   output_path: '{output_path}'")
        
        # Ensure output directory exists
        output_dir = os.path.dirname(output_path)
        if output_dir:
            os.makedirs(output_dir, exist_ok=True)
        
        # Get admin settings for debug info
        settings = self.admin_dashboard.get_tts_settings()
        active_tts = settings.get("active_tts", "system")
        debug_info["admin_settings"] = settings
        
        print(f"🎯 Admin settings: {settings}")
        print(f"🎯 Active TTS system: {active_tts}")
        print(f"🎯 Using TTS system: {active_tts.upper()}")
        
        # Check if Google API services are enabled
        if not self.admin_dashboard.is_google_api_enabled():
            print("🔒 Google API services are disabled. Using System TTS only.")
            debug_info["fallback_reason"] = "Google API services disabled"
            # Force system TTS when Google APIs are disabled
            result = self._try_system_tts(text, language_code, output_path)
            if result:
                self.admin_dashboard.track_usage("system", 0.0)
                print("✅ System TTS successful (FREE)")
                self.tts_cache[cache_key] = result
                debug_info.update({
                    "service_used": "system",
                    "success": True,
                    "output_path": result,
                    "cost_estimate": "0.00"
                })
                return {
                    "success": True,
                    "output_path": result,
                    **debug_info
                }
            else:
                print("❌ System TTS failed")
                debug_info["fallback_reason"] = "System TTS failed"
        
        # Try System TTS (FREE)
        if active_tts == "system":
            print("🎤 Trying System TTS (FREE)...")
            result = self._try_system_tts(text, language_code, output_path)
            if result:
                self.admin_dashboard.track_usage("system", 0.0)
                print("✅ System TTS successful (FREE)")
                # Cache the result
                self.tts_cache[cache_key] = result
                debug_info.update({
                    "service_used": "system",
                    "success": True,
                    "output_path": result,
                    "cost_estimate": "0.00"
                })
                return {
                    "success": True,
                    "output_path": result,
                    **debug_info
                }
            else:
                print("❌ System TTS failed, falling back to Google Cloud TTS...")
                debug_info["fallback_reason"] = "System TTS failed, trying Google Cloud TTS"
                # Fall back to Google Cloud TTS when system TTS fails
                if google_synthesize:
                    print("☁️ Trying Google Cloud TTS (CHEAP) as fallback...")
                    result = self._try_google_cloud_tts(text, language_code, output_path)
                    if result:
                        # Estimate cost: ~$0.004 per 1K characters
                        estimated_cost = len(text) * 0.004 / 1000
                        self.admin_dashboard.track_usage("google_cloud", estimated_cost)
                        print(f"✅ Google Cloud TTS successful (CHEAP - ~${estimated_cost:.4f})")
                        # Cache the result
                        self.tts_cache[cache_key] = result
                        debug_info.update({
                            "service_used": "google_cloud",
                            "success": True,
                            "output_path": result,
                            "cost_estimate": f"{estimated_cost:.4f}"
                        })
                        return {
                            "success": True,
                            "output_path": result,
                            **debug_info
                        }
                    else:
                        print("❌ Google Cloud TTS fallback also failed")
                        debug_info["fallback_reason"] = "Both System TTS and Google Cloud TTS failed"
        
        # Try Google Cloud TTS (CHEAP)
        elif active_tts == "cloud":
            print(f"☁️ Google Cloud TTS available: {google_synthesize is not None}")
            if google_synthesize:
                print("☁️ Trying Google Cloud TTS (CHEAP)...")
                result = self._try_google_cloud_tts(text, language_code, output_path)
                if result:
                    # Estimate cost: ~$0.004 per 1K characters
                    estimated_cost = len(text) * 0.004 / 1000
                    self.admin_dashboard.track_usage("google_cloud", estimated_cost)
                    print(f"✅ Google Cloud TTS successful (CHEAP - ~${estimated_cost:.4f})")
                    # Cache the result
                    self.tts_cache[cache_key] = result
                    debug_info.update({
                        "service_used": "google_cloud",
                        "success": True,
                        "output_path": result,
                        "cost_estimate": f"{estimated_cost:.4f}"
                    })
                    return {
                        "success": True,
                        "output_path": result,
                        **debug_info
                    }
                else:
                    print("❌ Google Cloud TTS failed")
                    debug_info["fallback_reason"] = "Google Cloud TTS failed"
            else:
                print("❌ Google Cloud TTS not available")
                debug_info["fallback_reason"] = "Google Cloud TTS not available"
        
        # Try Gemini TTS (EXPENSIVE)
        elif active_tts == "gemini":
            print(f"🤖 Gemini TTS available: {gemini_synthesize is not None}")
            if gemini_synthesize:
                print("🤖 Trying Gemini TTS (EXPENSIVE)...")
                result = self._try_gemini_tts(text, language_code, output_path)
                if result:
                    # Estimate cost: ~$0.015 per 1K characters (much more expensive)
                    estimated_cost = len(text) * 0.015 / 1000
                    self.admin_dashboard.track_usage("gemini", estimated_cost)
                    print(f"✅ Gemini TTS successful (EXPENSIVE - ~${estimated_cost:.4f})")
                    # Cache the result
                    self.tts_cache[cache_key] = result
                    debug_info.update({
                        "service_used": "gemini",
                        "success": True,
                        "output_path": result,
                        "cost_estimate": f"{estimated_cost:.4f}"
                    })
                    return {
                        "success": True,
                        "output_path": result,
                        **debug_info
                    }
                else:
                    print("❌ Gemini TTS failed")
                    debug_info["fallback_reason"] = "Gemini TTS failed"
            else:
                print("❌ Gemini TTS not available")
                debug_info["fallback_reason"] = "Gemini TTS not available"
        
        print("❌ All TTS methods failed")
        debug_info["fallback_reason"] = "All TTS methods failed"
        
        # Create a simple fallback audio file (silence) so the frontend doesn't crash
        try:
            print("🔇 Creating fallback audio file...")
            # Create a minimal WAV file with silence
            import wave
            import struct
            
            # Create a 1-second silence WAV file
            sample_rate = 22050
            duration = 1.0
            num_samples = int(sample_rate * duration)
            
            with wave.open(output_path, 'w') as wav_file:
                wav_file.setnchannels(1)  # Mono
                wav_file.setsampwidth(2)  # 16-bit
                wav_file.setframerate(sample_rate)
                
                # Write silence (zeros)
                for _ in range(num_samples):
                    wav_file.writeframes(struct.pack('<h', 0))
            
            print(f"🔇 Fallback audio created: {output_path}")
            
            # Cache the result
            self.tts_cache[cache_key] = output_path
            debug_info.update({
                "service_used": "fallback",
                "success": True,
                "output_path": output_path,
                "cost_estimate": "0.00",
                "fallback_reason": "Created silence fallback"
            })
            return {
                "success": True,
                "output_path": output_path,
                **debug_info
            }
        except Exception as e:
            print(f"❌ Failed to create fallback audio: {e}")
            debug_info.update({
                "fallback_reason": f"Failed to create fallback audio: {e}",
                "error": str(e)
            })
            return {
                "success": False,
                "error": f"Failed to create fallback audio: {e}",
                **debug_info
            }

    def _try_system_tts(self, text: str, language_code: str, output_path: str) -> Optional[str]:
        """Try system TTS (FREE)"""
        print(f"🖥️ System TTS: platform='{self.system}', language_code='{language_code}'")
        try:
            if self.system == 'darwin':  # macOS
                voice = self.voice_map.get(language_code, {}).get('macos', 'Eddy (English (US))')
                print(f"🖥️ macOS voice: '{voice}'")
                
                # Try to create WAV directly first, fallback to AIFF if needed
                wav_path = output_path
                if not wav_path.endswith('.wav'):
                    wav_path = output_path.replace('.aiff', '.wav').replace('.mp3', '.wav')
                
                print(f"🖥️ Trying WAV path first: {wav_path}")
                
                # Try WAV first (some macOS versions support this)
                cmd_wav = ['say', '-v', voice, '-o', wav_path, text]
                result_wav = subprocess.run(cmd_wav, capture_output=True, text=True)
                
                if result_wav.returncode == 0:
                    print(f"✅ macOS TTS created WAV directly: {wav_path}")
                    return wav_path
                else:
                    print(f"⚠️ WAV creation failed, trying AIFF: {result_wav.stderr}")
                    
                    # Fallback to AIFF
                    aiff_path = output_path
                    if not aiff_path.endswith('.aiff'):
                        aiff_path = output_path.replace('.wav', '.aiff').replace('.mp3', '.aiff')
                    
                    print(f"🖥️ Using AIFF path: {aiff_path}")
                
                # Try the specific voice first
                cmd = ['say', '-v', voice, '-o', aiff_path, text]
                print(f"🖥️ Running command: {' '.join(cmd)}")
                result = subprocess.run(cmd, capture_output=True, text=True)
                print(f"🖥️ Command return code: {result.returncode}")
                if result.stderr:
                    print(f"🖥️ Command stderr: {result.stderr}")
                
                if result.returncode == 0:
                    print(f"✅ macOS TTS created file: {aiff_path}")
                    
                    # Convert AIFF to WAV for browser compatibility
                    print(f"🔄 Attempting to convert AIFF to WAV: {aiff_path}")
                    try:
                        from convert_aiff_to_wav import convert_aiff_to_wav
                        wav_path = convert_aiff_to_wav(aiff_path)
                        print(f"🔄 Conversion result: {wav_path}")
                        
                        if wav_path and os.path.exists(wav_path):
                            print(f"✅ Converted to WAV: {wav_path}")
                            print(f"✅ WAV file exists: {os.path.exists(wav_path)}")
                            print(f"✅ WAV file size: {os.path.getsize(wav_path)} bytes")
                            return wav_path
                        else:
                            print(f"⚠️ Conversion failed, using original AIFF: {aiff_path}")
                            return aiff_path
                    except Exception as conv_error:
                        print(f"⚠️ Conversion error: {conv_error}, using original AIFF: {aiff_path}")
                        return aiff_path
                else:
                    # Fallback to default voice if specific voice fails
                    print(f"🖥️ Specific voice failed, trying default voice...")
                    cmd_fallback = ['say', '-o', aiff_path, text]
                    result_fallback = subprocess.run(cmd_fallback, capture_output=True, text=True)
                    if result_fallback.returncode == 0:
                        print(f"✅ macOS TTS fallback created file: {aiff_path}")
                        
                        # Convert AIFF to WAV for browser compatibility
                        print(f"🔄 Attempting to convert fallback AIFF to WAV: {aiff_path}")
                        try:
                            from convert_aiff_to_wav import convert_aiff_to_wav
                            wav_path = convert_aiff_to_wav(aiff_path)
                            print(f"🔄 Fallback conversion result: {wav_path}")
                            
                            if wav_path and os.path.exists(wav_path):
                                print(f"✅ Converted fallback to WAV: {wav_path}")
                                print(f"✅ Fallback WAV file exists: {os.path.exists(wav_path)}")
                                print(f"✅ Fallback WAV file size: {os.path.getsize(wav_path)} bytes")
                                return wav_path
                            else:
                                print(f"⚠️ Fallback conversion failed, using original AIFF: {aiff_path}")
                                return aiff_path
                        except Exception as conv_error:
                            print(f"⚠️ Fallback conversion error: {conv_error}, using original AIFF: {aiff_path}")
                            return aiff_path
                
            elif self.system == 'windows':
                voice = self.voice_map.get(language_code, {}).get('windows', 'Microsoft David Desktop')
                # PowerShell command for Windows SAPI
                ps_script = f'''
                Add-Type -AssemblyName System.Speech
                $synth = New-Object System.Speech.Synthesis.SpeechSynthesizer
                $synth.SelectVoice("{voice}")
                $synth.Speak("{text}")
                '''
                result = subprocess.run(['powershell', '-Command', ps_script], 
                                     capture_output=True, text=True)
                if result.returncode == 0:
                    return output_path
                    
            elif self.system == 'linux':
<<<<<<< HEAD
                voice = self.voice_map.get(language_code, {}).get('linux', 'english_rp')
                print(f"🖥️ Linux voice: '{voice}'")
                
                # Check if espeak is available
                try:
                    espeak_check = subprocess.run(['which', 'espeak'], capture_output=True, text=True)
                    if espeak_check.returncode != 0:
                        print("❌ espeak not found on system. Install with: apt-get install espeak")
                        return None
                except Exception as e:
                    print(f"❌ Error checking for espeak: {e}")
                    return None
                
                cmd = ['espeak', '-v', voice, '-w', output_path, text]
                print(f"🖥️ Running command: {' '.join(cmd)}")
                result = subprocess.run(cmd, capture_output=True, text=True)
                print(f"🖥️ Command return code: {result.returncode}")
                if result.returncode == 0:
                    print(f"✅ Linux TTS successful: {output_path}")
                    return output_path
                else:
                    print(f"❌ Linux TTS failed: {result.stderr}")
                    return None
=======
                # Use web-based TTS for Linux (no dependencies required)
                print("🌐 Using web-based TTS for Linux (no dependencies required)")
                result = self._try_web_tts(text, language_code, output_path)
                if result:
                    return result
                
                # Fallback to system TTS methods (commented out - kept for future use)
                # voice = self.voice_map.get(language_code, {}).get('linux', 'english_rp')
                # 
                # # Try espeak first
                # try:
                #     cmd = ['espeak', '-v', voice, '-w', output_path, text]
                #     result = subprocess.run(cmd, capture_output=True, text=True, timeout=10)
                #     if result.returncode == 0 and os.path.exists(output_path):
                #         print(f"✅ espeak TTS successful: {output_path}")
                #         return output_path
                # except (subprocess.TimeoutExpired, FileNotFoundError) as e:
                #     print(f"⚠️ espeak failed: {e}")
                # 
                # # Try festival as fallback
                # try:
                #     cmd = ['festival', '--tts', '--pipe']
                #     with open(output_path, 'wb') as f:
                #         result = subprocess.run(cmd, input=text, stdout=f, stderr=subprocess.PIPE, text=True, timeout=10)
                #     if result.returncode == 0 and os.path.exists(output_path):
                #         print(f"✅ festival TTS successful: {output_path}")
                #         return output_path
                # except (subprocess.TimeoutExpired, FileNotFoundError) as e:
                #     print(f"⚠️ festival failed: {e}")
                # 
                # # Try spd-say as another fallback
                # try:
                #     cmd = ['spd-say', '-w', '-o', output_path, text]
                #     result = subprocess.run(cmd, capture_output=True, text=True, timeout=10)
                #     if result.returncode == 0 and os.path.exists(output_path):
                #         print(f"✅ spd-say TTS successful: {output_path}")
                #         return output_path
                # except (subprocess.TimeoutExpired, FileNotFoundError) as e:
                #     print(f"⚠️ spd-say failed: {e}")
                
                # If web TTS fails, create a simple beep sound as final fallback
                print("🔇 Web TTS failed, creating simple audio file...")
                return self._create_simple_audio_file(text, output_path)
>>>>>>> 34dd375d
                    
        except Exception as e:
            print(f"System TTS error: {e}")
        
        return None

    def _try_web_tts(self, text: str, language_code: str, output_path: str) -> Optional[str]:
        """Try web-based TTS using free online services (no dependencies required)"""
        try:
            import urllib.request
            import urllib.parse
            import io
            
            # Limit text length for web TTS (most services have limits)
            max_length = 200
            if len(text) > max_length:
                text = text[:max_length] + "..."
                print(f"🌐 Text truncated to {max_length} characters for web TTS")
            
            # Map language codes to web TTS service language codes
            lang_map = {
                'en': 'en',
                'es': 'es',
                'fr': 'fr',
                'de': 'de',
                'it': 'it',
                'pt': 'pt',
                'ru': 'ru',
                'ja': 'ja',
                'ko': 'ko',
                'zh': 'zh',
                'hi': 'hi',
                'ar': 'ar',
                'tl': 'en',  # Fallback to English for Tagalog
                'ta': 'en',  # Fallback to English for Tamil
                'ml': 'en',  # Fallback to English for Malayalam
                'or': 'en'   # Fallback to English for Odia
            }
            
            web_lang = lang_map.get(language_code, 'en')
            print(f"🌐 Web TTS: Using language '{web_lang}' for '{language_code}'")
            
            # Try multiple free TTS services
            services = [
                self._try_google_translate_tts,
                self._try_voicerss_tts,
                self._try_responsivevoice_tts,
                self._try_elevenlabs_free_tts
            ]
            
            for service in services:
                try:
                    result = service(text, web_lang, output_path)
                    if result:
                        print(f"✅ Web TTS successful with {service.__name__}: {result}")
                        return result
                except Exception as e:
                    print(f"⚠️ {service.__name__} failed: {e}")
                    continue
            
            print("⚠️ All web TTS services failed")
            return None
            
        except Exception as e:
            print(f"🌐 Web TTS error: {e}")
            return None

    def _try_google_translate_tts(self, text: str, lang: str, output_path: str) -> Optional[str]:
        """Try Google Translate TTS (free, no API key required)"""
        try:
            import urllib.request
            import urllib.parse
            import ssl
            
            # Limit text length for Google Translate TTS (it has a limit)
            max_length = 200
            if len(text) > max_length:
                text = text[:max_length]
                print(f"🌐 Text truncated to {max_length} characters for Google Translate TTS")
            
            # Google Translate TTS URL (updated format)
            encoded_text = urllib.parse.quote(text)
            url = f"https://translate.google.com/translate_tts?ie=UTF-8&tl={lang}&client=tw-ob&q={encoded_text}"
            
            print(f"🌐 Trying Google Translate TTS: {url[:100]}...")
            
            # Create request with proper headers and SSL context
            req = urllib.request.Request(url)
            req.add_header('User-Agent', 'Mozilla/5.0 (Windows NT 10.0; Win64; x64) AppleWebKit/537.36 (KHTML, like Gecko) Chrome/91.0.4472.124 Safari/537.36')
            req.add_header('Accept', 'audio/mpeg, audio/*, */*')
            req.add_header('Accept-Language', 'en-US,en;q=0.9')
            req.add_header('Referer', 'https://translate.google.com/')
            
            # Create SSL context that doesn't verify certificates (for some servers)
            ssl_context = ssl.create_default_context()
            ssl_context.check_hostname = False
            ssl_context.verify_mode = ssl.CERT_NONE
            
            # Download audio data with timeout
            with urllib.request.urlopen(req, timeout=15, context=ssl_context) as response:
                audio_data = response.read()
            
            print(f"🌐 Downloaded {len(audio_data)} bytes from Google Translate TTS")
            
            if len(audio_data) > 100:  # Basic check for valid audio data
                # Save as MP3 first
                mp3_path = output_path.replace('.aiff', '.mp3').replace('.wav', '.mp3')
                with open(mp3_path, 'wb') as f:
                    f.write(audio_data)
                
                print(f"🌐 Saved MP3 file: {mp3_path} ({len(audio_data)} bytes)")
                
                # Try to convert MP3 to WAV for browser compatibility
                wav_path = self._convert_to_wav(mp3_path, output_path)
                if wav_path and os.path.exists(wav_path):
                    print(f"✅ Converted to WAV: {wav_path}")
                    return wav_path
                else:
                    # If conversion fails, return the MP3 (browsers can play MP3)
                    print(f"🌐 Using MP3 directly: {mp3_path}")
                    return mp3_path
            else:
                print(f"⚠️ Google Translate TTS returned insufficient data: {len(audio_data)} bytes")
                return None
            
        except Exception as e:
            print(f"🌐 Google Translate TTS failed: {e}")
            import traceback
            traceback.print_exc()
            return None

    def _try_voicerss_tts(self, text: str, lang: str, output_path: str) -> Optional[str]:
        """Try VoiceRSS TTS (free tier available)"""
        try:
            import urllib.request
            import urllib.parse
            
            # VoiceRSS free API (limited but no key required for basic use)
            # Note: This is a simplified version, real implementation would need API key
            print("🌐 VoiceRSS TTS requires API key, skipping...")
            return None
            
        except Exception as e:
            print(f"🌐 VoiceRSS TTS failed: {e}")
            return None

    def _try_responsivevoice_tts(self, text: str, lang: str, output_path: str) -> Optional[str]:
        """Try ResponsiveVoice TTS"""
        try:
            # ResponsiveVoice requires more complex setup, skip for now
            print("🌐 ResponsiveVoice TTS requires complex setup, skipping...")
            return None
            
        except Exception as e:
            print(f"🌐 ResponsiveVoice TTS failed: {e}")
            return None

    def _try_elevenlabs_free_tts(self, text: str, lang: str, output_path: str) -> Optional[str]:
        """Try ElevenLabs free TTS (no API key required for basic usage)"""
        try:
            import urllib.request
            import urllib.parse
            import json
            
            # Limit text length
            max_length = 200
            if len(text) > max_length:
                text = text[:max_length]
                print(f"🌐 Text truncated to {max_length} characters for ElevenLabs TTS")
            
            # ElevenLabs free TTS endpoint (no API key required for basic usage)
            url = "https://api.elevenlabs.io/v1/text-to-speech/pNInz6obpgDQGcFmaJgB"
            
            # Prepare request data
            data = {
                "text": text,
                "model_id": "eleven_monolingual_v1",
                "voice_settings": {
                    "stability": 0.5,
                    "similarity_boost": 0.5
                }
            }
            
            # Convert to JSON
            json_data = json.dumps(data).encode('utf-8')
            
            print(f"🌐 Trying ElevenLabs free TTS...")
            
            # Create request
            req = urllib.request.Request(url, data=json_data)
            req.add_header('Content-Type', 'application/json')
            req.add_header('User-Agent', 'Mozilla/5.0 (Windows NT 10.0; Win64; x64) AppleWebKit/537.36')
            
            # Make request
            with urllib.request.urlopen(req, timeout=15) as response:
                audio_data = response.read()
            
            print(f"🌐 Downloaded {len(audio_data)} bytes from ElevenLabs TTS")
            
            if len(audio_data) > 100:  # Basic check for valid audio data
                # Save as MP3
                mp3_path = output_path.replace('.aiff', '.mp3').replace('.wav', '.mp3')
                with open(mp3_path, 'wb') as f:
                    f.write(audio_data)
                
                print(f"🌐 Saved MP3 file: {mp3_path} ({len(audio_data)} bytes)")
                
                # Try to convert to WAV
                wav_path = self._convert_to_wav(mp3_path, output_path)
                if wav_path and os.path.exists(wav_path):
                    print(f"✅ Converted to WAV: {wav_path}")
                    return wav_path
                else:
                    # If conversion fails, return the MP3
                    print(f"🌐 Using MP3 directly: {mp3_path}")
                    return mp3_path
            else:
                print(f"⚠️ ElevenLabs TTS returned insufficient data: {len(audio_data)} bytes")
                return None
            
        except Exception as e:
            print(f"🌐 ElevenLabs TTS failed: {e}")
            return None

    def _convert_to_wav(self, input_path: str, output_path: str) -> Optional[str]:
        """Convert audio file to WAV format for browser compatibility"""
        try:
            import subprocess
            
            wav_path = output_path.replace('.aiff', '.wav').replace('.mp3', '.wav')
            
            # Try ffmpeg conversion first
            try:
                cmd = ['ffmpeg', '-i', input_path, '-acodec', 'pcm_s16le', '-ar', '22050', '-ac', '1', wav_path, '-y']
                print(f"🔄 Attempting ffmpeg conversion: {' '.join(cmd)}")
                result = subprocess.run(cmd, capture_output=True, text=True, timeout=15)
                
                if result.returncode == 0 and os.path.exists(wav_path):
                    file_size = os.path.getsize(wav_path)
                    print(f"✅ Converted to WAV using ffmpeg: {wav_path} ({file_size} bytes)")
                    # Clean up original file
                    try:
                        os.remove(input_path)
                    except:
                        pass
                    return wav_path
                else:
                    print(f"⚠️ ffmpeg conversion failed: {result.stderr}")
            except (subprocess.TimeoutExpired, FileNotFoundError) as e:
                print(f"⚠️ ffmpeg not available or failed: {e}")
            
            # Try using sox if available (alternative audio converter)
            try:
                cmd = ['sox', input_path, '-r', '22050', '-c', '1', '-b', '16', wav_path]
                print(f"🔄 Attempting sox conversion: {' '.join(cmd)}")
                result = subprocess.run(cmd, capture_output=True, text=True, timeout=15)
                
                if result.returncode == 0 and os.path.exists(wav_path):
                    file_size = os.path.getsize(wav_path)
                    print(f"✅ Converted to WAV using sox: {wav_path} ({file_size} bytes)")
                    # Clean up original file
                    try:
                        os.remove(input_path)
                    except:
                        pass
                    return wav_path
                else:
                    print(f"⚠️ sox conversion failed: {result.stderr}")
            except (subprocess.TimeoutExpired, FileNotFoundError) as e:
                print(f"⚠️ sox not available or failed: {e}")
            
            # If both ffmpeg and sox fail, try to use the file as-is if it's already supported
            if input_path.endswith('.mp3') or input_path.endswith('.wav'):
                print(f"🌐 Using original format (no conversion available): {input_path}")
                return input_path
            
            print(f"⚠️ No audio conversion tools available, cannot convert {input_path}")
            return None
            
        except Exception as e:
            print(f"🌐 Audio conversion error: {e}")
            return None

    def _create_simple_audio_file(self, text: str, output_path: str) -> Optional[str]:
        """Create a simple audio file with speech-like patterns as fallback"""
        try:
            import wave
            import struct
            import math
            import random
            
            # Ensure we create a WAV file for browser compatibility
            wav_path = output_path.replace('.aiff', '.wav') if output_path.endswith('.aiff') else output_path
            if not wav_path.endswith('.wav'):
                wav_path = wav_path + '.wav'
            
            # Create speech-like audio patterns
            sample_rate = 22050
            duration = min(len(text) * 0.08, 4.0)  # Duration based on text length, max 4 seconds
            
            num_samples = int(sample_rate * duration)
            samples = []
            
            # Generate speech-like patterns with varying frequencies and amplitudes
            for i in range(num_samples):
                t = i / sample_rate
                
                # Create speech-like patterns with multiple harmonics
                # Base frequency varies slightly (like human speech)
                base_freq = 120 + 20 * math.sin(t * 2)  # Vary between 100-140 Hz
                
                # Add harmonics for more speech-like sound
                sample = 0
                sample += 0.4 * math.sin(2 * math.pi * base_freq * t)
                sample += 0.2 * math.sin(2 * math.pi * base_freq * 2 * t)
                sample += 0.1 * math.sin(2 * math.pi * base_freq * 3 * t)
                
                # Add some variation and envelope
                envelope = math.exp(-t * 0.5)  # Decay envelope
                variation = 1 + 0.1 * math.sin(t * 10)  # Small variations
                
                # Add some noise for more realistic speech-like quality
                noise = 0.05 * (random.random() - 0.5)
                
                final_sample = int(32767 * 0.2 * envelope * variation * (sample + noise))
                samples.append(max(-32767, min(32767, final_sample)))  # Clamp to 16-bit range
            
            # Write WAV file
            with wave.open(wav_path, 'w') as wav_file:
                wav_file.setnchannels(1)  # Mono
                wav_file.setsampwidth(2)  # 16-bit
                wav_file.setframerate(sample_rate)
                wav_file.writeframes(struct.pack('<' + 'h' * len(samples), *samples))
            
            print(f"🔇 Created speech-like fallback audio file (WAV): {wav_path}")
            return wav_path
            
        except Exception as e:
            print(f"🔇 Failed to create fallback audio file: {e}")
            return None

    def _try_google_cloud_tts(self, text: str, language_code: str, output_path: str) -> Optional[str]:
        """Try Google Cloud TTS (CHEAP)"""
        print(f"☁️ _try_google_cloud_tts called with:")
        print(f"   text: '{text[:50]}...' (length: {len(text)})")
        print(f"   language_code: '{language_code}'")
        print(f"   output_path: '{output_path}'")
        print(f"   google_synthesize available: {google_synthesize is not None}")
        
        if not google_synthesize:
            print("❌ Google Cloud TTS not available (google_synthesize is None)")
            return None
            
        try:
            # Change extension to .mp3 for Google Cloud TTS
            mp3_path = output_path.replace('.wav', '.mp3')
            print(f"☁️ Calling google_synthesize with mp3_path: {mp3_path}")
            result = google_synthesize(text, language_code, mp3_path)
            print(f"☁️ google_synthesize result: {result}")
            if result:
                return mp3_path
            else:
                print("❌ google_synthesize returned None")
        except Exception as e:
            print(f"❌ Google Cloud TTS error: {e}")
            import traceback
            traceback.print_exc()
        
        return None

    def _try_gemini_tts(self, text: str, language_code: str, output_path: str) -> Optional[str]:
        """Try Gemini TTS (EXPENSIVE) - Admin only"""
        if not gemini_synthesize:
            return None
            
        try:
            result = gemini_synthesize(text, language_code, output_path)
            if result:
                return output_path
        except Exception as e:
            print(f"Gemini TTS error: {e}")
        
        return None

    def get_tts_status(self) -> dict:
        """Get current TTS system status"""
        return {
            "system_tts": "Available" if self.system in ['darwin', 'windows', 'linux'] else "Not available",
            "google_cloud_tts": "Available" if google_synthesize else "Not available",
            "gemini_tts": "Available (Admin controlled)" if gemini_synthesize else "Not available",
            "gemini_enabled": self.admin_dashboard.is_gemini_allowed(),
            "current_priority": "System (FREE) → Google Cloud (CHEAP) → Gemini (EXPENSIVE)",
            "usage_stats": self.admin_dashboard.get_usage_stats()
        }

def synthesize_speech(text: str, language_code: str = 'en', output_path: str = "response.wav") -> Optional[str]:
    """Main function for TTS synthesis with admin control"""
    synthesizer = AdminControlledTTSSynthesizer()
    return synthesizer.synthesize_speech(text, language_code, output_path)

if __name__ == "__main__":
    # Test the system
    synthesizer = AdminControlledTTSSynthesizer()
    
    print("🔐 Admin-Controlled TTS System")
    print("=" * 50)
    
    # Show status
    status = synthesizer.get_tts_status()
    print("\n📊 System Status:")
    for key, value in status.items():
        if key != "usage_stats":
            print(f"  {key}: {value}")
    
    # Test synthesis
    test_text = "Hello, this is a test of the admin-controlled TTS system."
    print(f"\n🧪 Testing with: '{test_text}'")
    
    result = synthesizer.synthesize_speech(test_text, 'en', 'test_output.wav')
    if result:
        print(f"✅ Success! Output: {result}")
    else:
        print("❌ Failed to synthesize speech") <|MERGE_RESOLUTION|>--- conflicted
+++ resolved
@@ -467,31 +467,6 @@
                     return output_path
                     
             elif self.system == 'linux':
-<<<<<<< HEAD
-                voice = self.voice_map.get(language_code, {}).get('linux', 'english_rp')
-                print(f"🖥️ Linux voice: '{voice}'")
-                
-                # Check if espeak is available
-                try:
-                    espeak_check = subprocess.run(['which', 'espeak'], capture_output=True, text=True)
-                    if espeak_check.returncode != 0:
-                        print("❌ espeak not found on system. Install with: apt-get install espeak")
-                        return None
-                except Exception as e:
-                    print(f"❌ Error checking for espeak: {e}")
-                    return None
-                
-                cmd = ['espeak', '-v', voice, '-w', output_path, text]
-                print(f"🖥️ Running command: {' '.join(cmd)}")
-                result = subprocess.run(cmd, capture_output=True, text=True)
-                print(f"🖥️ Command return code: {result.returncode}")
-                if result.returncode == 0:
-                    print(f"✅ Linux TTS successful: {output_path}")
-                    return output_path
-                else:
-                    print(f"❌ Linux TTS failed: {result.stderr}")
-                    return None
-=======
                 # Use web-based TTS for Linux (no dependencies required)
                 print("🌐 Using web-based TTS for Linux (no dependencies required)")
                 result = self._try_web_tts(text, language_code, output_path)
@@ -535,7 +510,6 @@
                 # If web TTS fails, create a simple beep sound as final fallback
                 print("🔇 Web TTS failed, creating simple audio file...")
                 return self._create_simple_audio_file(text, output_path)
->>>>>>> 34dd375d
                     
         except Exception as e:
             print(f"System TTS error: {e}")
