import json
import os
from datetime import datetime
from typing import Optional, Dict, List
import re

# Try to import Google AI, but make it optional
try:
    import google.generativeai as genai
    GOOGLE_AI_AVAILABLE = True
except ImportError:
    GOOGLE_AI_AVAILABLE = False
    print("⚠️ Google AI not available. Install with: pip install google-generativeai")

# Configure Google AI if available and API key is set
api_key = os.getenv("GOOGLE_API_KEY")
if GOOGLE_AI_AVAILABLE and api_key:
    try:
        genai.configure(api_key=api_key)
        print("✅ Google AI configured successfully")
    except Exception as e:
        print(f"⚠️ Error configuring Google AI: {e}")
        GOOGLE_AI_AVAILABLE = False
elif not api_key:
    print("⚠️ GOOGLE_API_KEY environment variable not set.")
    print("Try setting it with: export GOOGLE_API_KEY='your-api-key-here'")
    print("Or run: source ~/.bashrc or source ~/.zshrc if you set it there")
    GOOGLE_AI_AVAILABLE = False

# Base class for language tutors
class LanguageTutor:
    SCRIPT_LANGUAGES = {
        'hi': 'Devanagari',
        'ja': 'Japanese',
        'zh': 'Chinese',
        'ko': 'Korean',
        'ar': 'Arabic',
        'ta': 'Tamil',
        'or': 'Odia',
        'ml': 'Malayalam',
    }

    CLOSENESS_LEVELS = {
        "intimate": "Very casual: close friends, partners, siblings. Informal pronouns, dropped particles, relaxed grammar.",
        "friendly": "Casual: classmates, coworkers, peers. Informal but respectful grammar.",
        "respectful": "Polite: strangers, elders, teachers. Honorifics, full grammar, no slang.",
        "formal": "Very formal: business, ceremonies, seniors. Humble language, elevated honorifics.",
        "distant": "Neutral: formal writing, legal contexts. Impersonal grammar, precise language."
    }

    PROFICIENCY_LEVELS = {
        'beginner': "User is a beginner learner. Use very simple vocabulary and basic sentence structures.",
        'elementary': "User is an elementary learner. Use simple vocabulary and short, clear sentences.",
        'intermediate': "User is an intermediate learner. Use moderately complex structures and vocabulary.",
        'advanced': "User is an advanced learner. Use complex vocabulary and idiomatic expressions.",
        'fluent': "User is fluent. Use natural, native-level expressions and advanced vocabulary."
    }

    def __init__(self, language_code: str, language_name: str, model_name="gemini-2.5-flash", feedback_language="English", log_file="conversation_log.json"):
        self.language_code = language_code
        self.language_name = language_name
        self.feedback_language = feedback_language
        self.log_file = log_file
        self.conversation_id = datetime.now().strftime("%Y%m%d_%H%M%S")
        self.user_level = "beginner"
        self.user_topics = []
        self.user_goals = []
        self.user_closeness = "friendly"

        if GOOGLE_AI_AVAILABLE:
            try:
                self.model = genai.GenerativeModel(model_name)
            except Exception as e:
                print(f"⚠️ Error creating model: {e}")
                self.model = None
        else:
            self.model = None

    def is_script_language(self) -> bool:
        """Check if the current language uses a non-Latin script."""
        return self.language_code in self.SCRIPT_LANGUAGES

    def get_conversational_response(self, user_input: str, context: str = "", description: str = None) -> str:
        """Generate a conversational response in the target language."""
        
        topics_guidance = ""
        topic_integration_rules = ""
        
        if hasattr(self, 'user_topics') and self.user_topics and len(self.user_topics) > 0:
            topics_list = ', '.join(self.user_topics)
            topics_guidance = f"\n\nUSER'S PREFERRED TOPICS: {topics_list}"
            
            topic_integration_rules = f"""
    TOPIC INTEGRATION:
    - TRY TO ALWAYS CONNECT your response to the user's preferred topics ({topics_list})."""

        goals_guidance = ""
        if hasattr(self, 'user_goals') and self.user_goals and len(self.user_goals) > 0:
            goals_list = ', '.join(self.user_goals)
            goals_guidance = f"\n\nUSER'S LEARNING GOALS: {goals_list}"

        description_guidance = ""
        if description:
            description_guidance = f"""
THIS IS YOUR PERSONA: {description}
- CRITICAL: The description above defines YOUR personality, emotional tone, and communication style as the AI. This takes absolute priority over any default tone.
- The closeness level ({self.user_closeness}) determines your relationship grammar (formal/informal pronouns, honorifics, etc.), but your emotional tone comes from the description
- Examples: You can be "friendly" with someone (using casual grammar) while being angry, sad, or excited based on your described personality"""

        # Add script language instructions if this is a script language
        script_instructions = ""
        if self.is_script_language():
            script_instructions = f"""
SCRIPT LANGUAGE INSTRUCTIONS:
- This is a {self.SCRIPT_LANGUAGES[self.language_code]} script language.
- Provide your response in both the native script AND romanized form ACCURATELY.
- Format: [Native Script] (Romanized)"""

        prompt = f"""Conversational Heritage Language Tutor  
You are a culturally-aware AI tutor for a {self.user_level} heritage learner of {self.language_name}.

Your job is to engage users in natural, emotionally rich conversation that sounds like a real {self.language_name} speaker.
You have a {self.user_closeness} closeness level with the user and they are a {self.user_level} learner.
- Use grammar, pronouns, and formality appropriate for this relationship level: {self.CLOSENESS_LEVELS[self.user_closeness]}
- Adjust your vocabulary and sentence structure to match this level of proficiency: {self.PROFICIENCY_LEVELS[self.user_level]}
- Your emotional tone and personality come from the conversation partner description (if provided)
{description_guidance}
IMPORTANT: Do not refer to yourself as a tutor, teacher, AI, or bot. Respond as a natural conversation partner would.

- Share relatable experiences, comments, or stories to deepen connection but do not monopolize the conversation.
- Ensure the response's opening phrase logically follows the user's message; avoid using agreement or reaction phrases when the user has not made a statement to agree or react to yet.
- Your response should be concise: no longer than 10-25 words.
- DO NOT include translations in your response.


{script_instructions}

{self._get_cultural_rules()}

{topics_guidance}
{topic_integration_rules}
{goals_guidance}


Current conversation context:  
{context}

User just said: "{user_input}"

Reply naturally in {self.language_name}."""
        
        try:
            response = self.model.generate_content(prompt)
            if response and response.text:
                return response.text.strip()
            else:
                return "I'm here to help you practice!"
        except Exception as e:
            print(f"Error generating conversational response: {e}")
            return "Let's keep practicing together!"

    def get_detailed_feedback(self, user_input: str, context: str = "", description: str = None, romanization_display: str = None) -> str:
        """Generate detailed feedback about grammar, pronunciation, etc."""
        if not self.model or not GOOGLE_AI_AVAILABLE:
            return "⚠️ Google AI not available for feedback."
        
        grammar_rules = self._get_grammar_rules()
        
        # Determine tone based on description or default
        tone_guidance = "culturally-aware"
        if description:
            tone_guidance = f"appropriate to your described personality: {description}. The description defines your emotional tone and personality - prioritize this over any default tone."
        
       
        
        prompt = f"""
      
You are a {tone_guidance} language tutor helping a heritage speaker improve their {self.language_name}.

Your job is to identify and gently explain any grammar or phrasing mistakes in the user's message. 
They are speaking with someone with a  {self.user_closeness} closeness level.
Ensure they are speaking with the correct appropriateness, tone, pronouns, and grammar to match this level of closeness: {self.CLOSENESS_LEVELS[self.user_closeness]}.
USER INPUT:
"{user_input}"

{grammar_rules}
{self._get_cultural_rules()}

YOUR RESPONSE STRUCTURE (use {self.feedback_language} for explanations):

- If the input is correct and natural, simply say:
"Correct, that sounds great!" or something similar with the same sentiment and length in {self.feedback_language}.

- If there are errors, follow this EXACT format, the brackets are to show placement, DO NOT include them in the reponse:

**Your Sentence**
"""

        if self.is_script_language():
            prompt += f"""
FORMATTING INSTRUCTIONS:
- Use __word__ (double underscores) for GRAMMAR MISTAKES (serious errors like wrong verb tense, missing particles, incorrect word order)
- Use ~~word~~ (double tildes) for UNNATURAL PHRASING (awkward or non-native expressions), but make sure Grammar is still __word__
- Use ==word== (double equals) for ENGLISH WORDS that should be replaced with {self.language_name} equivalents
- Apply formatting to BOTH script and romanized versions when both are present
- When showing script and romanized verisons in the explanation, ONLY use ONE SLASH (/) between them.            
            
[The user sentence with the WITH FORMATTING]
[Romanized version of the above WITH FORMATTING]

**Explanation**
[specific word/phrase error, WITH FORMATTING] / [specific error romanized if applicable, WITH FORMATTING] - [explanation with NO FORMATTING][alternative, solution, correct word/phrase with romanization and translation]

**Corrected Version**
[Corrected version of user sentence]
[Corrected version of user sentence romanized if applicable]


"""
        else:
            prompt += f"""
FORMATTING INSTRUCTIONS:
- Use __word__ (double underscores) for GRAMMAR MISTAKES (serious errors like wrong verb tense, missing particles, incorrect word order)
- Use ~~word~~ (double tildes) for UNNATURAL PHRASING (awkward or non-native expressions)
- Use ==word== (double equals) for ENGLISH WORDS that should be replaced with {self.language_name} equivalents
      
[The user sentence with the WITH FORMATTING]

**Explanation**
[specific word/phrase error, WITH FORMATTING] - [explanation with NO FORMATTING][alternative, solution, correct word/phrase with translation]

**Corrected Version**
[Corrected version of user sentence]"""



        prompt += f"""

TIPS:
- Limit Explanations to 15-20 words.
- Focus on grammar, natural sentence structure, and phrasing that sounds native.
- If the user used a non-{self.language_name} word that has a better equivalent, suggest a replacement like: "Instead of saying 'X', you'll sound more fluent if you say 'Y'." in {self.feedback_language}.
Always use {self.feedback_language} for explanations.
"""
        
        try:
            response = self.model.generate_content(prompt)
            if response and response.text:
                return response.text.strip()
            else:
                return "No corrections needed - great job!"
        except Exception as e:
            print(f"Error generating feedback: {e}")
            return "Keep practicing - you're doing well!"

    def get_script_suggestion_example(self) -> str:
        """Return a script-language suggestion example for few-shot prompting. Override in subclasses."""
        return ""

    def get_suggestions(self, context: str = "", description: str = None) -> list:
        """Generate suggestions for what the user could say next."""
        if not getattr(self, 'model', None) or not GOOGLE_AI_AVAILABLE:
            return [{"text": "Keep practicing!", "translation": "Continue learning!"}]
        
        # Prepare proficiency level guidance
        level_guidance = self.PROFICIENCY_LEVELS.get(self.user_level, "")
        
        # Combine topic-related guidance
        topics_list = ', '.join(self.user_topics) if self.user_topics else ""
        topics_guidance = ""
        if topics_list:
            topics_guidance = f"""
- The user wants to focus on the following topics: {topics_list} If the conversation becomes generic, gently steer it back toward these topics.
"""

        # Add description-aware guidance
        description_guidance = ""
        if description:
            description_guidance = f"""
- AI personality is described as: {description}, so the user must respond as if they are speaking to someone with this personality.

"""
# - CRITICAL: The description defines your emotional tone and personality. Prioritize this over any default tone.
# - Consider your described background, interests, emotional state, and communication style when suggesting responses
# - Tailor suggestions to be appropriate for your described personality and current emotional state
# - If the description mentions specific interests or expertise, incorporate those naturally into the suggestions
# - Remember: Relationship closeness ({self.user_closeness}) determines grammar formality, but your emotional tone comes from the description


        # Begin prompt
        prompt = f"""
You are a culturally-aware AI tutor helping a heritage speaker of {self.language_name} continue a natural conversation.

Your goal is to generate fluent, emotionally attuned, and topic-relevant replies.

TASK:
Suggest 3 natural responses they could say next with different difficulties, suited to a {self.user_closeness} closeness level.
Each should directly respond to the AI's most recent message, using this description of closeness: {self.CLOSENESS_LEVELS[self.user_closeness]}.
Incorporate the user's favorite topics where appropriate.

Conversation so far (latest message last):
{context}

USER INFO:
- Proficiency level: {self.user_level} ({level_guidance})
{topics_guidance}
{description_guidance}

IMPORTANT:
– Use vocabulary and sentence structure appropriate for a {self.user_level} learner: {level_guidance}
– Each suggestion should be roughly the same length as the user's last message (or up to 1.5× longer)
– Do NOT use placeholders like [Song Title], [Artist's Name], or brackets
– Do NOT use asterisks (*) for emphasis or formatting - provide clean text only
– Always provide real, natural-sounding examples that a native speaker would say
– Provide ONLY the {self.language_name} text - no translations or explanations (those will be handled separately)
"""

        # Add format instructions for script-based languages
        if self.language_code in self.SCRIPT_LANGUAGES:
            prompt += f"""
Use this exact format for each suggestion:
[EASY {self.language_name} phrase] - [Romanized version]

[MEDIUM {self.language_name} phrase] - [Romanized version]

[HARD {self.language_name} phrase] - [Romanized version]
"""
            example = self.get_script_suggestion_example()
            if example:
                prompt += f"\nExample:\n{example}\n"
        else:
            prompt += f"""
Use this exact format for each suggestion:
[EASY {self.language_name} phrase]

[MEDIUM {self.language_name} phrase]

[HARD {self.language_name} phrase]
"""

        try:
            response = self.model.generate_content(prompt)
            if response and response.text:
                return self._parse_suggestions(response.text)
            else:
                return self._get_fallback_suggestions()
        except Exception as e:
            print(f"Error generating suggestions: {e}")
            return self._get_fallback_suggestions()

    def explain_suggestion(self, suggestion_text: str, context: str = "", description: str = None) -> dict:
        """Generate explanation and translation for a specific suggestion."""
        print(f"[DEBUG] LanguageTutor.explain_suggestion() called with text: '{suggestion_text}'")
        print(f"[DEBUG] Context: '{context[:100]}...'")
        print(f"[DEBUG] Description: '{description}'")
        
        # Check cache first
        cache_key = f"{suggestion_text}_{self.feedback_language}_{self.user_level}"
        if hasattr(self, '_explanation_cache') and cache_key in self._explanation_cache:
            print(f"[DEBUG] Cache hit for: {cache_key}")
            return self._explanation_cache[cache_key]
        
        if not getattr(self, 'model', None) or not GOOGLE_AI_AVAILABLE:
            print("[DEBUG] No model or Google AI not available")
            return {"translation": "Translation unavailable", "explanation": "Explanation unavailable"}
        
        # Prepare proficiency level guidance
        level_guidance = self.PROFICIENCY_LEVELS.get(self.user_level, "")

        # Add description-aware guidance
        description_guidance = ""
        if description:
            description_guidance = f"""
- Your AI personality is described as: {description}
- Consider your described background, interests, and communication style when explaining the suggestion
"""

        # Create prompt for explaining the specific suggestion
        prompt = f"""
You are a culturally-aware AI tutor helping a heritage speaker of {self.language_name} understand a specific phrase.

TASK:
Explain the following {self.language_name} phrase in detail, providing both a translation and a very brief explanation.

PHRASE TO EXPLAIN: "{suggestion_text}"

USER INFO:
- Proficiency level: {self.user_level} ({level_guidance})
- Feedback language: {self.feedback_language}
- Closeness level: {self.user_closeness} ({self.CLOSENESS_LEVELS[self.user_closeness]})
{description_guidance}

CONTEXT (for reference):
{context}

Provide your response in this EXACT format and order (do not change the order):

Translation: [Direct translation in {self.feedback_language}]

Literal translation: [LITERAL translation in {self.language_name}, following the same format as the phrase even if not grammatically correct in 
their feedback language: {self.feedback_language}]

Explanation: [Very brief explanation in {self.feedback_language} covering:
- What the phrase means and how it would be used in the conversation
- Any cultural nuance or idiomatic structure if relevant]

IMPORTANT: Do not refer to the AI as "AI, Bot, or anything else. Just focus on explaining the phrase.
"""
        
        print(f"[DEBUG] Sending prompt to AI:\n{prompt}")

        try:
            response = self.model.generate_content(prompt)
            if response and response.text:
                print(f"[DEBUG] Raw AI response:\n{response.text}")
                
                # Parse the response to extract translation and explanation
                full_text = response.text.strip()
                translation = ""
                explanation = ""
                
                print(f"[DEBUG] Parsing response with {len(full_text)} characters...")
                
                # Method 1: Try exact format matching with new format
                if 'Translation:' in full_text and 'Explanation:' in full_text:
                    print("[DEBUG] Method 1: Exact format matching with new format")
                    try:
                        # Split by Translation: first
                        parts = full_text.split('Translation:', 1)
                        if len(parts) > 1:
                            remaining = parts[1]
                            
                            # Check if there's a Literal translation section
                            if 'Literal translation:' in remaining:
                                # Split by Literal translation: to get the main translation
                                trans_literal_parts = remaining.split('Literal translation:', 1)
                                translation = trans_literal_parts[0].strip()
                                
                                # Now find the explanation after literal translation
                                if 'Explanation:' in trans_literal_parts[1]:
                                    literal_expl_parts = trans_literal_parts[1].split('Explanation:', 1)
                                    # We can store literal translation if needed, but for now just get explanation
                                    explanation = literal_expl_parts[1].strip()
                                else:
                                    # If no explanation found after literal translation, the literal translation might be at the end
                                    # Look for explanation before literal translation
                                    if 'Explanation:' in remaining:
                                        expl_literal_parts = remaining.split('Explanation:', 1)
                                        if 'Literal translation:' in expl_literal_parts[0]:
                                            # Literal translation is before explanation, which is wrong order
                                            literal_expl_parts = expl_literal_parts[0].split('Literal translation:', 1)
                                            translation = literal_expl_parts[0].strip()
                                            explanation = expl_literal_parts[1].strip()
                                        else:
                                            # Normal order: Translation -> Literal translation -> Explanation
                                            explanation = expl_literal_parts[1].strip()
                                    else:
                                        explanation = trans_literal_parts[1].strip()
                            else:
                                # No literal translation, split directly by Explanation:
                                if 'Explanation:' in remaining:
                                    trans_expl_parts = remaining.split('Explanation:', 1)
                                    translation = trans_expl_parts[0].strip()
                                    explanation = trans_expl_parts[1].strip()
                                else:
                                    translation = remaining.strip()
                                    explanation = ""
                            
                            print(f"[DEBUG] Method 1 success - Translation: '{translation}'")
                            print(f"[DEBUG] Method 1 success - Explanation: '{explanation[:100]}...'")
                    except Exception as e:
                        print(f"[DEBUG] Method 1 failed: {e}")
                
                # Method 2: Try line-by-line parsing
                if not translation or not explanation:
                    print("[DEBUG] Method 2: Line-by-line parsing")
                    lines = full_text.split('\n')
                    current_section = None
                    current_content = []
                    
                    for i, line in enumerate(lines):
                        line = line.strip()
                        if not line:
                            continue
                            
                        # Check for section headers
                        if line.lower().startswith('translation') and not line.lower().startswith('literal translation'):
                            if current_section == 'translation' and current_content:
                                translation = ' '.join(current_content).strip()
                            current_section = 'translation'
                            current_content = []
                            # Extract translation from the same line if it's there
                            if ':' in line:
                                trans_part = line.split(':', 1)[1].strip()
                                if trans_part:
                                    translation = trans_part
                        elif line.lower().startswith('literal translation'):
                            # Skip literal translation section, but mark that we're in it
                            current_section = 'literal_translation'
                            current_content = []
                        elif line.lower().startswith('explanation'):
                            if current_section == 'translation' and current_content and not translation:
                                translation = ' '.join(current_content).strip()
                            current_section = 'explanation'
                            current_content = []
                            # Extract explanation from the same line if it's there
                            if ':' in line:
                                expl_part = line.split(':', 1)[1].strip()
                                if expl_part:
                                    explanation = expl_part
                        else:
                            # Add content to current section
                            if current_section == 'translation':
                                current_content.append(line)
                            elif current_section == 'explanation':
                                current_content.append(line)
                    
                    # Finalize the last section
                    if current_section == 'translation' and current_content and not translation:
                        translation = ' '.join(current_content).strip()
                    elif current_section == 'explanation' and current_content and not explanation:
                        explanation = ' '.join(current_content).strip()
                
                # Method 3: Try to split by common patterns
                if not translation or not explanation:
                    print("[DEBUG] Method 3: Pattern-based parsing")
                    # Look for common patterns in the response
                    patterns = [
                        ('translation', 'explanation'),
                        ('translation:', 'explanation:'),
                        ('translation', 'explanation:'),
                        ('translation:', 'explanation'),
                        ('literal translation', 'explanation'),
                        ('literal translation:', 'explanation:'),
                        ('meaning', 'usage'),
                        ('meaning:', 'usage:'),
                    ]
                    
                    # Also try reverse order patterns (in case AI puts literal translation at end)
                    reverse_patterns = [
                        ('explanation', 'literal translation'),
                        ('explanation:', 'literal translation:'),
                    ]
                    
                    for pattern1, pattern2 in patterns:
                        if pattern1 in full_text.lower() and pattern2 in full_text.lower():
                            try:
                                # Split by first pattern
                                parts = full_text.lower().split(pattern1, 1)
                                if len(parts) > 1:
                                    remaining = parts[1]
                                    if pattern2 in remaining:
                                        trans_expl_parts = remaining.split(pattern2, 1)
                                        translation = trans_expl_parts[0].strip()
                                        explanation = trans_expl_parts[1].strip()
                                        print(f"[DEBUG] Method 3 success with pattern '{pattern1}'/'{pattern2}'")
                                        break
                            except Exception as e:
                                print(f"[DEBUG] Method 3 failed with pattern '{pattern1}'/'{pattern2}': {e}")
                    
                    # Try reverse patterns if normal patterns didn't work
                    if not translation or not explanation:
                        for pattern1, pattern2 in reverse_patterns:
                            if pattern1 in full_text.lower() and pattern2 in full_text.lower():
                                try:
                                    # Split by first pattern (explanation)
                                    parts = full_text.lower().split(pattern1, 1)
                                    if len(parts) > 1:
                                        remaining = parts[1]
                                        if pattern2 in remaining:
                                            expl_trans_parts = remaining.split(pattern2, 1)
                                            explanation = expl_trans_parts[0].strip()
                                            # The translation would be before the explanation
                                            translation = parts[0].strip()
                                            print(f"[DEBUG] Method 3 reverse success with pattern '{pattern1}'/'{pattern2}'")
                                            break
                                except Exception as e:
                                    print(f"[DEBUG] Method 3 reverse failed with pattern '{pattern1}'/'{pattern2}': {e}")
                
                # Method 4: Fallback - split by first paragraph break
                if not translation or not explanation:
                    print("[DEBUG] Method 4: Paragraph-based fallback")
                    paragraphs = [p.strip() for p in full_text.split('\n\n') if p.strip()]
                    if len(paragraphs) >= 2:
                        translation = paragraphs[0]
                        explanation = '\n\n'.join(paragraphs[1:])
                        print("[DEBUG] Method 4 success - using first paragraph as translation, rest as explanation")
                
                # Method 5: Last resort - use whole response as explanation
                if not translation and not explanation:
                    print("[DEBUG] Method 5: Last resort - using whole response as explanation")
                    explanation = full_text
                elif not explanation:
                    print("[DEBUG] Method 5: Last resort - using whole response as explanation")
                    explanation = full_text
                
                result = {
                    "translation": translation,
                    "explanation": explanation
                }
                print(f"[DEBUG] explain_suggestion() returning: {result}")
                return result
            else:
                print("[DEBUG] No response from model")
                return {"translation": "Translation failed", "explanation": "Explanation failed"}
        except Exception as e:
            print(f"[DEBUG] Error explaining suggestion: {e}")
            return {"translation": f"Error: {str(e)}", "explanation": f"Error: {str(e)}"}

        # Begin prompt
        prompt = f"""
You are a culturally-aware AI tutor helping a heritage speaker of {self.language_name} continue a natural conversation.

Your goal is to generate fluent, emotionally attuned, and topic-relevant replies that help the learner stay engaged and build confidence using the language.

TASK:
The user may be unsure how to reply to the AI's last message. Suggest 3 natural responses they could say next, suited to a {self.user_closeness} closeness level.
Each should directly respond to the AI's most recent message, using this description of closeness: {self.CLOSENESS_LEVELS[self.user_closeness]}.
Try to gently incorporate the user's favorite topics where appropriate.

Conversation so far (latest message last):
{context}

USER INFO:
- Proficiency level: {self.user_level} ({level_guidance})
{topics_guidance}
{description_guidance}

IMPORTANT:
– Use vocabulary and sentence structure appropriate for a {self.user_level} learner: {level_guidance}
– Each suggestion should be roughly the same length as the user's last message (or up to 1.5× longer)
– Do NOT use placeholders like [Song Title], [Artist's Name], or brackets
– Do NOT use asterisks (*) for emphasis or formatting - provide clean text only
– Always provide real, natural-sounding examples that a native speaker would say
– The translation must always be in {self.feedback_language}. Only use English if {self.feedback_language} is English.

For each suggestion, also include a short explanation of what it means and how it would be used in the conversation. 
– Make the explanation as detailed as is helpful for the user's proficiency level.  
– If the phrase includes a cultural nuance or idiomatic structure, briefly explain it.
"""

        # Add format instructions for script-based languages
        if self.language_code in self.SCRIPT_LANGUAGES:
            prompt += f"""
Use this exact format for each suggestion:
[Simple {self.language_name} phrase] - [Romanized version] - [{self.feedback_language} translation]
Explanation: [brief explanation here]

[Slightly more complex {self.language_name} phrase] - [Romanized version] - [{self.feedback_language} translation]
Explanation: [brief explanation here]

[Another natural option] - [Romanized version] - [{self.feedback_language} translation]
Explanation: [brief explanation here]
"""
            example = self.get_script_suggestion_example()
            if example:
                prompt += f"\nExample:\n{example}\n"
        else:
            prompt += f"""
Use this exact format for each suggestion:
[Simple {self.language_name} phrase] - [{self.feedback_language} translation]
Explanation: [brief explanation here]

[Slightly more complex {self.language_name} phrase] - [{self.feedback_language} translation]
Explanation: [brief explanation here]

[Another natural option] - [{self.feedback_language} translation]
Explanation: [brief explanation here]
"""

        try:
            response = self.model.generate_content(prompt)
            if response and response.text:
                return self._parse_suggestions(response.text)
            else:
                return self._get_fallback_suggestions()
        except Exception as e:
            print(f"Error generating suggestions: {e}")
            return self._get_fallback_suggestions()

    def check_simple(self, user_input: str, main_response: str, description: str = None) -> str:
        """Check and fix the tutor's response for grammar and naturalness using Gemini 2.5 Pro."""
        if not GOOGLE_AI_AVAILABLE:
            return main_response
        try:
            import google.generativeai as genai
            checker_model = genai.GenerativeModel("gemini-2.5-pro")
        except Exception as e:
            print(f"Error loading Gemini 2.5 Pro model: {e}")
            return main_response
        # Add script language output instructions
        script_lang_instruction = f"Return ONLY the revised {self.language_name} response, with no explanation or formatting."
        if self.language_code in self.SCRIPT_LANGUAGES:
            script_lang_instruction = f"Return ONLY the revised {self.language_name} response and the romanized version, with no explanation or formatting."

        # Add description-aware guidance
        description_guidance = ""
        if description:
            description_guidance = f"""
- Your AI personality is described as: {description}
- CRITICAL: The description defines your emotional tone and personality. Prioritize this over any default tone.
- Ensure the response aligns with your described emotional state, personality, and communication style
- Remember: Relationship closeness ({self.user_closeness}) determines grammar formality, but your emotional tone comes from the description
"""

        checker_prompt = f"""
Is the tutor's response grammatically, culturally, and pragmatically appropriate given the user's input?

USER INPUT: "{user_input}"  
TUTOR RESPONSE: "{main_response}"

USER INFO:
- Proficiency level: {self.user_level} ({self.PROFICIENCY_LEVELS[self.user_level]})
- Closeness level: {self.user_closeness} ({self.CLOSENESS_LEVELS[self.user_closeness]})
- Topics: {self.user_topics}
{description_guidance}

Carefully check that:
- The grammar, vocabulary, and tone match the user's fluency and relationship with the tutor.
- The response isn't too long, overwhelming, or asking too many questions at once.
- You have complete control to return a corrected version in {self.language_name} that fits the user's closeness and proficiency levels and touches on the provided topics if necessary.
- If the response is already natural and grammatically accurate, return it unchanged.

Abide by these {self._get_grammar_rules()}:

{script_lang_instruction}"""
        try:
            response = checker_model.generate_content(checker_prompt)
            if response and response.text:
                print(f"Checker prompt: {checker_prompt}")
                return response.text.strip()
            else:
                return main_response
        except Exception as e:
            print(f"Error in check_and_fix_response: {e}")
            return main_response

    def check_and_fix_response(self, user_input: str, main_response: str, description: str = None) -> str:
        """Check and fix the tutor's response for grammar and naturalness using Gemini 2.5 Pro."""
        if not GOOGLE_AI_AVAILABLE:
            return main_response
        try:
            import google.generativeai as genai
            checker_model = genai.GenerativeModel("gemini-2.5-pro")
        except Exception as e:
            print(f"Error loading Gemini 2.5 Pro model: {e}")
            return main_response
        # Add script language output instructions
        script_lang_instruction = "Return ONLY the revised {self.language_name} response, with no explanation or formatting."
        if self.language_code in self.SCRIPT_LANGUAGES:
            script_lang_instruction = f"\nReturn ONLY the revised {self.language_name} response and the romanized version, with no explanation or formatting.\n"

        # Add description-aware guidance
        description_guidance = ""
        if description:
            description_guidance = f"""
AI PERSONALITY CONTEXT: Your personality is described as: {description}
- CRITICAL: The description defines your emotional tone and personality. Prioritize this over any default tone.
- Ensure the response aligns with your described emotional state, personality, and communication style
- Adjust the response to be appropriate for your described personality and current emotional state
- Remember: Relationship closeness ({self.user_closeness}) determines grammar formality, but your emotional tone comes from the description
"""

        checker_prompt = f"""You are a native-level {self.language_name} speaker and cultural insider reviewing a language tutor's response to a learner.

Your goal is to make sure the tutor's reply sounds natural, fluent, and culturally appropriate in everyday {self.language_name} conversation. The learner's original message and the tutor's response are shown below:

USER INPUT: "{user_input}"  
TUTOR RESPONSE: "{main_response}"

Revise the tutor's response if needed to:
– Correct grammar errors, including verb usage, sentence structure, and misplaced modifiers  
– Improve fluency to sound like natural, relaxed spoken {self.language_name}  
- Adjust the tone, pronouns, and grammar to match this level of closeness: {self.CLOSENESS_LEVELS[self.user_closeness]}.

{description_guidance}

{self._get_grammar_rules()}
{self._get_cultural_rules()}

Quality guidelines:
- Do not simplify responses that are already natural, engaging, and successfully guide the conversation with topic-relevant questions.
– Preserve natural personality and tone if the response is expressive or casual  
- Your response should be concise: no longer than 10-25 words.
- If the response is discussing a topic in {self.user_topics}, ensure the corrected response still incorporates it.
- If none of the topics in {self.user_topics} are being discussed, gently steer the conversation toward one of the user's topics.
– Only revise if there's something clearly off (e.g., awkward phrasing, grammatical error, unnatural structure) 
– Think like a real {self.language_name} speaker: would this feel smooth, correct, and relatable in conversation?
– If the response feels textbook-like or robotic, revise it to sound more like what a native speaker would say in casual conversation.

If the response is already natural and grammatically accurate, return it unchanged.
{script_lang_instruction}"""
        try:
            response = checker_model.generate_content(checker_prompt)
            if response and response.text:
                return response.text.strip()
            else:
                return main_response
        except Exception as e:
            print(f"Error in check_and_fix_response: {e}")
            return main_response

    def explain_llm_response(self, llm_response: str, user_input: str = "", context: str = "", description: str = None) -> str:
        """Explain the LLM's response to the user in a structured way with separate overview and detailed breakdown."""
        if not self.model or not GOOGLE_AI_AVAILABLE:
            return f"Here's an explanation: {llm_response}"

        script_lang_instruction = "– [Romanized version]" if self.language_code in self.SCRIPT_LANGUAGES else ""
        
        # Add description-aware guidance
        description_guidance = ""
        if description:
            description_guidance = f"""
    CONVERSATION CONTEXT: The user is conversing with someone described as: {description}
    - Consider this persona's background, interests, and communication style when explaining the response
    - If the description specifies a particular tone or personality, explain how the response aligns with that persona
    """
    
        prompt = f"""
        You are an expert {self.language_name} language tutor. Your job is to explain the following {self.language_name} response to a heritage learner at the {self.user_level} level.

    USER INFO:
    Feedback language: {self.feedback_language}
    Closeness level: {self.user_closeness} ({self.CLOSENESS_LEVELS.get(self.user_closeness, '')})
    Proficiency level: {self.user_level} ({self.PROFICIENCY_LEVELS[self.user_level]})
    {description_guidance}

    CONTEXT (for reference only; do not include or explain it):
    {context}

    RESPONSE TO EXPLAIN:
    "{llm_response}"

    YOUR TASK:
    Provide a structured explanation where EACH SENTENCE gets its own complete breakdown. Format it like this:

    For each sentence in the response, provide this exact structure:

    {self.language_name} sentence {script_lang_instruction}
    [Brief explanation of the overall meaning, tone, and social context in {self.feedback_language}]

    • [Word/Phrase] ([Pronunciation if applicable]) – [Translation in {self.feedback_language}]
    • [Continue for each word/phrase]
    Literal translation – [Direct {self.feedback_language} rendering showing word order]
    Sentence structure pattern – [Brief explanation of grammar structure and how it compares to {self.feedback_language}]

    [Then repeat the same structure for the next sentence]

    IMPORTANT FORMATTING:
    - Do NOT use asterisks (*) for formatting - provide clean text only
    - Use "• " for each word/phrase breakdown (bullet point)
    - Each sentence should have its own complete breakdown (overview + word breakdown + literal translation + sentence structure)
    - Keep explanations concise and natural
    - Only use {self.feedback_language} for explanations
    - Do not include section headers or labels
    - Focus on meaning, structure, and cultural context
    - Do not reference user info or proficiency level in explanations
    """
        try:
            response = self.model.generate_content(prompt)
            if response and response.text:
                return response.text.strip()
            else:
                return f"Here's an explanation: {llm_response}"
        except Exception as e:
            print(f"Error in explain_llm_response: {e}")
            return f"Here's an explanation: {llm_response}"

    def get_explanation_rules(self) -> str:
        """Get language-specific explanation rules. To be implemented by subclasses."""
        return ""

    def _parse_suggestions(self, response_text: str) -> list:
        """Parse suggestions response into list format, supporting romanized forms."""
        suggestions = []
        lines = response_text.split('\n')
        i = 0
        while i < len(lines):
            line = lines[i].strip()
            if not line or line.startswith('---') or 'ways you could respond' in line.lower():
                i += 1
                continue
            # Remove any leading bullets or numbers
            clean_line = line.strip('•-1234567890. ')
            parts = clean_line.split(' - ')
            
            # Script language: expect 2 fields (characters, romanized)
            if self.language_code in self.SCRIPT_LANGUAGES:
                if len(parts) == 2:
                    chars = parts[0].strip('[]')
                    romanized = parts[1].strip('[]')
                    if chars and romanized:
                        suggestions.append({
                            "text": chars,
                            "romanized": romanized,
                            "translation": "",  # Will be filled by explain_suggestion
                            "explanation": ""   # Will be filled by explain_suggestion
                        })
                        if len(suggestions) >= 3:
                            break
            else:
                # Non-script language: expect 1 field (text only)
                if len(parts) == 1:
                    text = parts[0].strip('[]')
                    if text:
                        suggestions.append({
                            "text": text,
                            "translation": "",  # Will be filled by explain_suggestion
                            "explanation": ""   # Will be filled by explain_suggestion
                        })
                        if len(suggestions) >= 3:
                            break
            i += 1
        return suggestions if suggestions else self._get_fallback_suggestions()

    def _get_fallback_suggestions(self) -> list:
        """Get fallback suggestions when AI generation fails."""
        return [
            {"text": "Thank you!", "translation": "Thank you!"},
            {"text": "I understand.", "translation": "I understand."},
            {"text": "Can you tell me more?", "translation": "Can you tell me more?"}
        ]

    def _get_grammar_rules(self) -> str:
        """Get language-specific grammar rules. To be implemented by subclasses."""
        return ""

    def _get_cultural_rules(self) -> str:
        """Get language-specific cultural rules. To be implemented by subclasses."""
        return ""

    def get_closeness_description(self, key: str) -> str:
        """Return the closeness level description for the given key."""
        return self.CLOSENESS_LEVELS.get(key, "")

    def check_and_naturalize_feedback(self, user_input: str, feedback: str, description: str = None) -> str:
        """Check and revise feedback to be more natural, conversational, and encouraging."""
        if not self.model or not GOOGLE_AI_AVAILABLE:
            return feedback
        
        # Determine tone based on description or default
        tone_guidance = "supportive"
        if description:
            tone_guidance = f"appropriate to your described personality: {description}. The description defines your emotional tone and personality - prioritize this over any default tone."
        
        prompt = f"""
You are a {tone_guidance} language tutor. Your job is to review the following feedback given to a learner about their message and revise it ONLY if it sounds stiff, overly formal, robotic, or not like something a real, encouraging tutor would say in conversation.

USER INPUT: "{user_input}"
FEEDBACK: "{feedback}"

If the feedback is already natural, warm, and encouraging, return it unchanged.
If it is too formal, stiff, or robotic, rewrite it to sound more like a real, supportive tutor: use natural, conversational language, contractions, and a friendly tone. Keep it concise and positive, but do not remove important corrections or explanations.

Return ONLY the improved feedback, with no explanation or formatting.
"""
        try:
            response = self.model.generate_content(prompt)
            if response and response.text:
                return response.text.strip()
            else:
                return feedback
        except Exception as e:
            print(f"Error in check_and_naturalize_feedback: {e}")
            return feedback

    def generate_conversation_performance_summary(self, chat_history: List[Dict], user_goals: List[str] = None) -> Dict[str, any]:
        """
        Generate a detailed error tracking and performance summary for a conversation using Gemini.
        Tracks mistake types, their frequency, repetition, and improvement. Outputs a summary with:
        - Title and short description of the conversation
        - Mistakes per 100 words (for graphing)
        - Categorized mistake/correction logs
        - Performance tags: what went well, what to work on, suggested next focus
        """
        if not GOOGLE_AI_AVAILABLE:
            return {
                "title": None,
                "description": None,
                "mistakes_per_100_words": None,
                "mistake_log": [],
                "performance_tags": {},
                "summary": "[Gemini not available]"
            }

        context = "\n".join([f"{msg['sender']}: {msg['text']}" for msg in chat_history])
        goals_str = f"\nUSER GOALS: {', '.join(user_goals)}" if user_goals else ""

        prompt = f"""
You are an expert language learning coach and error analyst. Given the full conversation below, analyze the user's performance for error tracking and progress measurement.

CONVERSATION HISTORY:
{context}
{goals_str}

TASKS:
1. Generate a short, descriptive title (max 8 words) that captures the main topic or theme of the conversation.
2. Write a concise description (1-2 sentences) summarizing what was discussed, the tone, important cultural or heritage points, and any key moments or learning points.
3. Identify and categorize all mistakes made by the user (grammar, word order, code-switching, missing pronouns, etc.).
4. Track whether the same mistake types repeat or are corrected later in the conversation.
5. Calculate the total number of mistakes and the number of words spoken by the user. Compute "mistakes per 100 words" (round to 1 decimal place).
6. Output a categorized log of mistakes and corrections, e.g.:
   - Missed linking particle ("na") → Used correctly later that convo.
   - Code-switched to English ("I went to the tindahan")
   - Repeated tense error ("nagpunta ako go" x2)
7. Summarize performance with tags in {self.feedback_language}:
   - What went well (e.g., "You asked 2 great follow-up questions")
   - What to work on (e.g., "Practice using past tense verbs")
   - Suggested next focus (based on mistake patterns and goals not yet achieved)
8. Output a short, readable summary for a timeline or streak board, e.g.:
   Week 1: "Talked about family" ✅ / "Used past tense" ⚠️ / "Avoided English code-switching" ✅

FORMAT:
Return your answer in this format:
- title: string
- description: string
- mistakes_per_100_words: number
- mistake_log: list of strings (each a categorized log entry)
- performance_tags: dict with keys 'went_well', 'work_on', 'next_focus' (each a string)
- summary: short string for timeline display
"""
        try:
            model = genai.GenerativeModel("gemini-2.5-pro")
            response = model.generate_content(prompt)
            if response and response.text:
                # Parse the response text to extract the structured data
                lines = response.text.strip().split('\n')
                result = {
                    "title": None,
                    "description": None, 
                    "mistakes_per_100_words": None,
                    "mistake_log": [],
                    "performance_tags": {},
                    "summary": ""
                }
                
                current_section = None
                for line in lines:
                    line = line.strip()
                    if not line:
                        continue
                        
                    if line.lower().startswith('title:'):
                        result["title"] = line[len('title:'):].strip()
                    elif line.lower().startswith('description:'):
                        result["description"] = line[len('description:'):].strip()
                    elif line.lower().startswith('mistakes_per_100_words:'):
                        try:
                            value = line.split(':', 1)[1].strip()
                            result["mistakes_per_100_words"] = float(value)
                        except:
                            pass
                    elif line.lower().startswith('mistake_log:'):
                        current_section = 'mistake_log'
                    elif line.lower().startswith('performance_tags:'):
                        current_section = 'performance_tags'
                    elif line.lower().startswith('summary:'):
                        result["summary"] = line[len('summary:'):].strip()
                    elif line.startswith('- ') and current_section == 'mistake_log':
                        result["mistake_log"].append(line[2:])
                    elif ':' in line and current_section == 'performance_tags':
                        key, value = line.split(':', 1)
                        result["performance_tags"][key.strip()] = value.strip()
                
                return result
            else:
                return {"title": None, "description": None, "mistakes_per_100_words": None, "mistake_log": [], "performance_tags": {}, "summary": "[No response from Gemini]"}
        except Exception as e:
            print(f"Error generating conversation performance summary: {e}")
            return {"title": None, "description": None, "mistakes_per_100_words": None, "mistake_log": [], "performance_tags": {}, "summary": str(e)} 

# Tagalog-specific tutor with grammar rules and cultural context
class TagalogHeritageTutor(LanguageTutor):
    def __init__(self, model_name="gemini-2.5-flash", feedback_language="English", log_file="conversation_log.json", level="basic/intermediate fluency"):
        super().__init__("tl", "Tagalog", model_name, feedback_language, log_file)
        self.user_level = level
        self.heritage_language = "Tagalog"

    def _get_grammar_rules(self) -> str:
        """Get Tagalog-specific grammar rules for response checking."""
        return """Tagalog grammar rules:
– Use the correct form of discourse particles (e.g., "po", "din/rin", "daw/raw", "ng/nang", "dito/rito") based on context  
    → For example: use "rin" after a word ending in a vowel, and "din" after a consonant  (ex. "hello din" → "hello rin")
Example of unnatural vs. natural phrasing:
- Unnatural: Samahan kita mag-usap.  
- Natural: Usap tayo! / Kwentuhan tayo! / Nandito ako kung gusto mong magkwento.
- Make sure the response is natural and appropriately targeted (e.g., "ano'ng balita sa'yo?" is more relevant than "ano'ng balita?")
– Be aware of commonly fused clitic forms (e.g., "mong", "kang", "bang", "anong"), which combine pronouns or particles with the linker "ng" to streamline phrasing; these are not contractions, but grammatical shortcuts that differ in meaning or tone from their separated counterparts ("wag mong isipin" vs. "wag mo nang isipin").
- Avoid using partial reduplications (e.g., mainit-init, gutom-gutom, lamig-lamig) unless they are contextually natural and common in everyday speech. 
- Ensure that all verbs match the intended tense or aspect based on context (e.g., if the user says they just ate, use the completed form like 'kumain lang ako', not the future form 'kakain').
"""

    def _get_cultural_rules(self) -> str:
        """Get Tagalog-specific cultural rules for response checking."""
        return f"""Tagalog cultural rules:\n- Avoid overusing "Hay naku" — use varied expressions like "ahh", "hala", "oo nga", "ay naku", "ah talaga", "ay oo", etc. Choose based on context."""

    def _get_fallback_suggestions(self) -> list:
        """Get Tagalog-specific fallback suggestions."""
        return [
            {"text": "Salamat sa pagtanong!", "translation": "Thank you for asking!"},
            {"text": "Gusto ko ring malaman yan.", "translation": "I'd like to know that too."},
            {"text": "Pwede mo bang ikwento pa?", "translation": "Can you tell me more?"}
        ]

class JapaneseHeritageTutor(LanguageTutor):
    CLOSENESS_LEVELS = {
        "intimate": "Intimate/Familiar: Highly casual relationship level. Used with romantic partners, childhood friends, or younger siblings. Often omits particles and subjects, uses casual verbs and pronouns like 'あたし' or 'お前'. Note: This describes the relationship closeness, not emotional tone - you can be intimate with someone while being angry, sad, or any other emotion.",
        "friendly": "Friendly/Peer: Casual relationship level. Used with friends, classmates, or coworkers of the same rank. Informal contractions are okay. Pronouns like '僕', '私', '君' may be used depending on gender and context. Note: This describes the relationship closeness, not emotional tone - you can be friendly with someone while being frustrated, excited, or any other emotion.",
        "respectful": "Respectful/Polite: Polite relationship level. Used with new acquaintances, teachers, or older strangers. Uses 〜です/〜ます forms, full particles, and avoids slang. Pronouns like '私' and honorifics like 'さん' are expected. Note: This describes the relationship respect level, not emotional tone - you can be respectful while being concerned, disappointed, or any other emotion.",
        "formal": "Humble/Very Formal: Highly respectful relationship level. Used in business, ceremonies, or with people of much higher status. Includes keigo (respect/humble forms), honorifics like '様', and often omits direct personal references. Very structured grammar. Note: This describes the relationship deference level, not emotional tone - you can be formal while being worried, grateful, or any other emotion.",
        "distant": "Distant/Neutral: Detached relationship level. Used in news reporting, legal or academic writing, or conflict scenarios. Impersonal grammar, avoids pronouns, no contractions or slang, strictly grammatical and objective. Note: This describes the relationship distance, not emotional tone - you can be distant while being angry, indifferent, or any other emotion."
    }
    PROFICIENCY_LEVELS = {
        'beginner': "Japanese: Use extremely simple, short sentences. Stick to basic grammar and common words only.",
        'elementary': "Japanese: Use simple, clear sentences. Introduce basic particles and common expressions.",
        'intermediate': "Japanese: Use moderately complex sentences, introduce some idioms, and use natural spoken forms.",
        'advanced': "Japanese: Use complex grammar, idiomatic phrases, and natural conversational flow.",
        'fluent': "Japanese: Use native-level expressions, advanced grammar, and culturally nuanced language."
    }
    def __init__(self, model_name="gemini-2.5-flash", feedback_language="English", log_file="conversation_log.json", level="basic/intermediate fluency"):
        super().__init__("ja", "Japanese", model_name, feedback_language, log_file)
        self.user_level = level
        self.heritage_language = "Japanese"

    def _get_grammar_rules(self) -> str:
        """Get Japanese-specific grammar rules for response checking."""
        return """Japanese grammar rules:
- Use correct word order: Subject–Object–Verb (SOV).
- Use appropriate particles (e.g., は, が, を, に, で, へ, と, も, から, まで) to mark grammatical roles.
- Match verb endings and politeness level (casual: だ/る, polite: です/ます, honorific/humble forms for formal situations).
- Omit the subject or object when it is clear from context (common in natural conversation).
- Use topic marker は to introduce or shift the topic, but avoid overusing it in short exchanges.
- Use correct counters and numbers for counting objects, people, etc.
- Use natural sentence-final particles (e.g., ね, よ, かな, か) to convey nuance, but avoid overusing them.
- Avoid direct, literal translations from English that sound unnatural in Japanese.
- Use appropriate pronouns (私, 僕, 俺, あなた, 君, etc.) based on gender, formality, and relationship, but omit when possible.
- Use natural contractions and colloquial forms in casual speech (e.g., じゃない instead of ではない).
- Avoid overusing personal pronouns; Japanese often omits them when understood from context.
- Use correct tense and aspect (e.g., 〜ている for ongoing actions, 〜た for completed actions).
- Use honorifics (さん, ちゃん, くん, 様) appropriately based on relationship and context.
"""

    def _get_cultural_rules(self) -> str:
        return """Japanese Cultural and Conversational Norms:
- Japanese conversation often emphasizes humility, indirectness, and listening.
- Avoid overly assertive or personal questions too early in a conversation.
- Be sensitive to levels of formality: casual forms (e.g., だ, ね) vs polite forms (です, ます).
- It's common to mirror the user's politeness level unless correcting overly robotic or textbook responses.
- Avoid sounding too stiff or mechanical. Use interjections like あ、へぇ、そうなんだ、えっと to sound natural.
– Avoid overly stiff or rare honorific forms (e.g., "〜くださいませんか") unless the closeness level is very formal or business-like.
- Use culturally appropriate expressions when reacting, such as すごい、いいね、なるほど.
- Avoid excessive use of 私 especially when referring to oneself repeatedly in short exchanges.
"""

    def get_script_suggestion_example(self) -> str:
        return """趣味は読書です。 - Shumi wa dokusho desu. - My hobby is reading.
最近はミステリー小説にハマってます。 - Saikin wa misuterī shōsetsu ni hamattemasu. - Lately, I'm really into mystery novels.
休日はカフェでゆっくり過ごすのが好きです。 - Kyūjitsu wa kafe de yukkuri sugosu no ga suki desu. - On my days off, I like to relax at a café.   """

class KoreanHeritageTutor(LanguageTutor):
    CLOSENESS_LEVELS = {
        "intimate": "Intimate/Familiar: Highly casual relationship level. Used with close friends, romantic partners, or younger siblings. Frequent use of 반말 (banmal), omits honorifics, uses casual pronouns like '나' (I), '너' (you). Note: This describes the relationship closeness, not emotional tone - you can be intimate with someone while being angry, sad, or any other emotion.",
        "friendly": "Friendly/Peer: Casual relationship level. Used with classmates, coworkers of similar age, or friends not extremely close. May use 반말 (banmal) or switch to 존댓말 (jondaetmal) as needed. Pronouns like '나', '너', and some polite endings. Note: This describes the relationship closeness, not emotional tone - you can be friendly with someone while being frustrated, excited, or any other emotion.",
        "respectful": "Respectful/Polite: Polite relationship level. Used with strangers, elders, teachers, or in most public situations. Uses full honorifics, polite verb endings like -요, and avoids slang. Pronouns like '저' (I), '당신' (you, rarely used), and honorifics like '씨', '님'. Note: This describes the relationship respect level, not emotional tone - you can be respectful while being concerned, disappointed, or any other emotion.",
        "formal": "Humble/Very Formal: Highly respectful relationship level. Used in business, ceremonies, or with people of much higher status. Uses highest honorifics, formal verb endings like -습니다, and avoids direct personal references. Very structured grammar. Note: This describes the relationship deference level, not emotional tone - you can be formal while being worried, grateful, or any other emotion.",
        "distant": "Distant/Neutral: Detached relationship level. Used in news, legal, or academic writing, or conflict. Impersonal grammar, avoids pronouns, no contractions or slang, strictly grammatical and objective. Note: This describes the relationship distance, not emotional tone - you can be distant while being angry, indifferent, or any other emotion."
    }
    PROFICIENCY_LEVELS = {
        'beginner': "Korean: Use extremely simple, short sentences. Stick to basic grammar and common words only.",
        'elementary': "Korean: Use simple, clear sentences. Introduce basic particles and common expressions.",
        'intermediate': "Korean: Use moderately complex sentences, introduce some idioms, and use natural spoken forms.",
        'advanced': "Korean: Use complex grammar, idiomatic phrases, and natural conversational flow.",
        'fluent': "Korean: Use native-level expressions, advanced grammar, and culturally nuanced language."
    }
    def __init__(self, model_name="gemini-2.5-flash", feedback_language="English", log_file="conversation_log.json", level="basic/intermediate fluency"):
        super().__init__("ko", "Korean", model_name, feedback_language, log_file)
        self.user_level = level
        self.heritage_language = "Korean"

    def _get_grammar_rules(self) -> str:
        return """Korean grammar rules:
- Use correct word order: Subject–Object–Verb (SOV).
- Use appropriate particles (e.g., 은/는, 이/가, 을/를, 에, 에서, 와/과, 도, 부터, 까지) to mark grammatical roles.
- Match verb endings and politeness level (casual: 반말, polite: -요, formal: -습니다).
- Omit the subject or object when it is clear from context (common in natural conversation).
- Use topic marker 은/는 to introduce or shift the topic, but avoid overusing it in short exchanges.
- Use correct counters and numbers for counting objects, people, etc.
- Use natural sentence-final particles (e.g., 네, 요, 까, 지) to convey nuance, but avoid overusing them.
- Avoid direct, literal translations from English that sound unnatural in Korean.
- Use appropriate pronouns (나, 저, 너, 당신, etc.) based on formality and relationship, but omit when possible.
- Use natural contractions and colloquial forms in casual speech.
- Avoid overusing personal pronouns; Korean often omits them when understood from context.
- Use correct tense and aspect (e.g., -고 있다 for ongoing actions, -았/었 for completed actions).
- Use honorifics (씨, 님, 선생님) appropriately based on relationship and context.
"""

    def _get_cultural_rules(self) -> str:
        return """Korean Cultural and Conversational Norms:
        - Korean conversation emphasizes respect, humility, and indirectness.
        - Use appropriate honorifics and speech levels based on age and relationship.
        - Avoid overly assertive or personal questions too early in a conversation.
        - Be sensitive to levels of formality: casual forms (반말) vs polite forms (존댓말).
        - Mirror the user's politeness level unless correcting overly robotic or textbook responses.
        - Use culturally appropriate expressions when reacting, such as 와, 진짜, 대박, 그래요.
        - Avoid excessive use of pronouns, especially when referring to oneself or the listener."""

    def get_script_suggestion_example(self) -> str:
        return """요즘 뭐 해요? - Yojum mwo haeyo? - What are you up to these days?
        좋아하는 음식이 뭐예요? - Joh-ahaneun eumsigi mwoyeyo? - What food do you like?
        주말에 뭐 했어요? - Jumare mwo haesseoyo? - What did you do on the weekend?   """

class MandarinChineseHeritageTutor(LanguageTutor):
    CLOSENESS_LEVELS = {
        "intimate": "Intimate/Familiar: Highly casual relationship level. Used with very close friends, romantic partners, or younger siblings. Frequent use of informal expressions, omission of subjects/particles, and relaxed grammar. Note: This describes the relationship closeness, not emotional tone - you can be intimate with someone while being angry, sad, or any other emotion.",
        "friendly": "Friendly/Peer: Casual relationship level. Used with classmates, coworkers, or acquaintances of similar age/status. Allows informal language but keeps respectful grammar. Note: This describes the relationship closeness, not emotional tone - you can be friendly with someone while being frustrated, excited, or any other emotion.",
        "respectful": "Respectful/Polite: Polite relationship level. Used with elders, teachers, strangers, or in formal social settings. Uses polite forms like 请 (qǐng), 您 (nín), avoids slang. Note: This describes the relationship respect level, not emotional tone - you can be respectful while being concerned, disappointed, or any other emotion.",
        "formal": "Humble/Very Formal: Highly respectful relationship level. Used in business, official, or ceremonial settings. Includes set phrases, humble speech (谦辞), and avoids direct personal references. Note: This describes the relationship deference level, not emotional tone - you can be formal while being worried, grateful, or any other emotion.",
        "distant": "Distant/Neutral: Detached relationship level. Used in news reports, legal documents, or academic writing. Avoids pronouns, idioms, and contractions; emphasizes clarity and formality. Note: This describes the relationship distance, not emotional tone - you can be distant while being angry, indifferent, or any other emotion."
}

    PROFICIENCY_LEVELS = {
        'beginner': "Chinese: Use extremely simple, short sentences. Stick to basic grammar and common words only.",
        'elementary': "Chinese: Use simple, clear sentences. Introduce basic particles and common expressions.",
        'intermediate': "Chinese: Use moderately complex sentences, introduce some idioms, and use natural spoken forms.",
        'advanced': "Chinese: Use complex grammar, idiomatic phrases, and natural conversational flow.",
        'fluent': "Chinese: Use native-level expressions, advanced grammar, and culturally nuanced language."
    }
    def __init__(self, model_name="gemini-2.5-flash", feedback_language="English", log_file="conversation_log.json", level="basic/intermediate fluency"):
        super().__init__("zh", "Mandarin Chinese", model_name, feedback_language, log_file)
        self.user_level = level
        self.heritage_language = "Mandarin Chinese"

    def _get_grammar_rules(self) -> str:
        return """Mandarin Chinese grammar rules:
- Use correct word order: Subject-Verb-Object (SVO).
- Avoid unnecessary pronouns; Mandarin often omits the subject when it is clear from context.
- Use appropriate measure words (e.g., 一个, 本, 只) with nouns.
- Check verb aspect particles (了, 过, 着) for completed, experienced, or ongoing actions.
- Use correct question particles (吗, 呢, 吧) and sentence-final particles for tone.
- Avoid direct translation from English that sounds unnatural in Mandarin (e.g., avoid overusing "是" as a linking verb).
- Use natural sentence-final forms and avoid redundant subjects.
- Avoid unnecessary interjections (e.g., 嗯, 哦) unless they serve a clear conversational or emotional purpose.
- Use polite forms when appropriate (e.g., 请, 麻烦, 劳驾)."""

    def _get_cultural_rules(self) -> str:
        return """Mandarin Chinese Cultural and Conversational Norms:
- Mandarin conversation often emphasizes humility, indirectness, and respect for hierarchy.
- Use appropriate forms of address (e.g., 先生, 小姐, 老师) based on relationship and context.
- Avoid overly assertive or personal questions too early in a conversation.
- Be sensitive to levels of formality: casual forms with friends, polite forms with elders or strangers.
- Mirror the user's politeness level unless correcting overly robotic or textbook responses.
- Use culturally appropriate expressions when reacting, such as 真的吗, 太好了, 不错, 没关系.
- Avoid excessive use of pronouns, especially when referring to oneself or the listener.
- Avoid direct refusals; use polite, indirect language when declining or disagreeing."""

    def get_script_suggestion_example(self) -> str:
        return """你最近怎么样？ - Nǐ zuìjìn zěnmeyàng? - How have you been recently?
我喜欢吃中国菜。 - Wǒ xǐhuān chī Zhōngguó cài. - I like to eat Chinese food.
周末你有什么计划？ - Zhōumò nǐ yǒu shénme jìhuà? - Do you have any plans for the weekend?   """

    def explain_llm_response(self, llm_response: str, user_input: str = "", context: str = "", description: str = None) -> str:
        """Explain the LLM's response to the user in a strict, structured way, tailored to their proficiency and feedback language."""
        if not self.model or not GOOGLE_AI_AVAILABLE:
            return f"Here's an explanation: {llm_response}"
        
        # Add description-aware guidance
        description_guidance = ""
        if description:
            description_guidance = f"""
    AI PERSONALITY CONTEXT: Your personality is described as: {description}
    - Consider your described background, interests, and communication style when explaining the response
    - If the description specifies a particular tone or personality, explain how the response aligns with your described personality
    """
    
        prompt = f"""
        You are an expert {self.language_name} language tutor. Your job is to explain the following {self.language_name} response to a heritage learner at the {self.user_level} level.

    USER INFO:

    Feedback language: {self.feedback_language}

    Closeness level: {self.user_closeness} ({self.CLOSENESS_LEVELS.get(self.user_closeness, '')})

    Proficiency level: {self.user_level} ({self.PROFICIENCY_LEVELS[self.user_level]})
    {description_guidance}

    CONTEXT (for reference only; do not include or explain it):
    {context}

    RESPONSE TO EXPLAIN:
    "{llm_response}"

    YOUR TASK:
    Provide a structured explanation with TWO CLEARLY SEPARATED SECTIONS:

    SECTION 1 - HIGH-LEVEL OVERVIEW (what will be shown initially):
    For each sentence in the response, provide:
    **{self.language_name} sentence** – [Romanized version]
    [Brief explanation of the overall meaning, tone, and social context in {self.feedback_language}]

    SECTION 2 - DETAILED BREAKDOWN (what will be shown when expanded):
    For each sentence, provide:
    *   [Word/Phrase] ([Pronunciation if applicable]) – [Translation in {self.feedback_language}]
    *   [Continue for each word/phrase]
    Literal translation – [Direct {self.feedback_language} rendering showing word order]
    Sentence structure pattern – [Brief explanation of grammar structure and how it compares to {self.feedback_language}]

    IMPORTANT FORMATTING:
    - Use "**" around the {self.language_name} sentence in Section 1
    - Use "*   " for each word/phrase breakdown in Section 2
    - Separate Section 1 and Section 2 with a clear break
    - Keep explanations concise and natural
    - Only use {self.feedback_language} for explanations
    - Do not include section headers or labels
    - Focus on meaning, structure, and cultural context
    - Do not reference user info or proficiency level in explanations

"""
        try:
            response = self.model.generate_content(prompt)
            if response and response.text:
                return response.text.strip()
            else:
                return f"Here's an explanation: {llm_response}"
        except Exception as e:
            print(f"Error in explain_llm_response: {e}")
            return f"Here's an explanation: {llm_response}"

class HindiHeritageTutor(LanguageTutor):
    CLOSENESS_LEVELS = {
        "intimate": "Intimate/Familiar: Highly casual relationship level. Used with very close friends, romantic partners, or younger siblings. Frequent use of informal expressions, omission of subjects, and relaxed grammar. Note: This describes the relationship closeness, not emotional tone - you can be intimate with someone while being angry, sad, or any other emotion.",
        "friendly": "Friendly/Peer: Casual relationship level. Used with classmates, coworkers, or acquaintances of similar age/status. Allows informal language but keeps respectful grammar. Note: This describes the relationship closeness, not emotional tone - you can be friendly with someone while being frustrated, excited, or any other emotion.",
        "respectful": "Respectful/Polite: Polite relationship level. Used with elders, teachers, strangers, or in formal social settings. Uses polite forms like जी (ji), avoids slang. Note: This describes the relationship respect level, not emotional tone - you can be respectful while being concerned, disappointed, or any other emotion.",
        "formal": "Humble/Very Formal: Highly respectful relationship level. Used in business, official, or ceremonial settings. Includes set phrases, humble speech, and avoids direct personal references. Note: This describes the relationship deference level, not emotional tone - you can be formal while being worried, grateful, or any other emotion.",
        "distant": "Distant/Neutral: Detached relationship level. Used in news reports, legal documents, or academic writing. Avoids pronouns, idioms, and contractions; emphasizes clarity and formality. Note: This describes the relationship distance, not emotional tone - you can be distant while being angry, indifferent, or any other emotion."
    }
    PROFICIENCY_LEVELS = {
        'beginner': "Hindi: Use extremely simple, short sentences. Stick to basic grammar and common words only.",
        'elementary': "Hindi: Use simple, clear sentences. Introduce basic particles and common expressions.",
        'intermediate': "Hindi: Use moderately complex sentences, introduce some idioms, and use natural spoken forms.",
        'advanced': "Hindi: Use complex grammar, idiomatic phrases, and natural conversational flow.",
        'fluent': "Hindi: Use native-level expressions, advanced grammar, and culturally nuanced language."
    }
    def __init__(self, model_name="gemini-2.5-flash", feedback_language="English", log_file="conversation_log.json", level="basic/intermediate fluency"):
        super().__init__("hi", "Hindi", model_name, feedback_language, log_file)
        self.user_level = level
        self.heritage_language = "Hindi"

    def _get_grammar_rules(self) -> str:
        return """Hindi grammar rules:
- Use correct word order: Subject-Object-Verb (SOV).
- Use appropriate postpositions (e.g., को, से, में, पर) instead of prepositions.
- Match gender and number agreement between nouns, adjectives, and verbs.
- Use correct verb conjugations for tense, aspect, and politeness.
- Avoid overusing or misplacing honorifics like 'जी'. Use them naturally and respectfully.
- Avoid direct translation from English that sounds unnatural in Hindi (e.g., avoid overusing 'हूँ' or 'है' as a filler).
- Use natural sentence-final forms and avoid redundant subjects.
- Avoid unnecessary interjections (e.g., अच्छा, हाँ) unless they serve a clear conversational or emotional purpose.
- Use polite forms when appropriate (e.g., कृपया, धन्यवाद, ज़रा).
- **Always use the gender-neutral form of 'you' ('aap') and similar pronouns by default, unless the context clearly requires a gendered form.** Do not assume the gender of the person being addressed. If a gendered form is used (like 'tum' or 'tu'), explain why and what the alternative would be. Masculine and feminine forms should be explained to the learner when relevant (e.g., adjectives and verbs may change form based on gender)."""

    def _get_cultural_rules(self) -> str:
        return """Hindi Cultural and Conversational Norms:
- Hindi conversation often emphasizes respect, humility, and indirectness, especially with elders or strangers.
- Use appropriate forms of address (e.g., जी, श्रीमान, श्रीमती, भैया, दीदी) based on relationship and context.
- Avoid overly assertive or personal questions too early in a conversation.
- Be sensitive to levels of formality: casual forms with friends, polite forms with elders or strangers.
- Mirror the user's politeness level unless correcting overly robotic or textbook responses.
- Use culturally appropriate expressions when reacting, such as सच में, वाह, बहुत अच्छा, कोई बात नहीं.
- Avoid excessive use of pronouns, especially when referring to oneself or the listener.
- Avoid direct refusals; use polite, indirect language when declining or disagreeing."""

    def get_explanation_rules(self) -> str:
        return """Hindi explanation rules:
- Always explain the form of 'you' (and 'your') used in the response (e.g., 'aap', 'tum', 'tu', 'aapka', 'tumhara', 'tera').
- State whether it is formal/polite, informal, or intimate, and for which situations or relationships it is used (e.g., elders, friends, children).
- Briefly show how the form would change for masculine/feminine, singular/plural, and for different closeness levels. Give examples: e.g., 'aapka' (formal/masculine), 'aapki' (formal/feminine), 'tumhara/tumhari', 'tera/teri'.
- Relate the form used to the user's {self.user_closeness} closeness level.
- If a gendered or informal form is used, explain the social and grammatical implications.
- Do not reference the AI, tutor, or learner in your explanation. Just describe the language and its usage neutrally, as if explaining to any interested person."""
    def get_script_suggestion_example(self) -> str:
        return """நீங்கள் எப்படி இருக்கிறீர்கள்? - Neenga epadi irukkireergal? - How are you?
எனக்கு தமிழ் பேச விருப்பம். - Enakku Tamil pesa viruppam. - I like to speak Tamil.
உங்கள் பிடித்த உணவு என்ன? - Ungal piditha unavu enna? - What is your favorite food?   """

class MalayalamHeritageTutor(LanguageTutor):
    CLOSENESS_LEVELS = {
        "intimate": "Intimate/Familiar: Highly casual relationship level. Used with very close friends, romantic partners, or younger siblings. Frequent use of informal expressions, relaxed grammar, and sometimes omission of pronouns. Note: This describes the relationship closeness, not emotional tone - you can be intimate with someone while being angry, sad, or any other emotion.",
        "friendly": "Friendly/Peer: Casual relationship level. Used with classmates, coworkers, or acquaintances of similar age/status. Informal language but respectful grammar. Note: This describes the relationship closeness, not emotional tone - you can be friendly with someone while being frustrated, excited, or any other emotion.",
        "respectful": "Respectful/Polite: Polite relationship level. Used with elders, teachers, strangers, or in formal social settings. Uses polite forms, avoids slang. Note: This describes the relationship respect level, not emotional tone - you can be respectful while being concerned, disappointed, or any other emotion.",
        "formal": "Humble/Very Formal: Highly respectful relationship level. Used in business, official, or ceremonial settings. Includes set phrases, humble speech, and avoids direct personal references. Note: This describes the relationship deference level, not emotional tone - you can be formal while being worried, grateful, or any other emotion.",
        "distant": "Distant/Neutral: Detached relationship level. Used in news reports, legal documents, or academic writing. Avoids pronouns, idioms, and contractions; emphasizes clarity and formality. Note: This describes the relationship distance, not emotional tone - you can be distant while being angry, indifferent, or any other emotion."
    }
    PROFICIENCY_LEVELS = {
        'beginner': "Malayalam: Use extremely simple, short sentences. Stick to basic grammar and common words only.",
        'elementary': "Malayalam: Use simple, clear sentences. Introduce basic particles and common expressions.",
        'intermediate': "Malayalam: Use moderately complex sentences, introduce some idioms, and use natural spoken forms.",
        'advanced': "Malayalam: Use complex grammar, idiomatic phrases, and natural conversational flow.",
        'fluent': "Malayalam: Use native-level expressions, advanced grammar, and culturally nuanced language."
    }
    def __init__(self, model_name="gemini-2.5-flash", feedback_language="English", log_file="conversation_log.json", level="basic/intermediate fluency"):
        super().__init__("ml", "Malayalam", model_name, feedback_language, log_file)
        self.user_level = level
        self.heritage_language = "Malayalam"

    def _get_grammar_rules(self) -> str:
        return """Malayalam grammar rules:
- Use correct word order: Subject-Object-Verb (SOV).
- Match number agreement between nouns, adjectives, and verbs.
- Avoid direct translation from English that sounds unnatural in Malayalam.
- Use polite forms when appropriate (e.g., ദയവായി, നന്ദി, ക്ഷമിക്കണം).
- Ensure subject-verb agreement in number, gender, and politeness level.
- Use appropriate verb endings for tense, aspect, and honorifics (e.g., ചെയ്യുന്നു, ചെയ്തു, ചെയ്യുമോ, ചെയ്തുവോ).
- Segment compound words accurately; avoid splitting naturally agglutinated words (e.g., പാഠപുസ്തകം, പുസ്തകശാല).
"""

    def _get_cultural_rules(self) -> str:
        return """Malayalam Cultural and Conversational Norms:
- Malayalam conversation often emphasizes respect, humility, and indirectness, especially with elders or strangers.
- Use appropriate forms of address (e.g., ചേട്ടൻ/ചേച്ചി, സാർ, ടീച്ചർ) based on relationship and context.
- Be sensitive to levels of formality: casual forms with friends, polite forms with elders or strangers.
- Use  appropriate expressions when reacting, such as ശരി, അതെ, ഇല്ല, പറ്റില്ല.
- Avoid excessive use of pronouns, especially when referring to oneself or the listener."""

    def get_script_suggestion_example(self) -> str:
        return """സുഖമാണോ? - Sukhamāṇo? - Are you well?
എനിക്ക് മലയാളം സംസാരിക്കാൻ ഇഷ്ടമാണ്. - Enikku malayāḷaṁ sansārikkān iṣṭamāṇu. - I like to speak Malayalam.
നിങ്ങളുടെ പ്രിയപ്പെട്ട ഭക്ഷണം എന്താണ്? - Niṅṅaḷuṭe priyappetta bhakṣaṇaṁ entāṇu? - What is your favorite food?   """

class TamilHeritageTutor(LanguageTutor):
    CLOSENESS_LEVELS = {
        "intimate": "Intimate/Familiar: Highly casual relationship level. Used with very close friends, romantic partners, or younger siblings. Frequent use of informal expressions, omission of subjects, and relaxed grammar. Note: This describes the relationship closeness, not emotional tone - you can be intimate with someone while being angry, sad, or any other emotion.",
        "friendly": "Friendly/Peer: Casual relationship level. Used with classmates, coworkers, or acquaintances of similar age/status. Allows informal language but keeps respectful grammar. Note: This describes the relationship closeness, not emotional tone - you can be friendly with someone while being frustrated, excited, or any other emotion.",
        "respectful": "Respectful/Polite: Polite relationship level. Used with elders, teachers, strangers, or in formal social settings. Uses polite forms, avoids slang. Note: This describes the relationship respect level, not emotional tone - you can be respectful while being concerned, disappointed, or any other emotion.",
        "formal": "Humble/Very Formal: Highly respectful relationship level. Used in business, official, or ceremonial settings. Includes set phrases, humble speech, and avoids direct personal references. Note: This describes the relationship deference level, not emotional tone - you can be formal while being worried, grateful, or any other emotion.",
        "distant": "Distant/Neutral: Detached relationship level. Used in news reports, legal documents, or academic writing. Avoids pronouns, idioms, and contractions; emphasizes clarity and formality. Note: This describes the relationship distance, not emotional tone - you can be distant while being angry, indifferent, or any other emotion."
    }

    PROFICIENCY_LEVELS = {
        'beginner': "Tamil: Use extremely simple, short sentences. Stick to basic grammar and common words only.",
        'elementary': "Tamil: Use simple, clear sentences. Introduce basic particles and common expressions.",
        'intermediate': "Tamil: Use moderately complex sentences, introduce some idioms, and use natural spoken forms.",
        'advanced': "Tamil: Use complex grammar, idiomatic phrases, and natural conversational flow.",
        'fluent': "Tamil: Use native-level expressions, advanced grammar, and culturally nuanced language."
    }

    def __init__(self, model_name="gemini-2.5-flash", feedback_language="English", log_file="conversation_log.json", level="basic/intermediate fluency"):
        super().__init__("ta", "Tamil", model_name, feedback_language, log_file)
        self.user_level = level
        self.heritage_language = "Tamil"

    def _get_grammar_rules(self) -> str:
        return """Tamil grammar rules:
- Use correct word order: Subject-Object-Verb (SOV).
- Use appropriate postpositions (e.g., இல், க்கு, உடன்) instead of prepositions.
- Match gender and number agreement between nouns, adjectives, and verbs.
- Use correct verb conjugations for tense, aspect, and politeness.
- Avoid direct translation from English that sounds unnatural in Tamil.
- Use natural sentence-final forms and avoid redundant subjects.
- Avoid unnecessary interjections unless they serve a clear conversational or emotional purpose.
- Use polite forms when appropriate (e.g., தயவு செய்து, நன்றி, சற்று)."""

    def _get_cultural_rules(self) -> str:
        return """Tamil Cultural and Conversational Norms:
- Tamil conversation often emphasizes respect, humility, and indirectness, especially with elders or strangers.
- Use appropriate forms of address (e.g., அண்ணா, அக்கா, ஐயா, அம்மா) based on relationship and context.
- Avoid overly assertive or personal questions too early in a conversation.
- Be sensitive to levels of formality: casual forms with friends, polite forms with elders or strangers.
- Mirror the user's politeness level unless correcting overly robotic or textbook responses.
- Use culturally appropriate expressions when reacting, such as சரி, ஆஹா, ஓ, பரவாயில்லை.
- Avoid excessive use of pronouns, especially when referring to oneself or the listener."""

    def get_script_suggestion_example(self) -> str:
        return """நீங்கள் எப்படி இருக்கிறீர்கள்? - Neenga epadi irukkireergal? - How are you?
எனக்கு தமிழ் பேச விருப்பம். - Enakku Tamil pesa viruppam. - I like to speak Tamil.
உங்கள் பிடித்த உணவு என்ன? - Ungal piditha unavu enna? - What is your favorite food?   """

class OdiaHeritageTutor(LanguageTutor):
    CLOSENESS_LEVELS = {
        "intimate": "Intimate/Familiar: Highly casual relationship level. Used with very close friends, romantic partners, or younger siblings. Frequent use of informal expressions, relaxed grammar, and sometimes omission of pronouns. Note: This describes the relationship closeness, not emotional tone - you can be intimate with someone while being angry, sad, or any other emotion.",
        "friendly": "Friendly/Peer: Casual relationship level. Used with classmates, coworkers, or acquaintances of similar age/status. Informal language but respectful grammar. Note: This describes the relationship closeness, not emotional tone - you can be friendly with someone while being frustrated, excited, or any other emotion.",
        "respectful": "Respectful/Polite: Polite relationship level. Used with elders, teachers, strangers, or in formal social settings. Uses polite forms, avoids slang. Note: This describes the relationship respect level, not emotional tone - you can be respectful while being concerned, disappointed, or any other emotion.",
        "formal": "Humble/Very Formal: Highly respectful relationship level. Used in business, official, or ceremonial settings. Includes set phrases, humble speech, and avoids direct personal references. Note: This describes the relationship deference level, not emotional tone - you can be formal while being worried, grateful, or any other emotion.",
        "distant": "Distant/Neutral: Detached relationship level. Used in news reports, legal documents, or academic writing. Avoids pronouns, idioms, and contractions; emphasizes clarity and formality. Note: This describes the relationship distance, not emotional tone - you can be distant while being angry, indifferent, or any other emotion."
    }
    PROFICIENCY_LEVELS = {
        'beginner': "Odia: Use extremely simple, short sentences. Stick to basic grammar and common words only.",
        'elementary': "Odia: Use simple, clear sentences. Introduce basic particles and common expressions.",
        'intermediate': "Odia: Use moderately complex sentences, introduce some idioms, and use natural spoken forms.",
        'advanced': "Odia: Use complex grammar, idiomatic phrases, and natural conversational flow.",
        'fluent': "Odia: Use native-level expressions, advanced grammar, and culturally nuanced language."
    }
    def __init__(self, model_name="gemini-2.5-flash", feedback_language="English", log_file="conversation_log.json", level="basic/intermediate fluency"):
        super().__init__("or", "Odia", model_name, feedback_language, log_file)
        self.user_level = level
        self.heritage_language = "Odia"

    def _get_grammar_rules(self) -> str:
        return """Odia grammar rules:
- Use correct word order: Subject-Object-Verb (SOV).
- Use appropriate postpositions (e.g., ରେ, କୁ, ପାଇଁ) instead of prepositions.
- Match number agreement between nouns, adjectives, and verbs.
- Use correct verb conjugations for tense, aspect, and politeness.
- Avoid direct translation from English that sounds unnatural in Odia.
- Use natural sentence-final forms and avoid redundant subjects.
- Avoid unnecessary interjections unless they serve a clear conversational or emotional purpose.
- Use polite forms when appropriate (e.g., ଦୟାକରି, ଧନ୍ୟବାଦ, କ୍ଷମାକରିବେ).
- Odia is generally gender-neutral in pronouns ("ତୁମେ" for informal 'you', "ଆପଣ" for polite/respectful 'you'), but clarify when gendered forms are used (e.g., for third-person pronouns or verbs). Explain these distinctions to the learner when relevant.
- Ensure subject-verb agreement in number, gender, and politeness level.
- Use appropriate verb endings for tense, aspect, and honorifics (e.g., କରୁଛି, କରିଛି, କରିବେ, କରିଲେ).
- Segment compound words accurately; avoid splitting naturally agglutinated words (e.g., ଗୃହପାଠ, ପୁସ୍ତକାଳୟ)."""

    def _get_cultural_rules(self) -> str:
        return """Odia Cultural and Conversational Norms:
- Odia conversation often emphasizes respect, humility, and indirectness, especially with elders or strangers.
- Use appropriate forms of address (e.g., ଭାଇ, ଭଉଣୀ, ସାର, ମାର) based on relationship and context.
- Avoid overly assertive or personal questions too early in a conversation.
- Be sensitive to levels of formality: casual forms with friends, polite forms with elders or strangers.
- Use culturally appropriate expressions when reacting, such as ଠିକ୍ ଅଛି, ହଁ, ନା, ଚାଲିବ, ଭଲ.
- Avoid excessive use of pronouns, especially when referring to oneself or the listener.
- Avoid direct refusals; use polite, indirect language when declining or disagreeing.
- Relate the form used to the user's {self.user_closeness} closeness level."""

    def get_explanation_rules(self) -> str:
        return """Odia explanation rules:
- Always explain the form of 'you' (and 'your') used in the response (e.g., 'ତୁମେ', 'ଆପଣ', 'ତୁମର', 'ଆପଣଙ୍କ').
- State whether it is polite/respectful, informal, or intimate, and for which situations or relationships it is used (e.g., elders, friends, children).
- Briefly show how the form would change for masculine/feminine, singular/plural, and for different closeness levels. Give examples: e.g., 'ଆପଣଙ୍କ' (polite/respectful), 'ତୁମର' (informal/singular).
- Relate the form used to the user's {self.user_closeness} closeness level.
- If a gendered or informal form is used, explain the social and grammatical implications.
- When relevant, briefly explain the masculine and feminine forms for third-person pronouns/verbs and when each is used.
- Do not reference the AI, tutor, or learner in your explanation. Just describe the language and its usage neutrally, as if explaining to any interested person."""

    def get_script_suggestion_example(self) -> str:
        return """କେମିତି ଅଛ? - Kemiti achha? - How are you?
ମୁଁ ଓଡ଼ିଆ କଥା ହେବାକୁ ଭଲ ପାଏ। - Mu Odia katha hebaku bhal pae. - I like to speak Odia.
ତୁମର ପ୍ରିୟ ଖାଦ୍ୟ କ'ଣ? - Tumara priya khadya ka'na? - What is your favorite food?   """

class SpanishHeritageTutor(LanguageTutor):
    CLOSENESS_LEVELS = {
        "intimate": "Intimate/Familiar: Highly casual relationship level. Used with very close friends, romantic partners, or younger siblings. Frequent use of 'tú' or 'vos', informal expressions, and affectionate diminutives. Note: This describes the relationship closeness, not emotional tone - you can be intimate with someone while being angry, sad, or any other emotion.",
        "friendly": "Friendly/Peer: Casual relationship level. Used with classmates, coworkers, or acquaintances of similar age/status. Uses 'tú' or 'vos' depending on region, informal but respectful grammar. Note: This describes the relationship closeness, not emotional tone - you can be friendly with someone while being frustrated, excited, or any other emotion.",
        "respectful": "Respectful/Polite: Polite relationship level. Used with elders, teachers, strangers, or in formal social settings. Uses 'usted', full grammar, and avoids slang. Note: This describes the relationship respect level, not emotional tone - you can be respectful while being concerned, disappointed, or any other emotion.",
        "formal": "Humble/Very Formal: Highly respectful relationship level. Used in business, official, or ceremonial settings. Includes set phrases, humble speech, and avoids direct personal references. Note: This describes the relationship deference level, not emotional tone - you can be formal while being worried, grateful, or any other emotion.",
        "distant": "Distant/Neutral: Detached relationship level. Used in news reports, legal documents, or academic writing. Avoids pronouns, idioms, and contractions; emphasizes clarity and formality. Note: This describes the relationship distance, not emotional tone - you can be distant while being angry, indifferent, or any other emotion."
    }
    PROFICIENCY_LEVELS = {
        'beginner': "Spanish: Use extremely simple, short sentences. Stick to basic grammar and common words only.",
        'elementary': "Spanish: Use simple, clear sentences. Introduce basic particles and common expressions.",
        'intermediate': "Spanish: Use moderately complex sentences, introduce some idioms, and use natural spoken forms.",
        'advanced': "Spanish: Use complex grammar, idiomatic phrases, and natural conversational flow.",
        'fluent': "Spanish: Use native-level expressions, advanced grammar, and culturally nuanced language."
    }
    def __init__(self, model_name="gemini-2.5-flash", feedback_language="English", log_file="conversation_log.json", level="basic/intermediate fluency"):
        super().__init__("es", "Spanish", model_name, feedback_language, log_file)
        self.user_level = level
        self.heritage_language = "Spanish"

    def _get_grammar_rules(self) -> str:
        return """Spanish grammar rules:
"""

    def _get_cultural_rules(self) -> str:
        return """"""

    def get_explanation_rules(self) -> str:
        return """."""

    def get_script_suggestion_example(self) -> str:
        return """¿Cómo estás? - ¿Cómo estás? - How are you?
Me gusta hablar español. - Me gusta hablar español. - I like to speak Spanish.
¿Cuál es tu comida favorita? - ¿Cuál es tu comida favorita? - What is your favorite food?   """

class FrenchHeritageTutor(LanguageTutor):
    def __init__(self, model_name="gemini-2.5-flash", feedback_language="English", log_file="conversation_log.json", level="basic/intermediate fluency"):
        super().__init__("fr", "French", model_name, feedback_language, log_file)
        self.user_level = level
        self.heritage_language = "French"

    def get_script_suggestion_example(self) -> str:
        return """Comment ça va ? - Komɑ̃ sa va ? - How are you?
J'aime parler français. - ʒɛm paʁle fʁɑ̃sɛ. - I like to speak French.
Quel est ton plat préféré ? - kɛl ɛ tɔ̃ pla pʁefeʁe ? - What is your favorite dish?   """ 

# Factory function to create language-specific tutors
def create_tutor(language_code: str, user_level: str = 'beginner', user_topics: List[str] = None) -> LanguageTutor:
    """Create appropriate tutor based on language code."""
    if user_topics is None:
        user_topics = []
    
    if language_code == 'tl':  # Tagalog/Filipino
        tutor = TagalogHeritageTutor(level=f"{user_level} fluency")
        tutor.user_level = user_level
        tutor.user_topics = user_topics
        return tutor
    elif language_code == 'ja':  # Japanese
        tutor = JapaneseHeritageTutor(level=f"{user_level} fluency")
        tutor.user_level = user_level
        tutor.user_topics = user_topics
        return tutor
    elif language_code == 'ko':  # Korean
        tutor = KoreanHeritageTutor(level=f"{user_level} fluency")
        tutor.user_level = user_level
        tutor.user_topics = user_topics
        return tutor
    elif language_code == 'zh':  # Mandarin Chinese
        tutor = MandarinChineseHeritageTutor(level=f"{user_level} fluency")
        tutor.user_level = user_level
        tutor.user_topics = user_topics
        return tutor
    elif language_code == 'hi':  # Hindi
        tutor = HindiHeritageTutor(level=f"{user_level} fluency")
        tutor.user_level = user_level
        tutor.user_topics = user_topics
        return tutor
    elif language_code == 'ta':  # Tamil
        tutor = TamilHeritageTutor(level=f"{user_level} fluency")
        tutor.user_level = user_level
        tutor.user_topics = user_topics
        return tutor
    elif language_code == 'ml':  # Malayalam
        tutor = MalayalamHeritageTutor(level=f"{user_level} fluency")
        tutor.user_level = user_level
        tutor.user_topics = user_topics
        return tutor
    elif language_code == 'or':  # Odia
        tutor = OdiaHeritageTutor(level=f"{user_level} fluency")
        tutor.user_level = user_level
        tutor.user_topics = user_topics
        return tutor
    elif language_code == 'es':  # Spanish
        tutor = SpanishHeritageTutor(level=f"{user_level} fluency")
        tutor.user_level = user_level
        tutor.user_topics = user_topics
        return tutor
    elif language_code == 'fr':  # French
        tutor = FrenchHeritageTutor(level=f"{user_level} fluency")
        tutor.user_level = user_level
        tutor.user_topics = user_topics
        return tutor
    else:
        # Generic tutor for other languages
        tutor = LanguageTutor(language_code, get_language_name(language_code))
        tutor.user_level = user_level
        tutor.user_topics = user_topics
        return tutor

def get_language_name(language_code: str) -> str:
    """Get full language name from code."""
    language_names = {
        'en': 'English',
        'es': 'Spanish', 
        'hi': 'Hindi',
        'ja': 'Japanese',
        'tl': 'Tagalog'
    }
    return language_names.get(language_code, language_code.upper())

# Global tutor instances for efficiency
_tutor_instances = {}

# Main API functions using the modular approach with separate Gemini calls
def get_conversational_response(transcription: str, chat_history: List[Dict], language: str = 'en', user_level: str = 'beginner', user_topics: List[str] = None, formality: str = 'friendly', feedback_language: str = 'en', user_goals: List[str] = None, description: str = None) -> str:
    """Get conversational response using separate Gemini call."""
    if user_topics is None:
        user_topics = []
    if user_goals is None:
        user_goals = []
    
    # Get or create tutor instance
    tutor_key = f"{language}_{user_level}_{','.join(sorted(user_topics))}"
    if tutor_key not in _tutor_instances:
        _tutor_instances[tutor_key] = create_tutor(language, user_level, user_topics)
    
    tutor = _tutor_instances[tutor_key]
    
    # Update tutor with current context
    tutor.user_level = user_level
    tutor.user_topics = user_topics
    tutor.user_goals = user_goals
    tutor.user_closeness = formality
    tutor.feedback_language = feedback_language
    
    # Build context from chat history
    context = "\n".join([f"{msg['sender']}: {msg['text']}" for msg in chat_history[-4:]]) if chat_history else ""
    
    # Make separate Gemini call for conversation
    return tutor.get_conversational_response(transcription, context, description)

def get_detailed_feedback(phoneme_analysis: str, reference_text: str, recognized_text: str, chat_history: List[Dict], language: str = 'en', user_level: str = 'beginner', user_topics: List[str] = None, feedback_language: str = 'en', description: str = None, romanization_display: str = None) -> str:
    """Get detailed feedback using separate Gemini call."""
    if user_topics is None:
        user_topics = []
    
    # Get or create tutor instance
    tutor_key = f"{language}_{user_level}_{','.join(sorted(user_topics))}"
    if tutor_key not in _tutor_instances:
        _tutor_instances[tutor_key] = create_tutor(language, user_level, user_topics)
    
    tutor = _tutor_instances[tutor_key]
    
    # Update tutor with current context
    tutor.user_level = user_level
    tutor.user_topics = user_topics
    tutor.feedback_language = feedback_language
    
    # Build context from chat history
    context = "\n".join([f"{msg['sender']}: {msg['text']}" for msg in chat_history[-4:]]) if chat_history else ""
    
    # Make separate Gemini call for feedback
    return tutor.get_detailed_feedback(recognized_text, context, description, romanization_display)

def get_text_suggestions(chat_history: List[Dict], language: str = 'en', user_level: str = 'beginner', user_topics: List[str] = None, formality: str = 'friendly', feedback_language: str = 'en', user_goals: List[str] = None, description: str = None) -> list:
    """Get text suggestions using separate Gemini call."""
    if user_topics is None:
        user_topics = []
    if user_goals is None:
        user_goals = []
    
    # Get or create tutor instance
    tutor_key = f"{language}_{user_level}_{','.join(sorted(user_topics))}"
    if tutor_key not in _tutor_instances:
        _tutor_instances[tutor_key] = create_tutor(language, user_level, user_topics)
    
    tutor = _tutor_instances[tutor_key]
    
    # Update tutor with current context
    tutor.user_level = user_level
    tutor.user_topics = user_topics
    tutor.user_goals = user_goals
    tutor.user_closeness = formality
    tutor.feedback_language = feedback_language
    
    # Build context from chat history
    context = "\n".join([f"{msg['sender']}: {msg['text']}" for msg in chat_history[-4:]]) if chat_history else ""
    
    # Make separate Gemini call for suggestions
    return tutor.get_suggestions(context, description)

    



def get_short_feedback(user_input: str, context: str = "", language: str = 'en', user_level: str = 'beginner', user_topics: list = None, feedback_language: str = 'en', user_goals: list = None, description: str = None) -> str:
    """Generate a short, conversational feedback about grammar/style."""
    if not GOOGLE_AI_AVAILABLE:
        return "Short feedback ran (no Gemini API key configured)"
    if user_topics is None:
        user_topics = []
    if user_goals is None:
        user_goals = []
    
    goals_guidance = ""
    if user_goals and len(user_goals) > 0:
        goals_list = ', '.join(user_goals)
        goals_guidance = f"\nUser's learning goals: {goals_list}. Focus your feedback on helping them achieve these goals."
    
    description_guidance = ""
    if description:
        description_guidance = f"\nConversation context: The user is talking with {description}. Consider this persona when giving feedback."
    
    prompt = (
        f"You are a friendly language tutor. The user just said: \"{user_input}\".\n"
        f"Context: {context}\n"
        f"User level: {user_level}\n"
        f"Preferred topics: {', '.join(user_topics) if user_topics else 'none'}\n"
        f"{goals_guidance}"
        f"{description_guidance}\n"
        f"Give a very short (1-2 sentences) tip or correction about grammar or style, only if needed. "
        f"If there are no issues, say something encouraging. "
        f"Be brief and natural, like a quick chat comment. "
        f"Respond in {feedback_language}."
    )
    try:
        model = genai.GenerativeModel("gemini-1.5-flash")
        response = model.generate_content(prompt)
        if response and response.text:
            return response.text.strip()
        else:
            return "Great job!"
    except Exception as e:
        print(f"Short feedback error: {e}")
        return "Keep going!"

def get_translation(text: str, source_language: str = 'auto', target_language: str = 'en', breakdown: bool = False, user_topics: List[str] = None) -> dict:
    """Translate text and optionally provide breakdown."""
    if user_topics is None:
        user_topics = []
    
    if not text or not text.strip():
        return {"translation": "", "breakdown": "", "romanized": ""}
    
    if not GOOGLE_AI_AVAILABLE:
        return {"translation": "[Translation unavailable - Google AI not configured]", "breakdown": "", "romanized": ""}
    
    try:
        model = genai.GenerativeModel("gemini-1.5-flash")
        
        # Check if source language is a script language
        is_script = source_language in LanguageTutor.SCRIPT_LANGUAGES
        
        # Build translation prompt
        if breakdown:
            prompt = f"""Translate the following text and provide a detailed breakdown:

Text to translate: "{text}"
Source language: {source_language if source_language != 'auto' else 'detect automatically'}
Target language: {target_language}

Provide:
1. Translation: [Direct translation]
2. Breakdown: [Word-by-word or phrase-by-phrase explanation of key elements]"""

            if is_script:
                prompt += f"""
3. Romanized: [Romanized version of the original text using standard romanization for {LanguageTutor.SCRIPT_LANGUAGES[source_language]}]

Format your response exactly as:
Translation: [your translation here]
Breakdown: [your breakdown here]
Romanized: [romanized version here]"""
            else:
                prompt += f"""

Format your response exactly as:
Translation: [your translation here]
Breakdown: [your breakdown here]"""
        else:
            prompt = f"""Translate the following text accurately:

Text: "{text}"
Source language: {source_language if source_language != 'auto' else 'detect automatically'}  
Target language: {target_language}"""

            if is_script:
                prompt += f"""

Provide:
1. Translation: [Direct translation]
2. Romanized: [Romanized version of the original text using standard romanization for {LanguageTutor.SCRIPT_LANGUAGES[source_language]}]

Format your response exactly as:
Translation: [your translation here]
Romanized: [romanized version here]"""
            else:
                prompt += f"""

Provide only the translation, no additional explanation."""
        
        response = model.generate_content(prompt)
        
        if response and response.text:
            response_text = response.text.strip()
            
            if breakdown or is_script:
                # Parse structured response
                translation = ""
                breakdown_text = ""
                romanized_text = ""
                
                lines = response_text.split('\n')
                for line in lines:
                    line = line.strip()
                    if line.startswith('Translation:'):
                        translation = line.replace('Translation:', '').strip()
                    elif line.startswith('Breakdown:'):
                        breakdown_text = line.replace('Breakdown:', '').strip()
                    elif line.startswith('Romanized:'):
                        romanized_text = line.replace('Romanized:', '').strip()
                
                # If parsing failed, use the whole response as translation
                if not translation:
                    translation = response_text
                
                return {
                    "translation": translation,
                    "breakdown": breakdown_text,
                    "romanized": romanized_text
                }
            else:
                return {
                    "translation": response_text,
                    "breakdown": "",
                    "romanized": ""
                }
        else:
            return {"translation": "[Translation failed - no response]", "breakdown": "", "romanized": ""}
            
    except Exception as e:
        print(f"Translation error: {e}")
        return {"translation": f"[Translation error: {str(e)}]", "breakdown": "", "romanized": ""}

def is_gemini_ready() -> bool:
    """Check if Gemini API is available and ready."""
    if not GOOGLE_AI_AVAILABLE:
        return False
    
    try:
        test_tutor = create_tutor('en')
        if test_tutor.model:
            return True
    except Exception as e:
        print(f"Gemini readiness check failed: {e}")
    
    return False

def generate_conversation_summary(chat_history: List[Dict], subgoal_instructions: str = "", user_topics: List[str] = None) -> Dict[str, str]:
    """Generate a title and subgoal evaluation for the conversation using Gemini."""
    if not GOOGLE_AI_AVAILABLE:
        return {"title": "[Unavailable]", "synopsis": "[Gemini not available]"}
    
    if user_topics is None:
        user_topics = []

    context = "\n".join([f"{msg['sender']}: {msg['text']}" for msg in chat_history])

    prompt = f"""
You are an expert conversation evaluator for a language learning app.

Given the full conversation below, complete the following:

1. A short title (max 8 words) summarizing the main theme.
2. A strict evaluation of 3 subgoals.

{subgoal_instructions}

Each subgoal evaluation must:
- Use second-person language ("you", "your"). 
- Do not reference anything the AI said. Only evaluate the user's performance.
- Highlight one specific example where the subgoal was met or missed
- If met: suggest a harder next subgoal
- If not met: give actionable feedback and end with "Keep practicing this subgoal."
- For calculating progress percentages:
  - 100 if met or exceeded
  - If goal = N and user did M, compute (M / N) × 100
  - If goal = X%, and user achieved Y%, compute (Y / X) × 100
  - Round to nearest whole number

Be extremely strict. If the user didn’t clearly meet a subgoal, do not say they did.

Respond in this exact structure:

Title: <short title>

Subgoal 1: <evaluation (without progress percentage)>
<Subgoal name (the one passed in the subgoal_instructions)>: <evaluation (without progress percentage)>
<Subgoal name (the one passed in the subgoal_instructions)>: <evaluation (without progress percentage)>

Progress: <percent 1> <percent 2> <percent 3>

<<<<<<< HEAD
Here is the conversation:
{context}

User topics: {user_topics}
=======
Title: Talking About Food and Preferences  
Evaluation:  
**No excessive repetition**: You repeated the word "good" four times within five turns ("good food," "really good," "so good"), which triggered the repetition flag. Try using more descriptive words like "delicious" or "satisfying" to add variety.  
Keep practicing this subgoal.

**At least 3 elaborated responses**: You gave 4 elaborated responses, such as "Yes, I love sushi because it's fresh and reminds me of Japan." This added depth and moved the conversation forward.  
**Next subgoal:** Include at least 5 elaborated responses with a reason or example in a 10-turn span.

**No more than 2 one-word replies in 10 turns**: You gave 3 one-word responses ("Yeah," "Maybe," "Cool") within a 10-turn stretch, which exceeds the limit. Try responding with full thoughts to keep conversations flowing naturally.  
Keep practicing this subgoal.
>>>>>>> b227f416
"""



    try:
        model = genai.GenerativeModel("gemini-1.5-flash")
        response = model.generate_content(prompt)
        if response and response.text:
            # Parse the response
            lines = response.text.strip().split("\n")
            title = ""
            synopsis = ""
            in_evaluation = False
            synopsis_lines = []
            
            print(f"DEBUG: Raw response text: {response.text}")
            print(f"DEBUG: Raw response lines: {lines}")
            
            # Parse title and extract progress percentages
            title = ""
            progress_percentages = []
            subgoal_evaluations = []
            current_subgoal = ""
            in_evaluation = False
            
            for line in lines:
                line_lower = line.lower().strip()
                if line_lower.startswith("title:"):
                    title = line[len("title:"):].strip()
                    print(f"DEBUG: Found title: {title}")
                elif line_lower.startswith("progress:"):
                    # Extract percentages from Progress line
                    progress_text = line[len("progress:"):].strip()
                    # Parse percentages (assuming format like "Progress: 75 60 90")
                    percentages = [int(p.strip()) for p in progress_text.split() if p.strip().isdigit()]
                    progress_percentages = percentages
                    print(f"DEBUG: Found progress percentages: {progress_percentages}")
                elif ":" in line and not line_lower.startswith("progress:"):
                    # This is a subgoal evaluation line (starts with subgoal name)
                    in_evaluation = True
                    subgoal_evaluations.append(line)
                    print(f"DEBUG: Added subgoal evaluation: {line}")
                elif in_evaluation and line.strip():
                    # This is continuation of previous evaluation
                    if subgoal_evaluations:
                        subgoal_evaluations[-1] += "\n" + line
                        print(f"DEBUG: Continued previous evaluation with: {line}")
            
            # Create synopsis without progress percentages
            if subgoal_evaluations:
                synopsis = "\n\n".join(subgoal_evaluations).strip()
                print(f"DEBUG: Final synopsis without progress: {synopsis}")
            
            # Store progress percentages for the frontend
            result = {"title": title, "synopsis": synopsis}
            if progress_percentages:
                result["progress_percentages"] = progress_percentages
                print(f"DEBUG: Added progress percentages to result: {progress_percentages}")
            
            if not title or not synopsis:
                # fallback: use the whole response as synopsis
                synopsis = response.text.strip()
                result = {"title": title, "synopsis": synopsis}
            
            return result
        else:
            return {"title": "[No response]", "synopsis": "[No response from Gemini]"}
    except Exception as e:
        print(f"Error generating conversation summary: {e}")
        return {"title": "[Error]", "synopsis": str(e)}

def get_detailed_breakdown(llm_response: str, user_input: str = "", context: str = "", language: str = 'en', user_level: str = 'beginner', user_topics: List[str] = None, formality: str = 'friendly', feedback_language: str = 'en', user_goals: List[str] = None, description: str = None) -> str:
    """Get detailed breakdown of an AI response using the explain_llm_response method."""
    if user_topics is None:
        user_topics = []
    if user_goals is None:
        user_goals = []
    
    # Get or create tutor instance
    tutor_key = f"{language}_{user_level}_{','.join(sorted(user_topics))}"
    if tutor_key not in _tutor_instances:
        _tutor_instances[tutor_key] = create_tutor(language, user_level, user_topics)
    
    tutor = _tutor_instances[tutor_key]
    
    # Update tutor with current context
    tutor.user_level = user_level
    tutor.user_topics = user_topics
    tutor.user_goals = user_goals
    tutor.user_closeness = formality
    tutor.feedback_language = feedback_language
    
    # Use the explain_llm_response method to get detailed breakdown
    return tutor.explain_llm_response(llm_response, user_input, context, description)

def get_quick_translation(ai_message: str, language: str = 'en', user_level: str = 'beginner', user_topics: list = None, formality: str = 'friendly', feedback_language: str = 'en', user_goals: list = None, description: str = None) -> str:
    """Get quick translation of AI message with word-by-word breakdown"""
    if user_topics is None:
        user_topics = []
    if user_goals is None:
        user_goals = []
    
    if not ai_message or not ai_message.strip():
        return ""
    
    if not GOOGLE_AI_AVAILABLE:
        return "Translation unavailable - Google AI not configured"
    
    try:
        model = genai.GenerativeModel("gemini-1.5-flash")
        
        # Check if language is a script language
        is_script = language in LanguageTutor.SCRIPT_LANGUAGES


        
        # Build translation prompt
        if is_script:
            prompt = f"""You are a language tutor helping a {user_level} level learner understand an AI message in {language}.

AI MESSAGE TO TRANSLATE: "{ai_message}"


TASK:
Provide a complete translation with word-by-word breakdown in this EXACT format:

**Full Translation:**
[Complete translation of the entire message in {feedback_language}]

**Word-by-Word Breakdown:**
[IMPORTANT: Translate EVERY SINGLE WORD in the original message, including articles, prepositions, and common words. Do not skip any words. Do not make punctuation marks a separate word.]

[Original word/phrase script] / [Original word/phrase romanized] -- [Translation in {feedback_language}]
[Continue for each word/phrase, but do NOT make punctuation marks a separate word - make sure to include ALL words and maintain SPELLING]

**BREAKDOWN RULE: "Hello." counts as ONE word, not "Hello" + ".". Keep punctuation attached to words.**

CRITICAL INSTRUCTIONS:
- PLEASE DO NOT separate punctuation marks from words. Keep punctuation WITH the word it belongs to.
- Keep the AI message exactly the same. Do not add or change any words or punctuation.

"""
        else:
            prompt = f"""You are a language tutor helping a {user_level} level learner understand an AI message in {language}.

AI MESSAGE TO TRANSLATE: "{ai_message}"

TASK:
Provide a complete translation with word-by-word breakdown in this EXACT format:

**Full Translation:**
[Complete translation of the entire message in {feedback_language}]

**Word-by-Word Breakdown:**
[IMPORTANT: Translate EVERY SINGLE WORD in the original message, including articles, prepositions, and common words. Do not skip any words. Do not make punctuation marks a separate word.]

[Original word/phrase] -- [Translation in {feedback_language}]
[Continue for each word/phrase, but do NOT make punctuation marks a separate word - make sure to include ALL words and maintain SPELLING]

**BREAKDOWN RULE: "Hello." counts as ONE word, not "Hello" + ".". Keep punctuation attached to words.**

CRITICAL INSTRUCTIONS:
- PLEASE DO NOT separate punctuation marks from words. Keep punctuation WITH the word it belongs to.
- Keep the AI message exactly the same. Do not add or change any words or punctuation.
"""
    
        response = model.generate_content(prompt)
        
        if response and response.text:
            return response.text.strip()
        else:
            return "Translation failed"
            
    except Exception as e:
        print(f"Quick translation error: {e}")
        return "Translation error occurred"<|MERGE_RESOLUTION|>--- conflicted
+++ resolved
@@ -1948,23 +1948,10 @@
 
 Progress: <percent 1> <percent 2> <percent 3>
 
-<<<<<<< HEAD
 Here is the conversation:
 {context}
 
 User topics: {user_topics}
-=======
-Title: Talking About Food and Preferences  
-Evaluation:  
-**No excessive repetition**: You repeated the word "good" four times within five turns ("good food," "really good," "so good"), which triggered the repetition flag. Try using more descriptive words like "delicious" or "satisfying" to add variety.  
-Keep practicing this subgoal.
-
-**At least 3 elaborated responses**: You gave 4 elaborated responses, such as "Yes, I love sushi because it's fresh and reminds me of Japan." This added depth and moved the conversation forward.  
-**Next subgoal:** Include at least 5 elaborated responses with a reason or example in a 10-turn span.
-
-**No more than 2 one-word replies in 10 turns**: You gave 3 one-word responses ("Yeah," "Maybe," "Cool") within a 10-turn stretch, which exceeds the limit. Try responding with full thoughts to keep conversations flowing naturally.  
-Keep practicing this subgoal.
->>>>>>> b227f416
 """
 
 
